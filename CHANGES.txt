<<<<<<< HEAD
2.1.1
 * Pig support for hadoop CqlInputFormat (CASSANDRA-6454)
 * Add listen_interface and rpc_interface options (CASSANDRA-7417)
 * Fail to start if commit log replay detects a problem (CASSANDRA-7125)
 * Improve schema merge performance (CASSANDRA-7444)
 * Adjust MT depth based on # of partition validating (CASSANDRA-5263)
 * Optimise NativeCell comparisons (CASSANDRA-6755)
 * Configurable client timeout for cqlsh (CASSANDRA-7516)
 * Include snippet of CQL query near syntax error in messages (CASSANDRA-7111)
Merged from 2.0:
 * Catch errors when the JVM pulls the rug out from GCInspector (CASSANDRA-5345)
 * Fix native protocol drop user type notification (CASSANDRA-7571)
 * Give read access to system.schema_usertypes to all authenticated users
   (CASSANDRA-7578)
 * Fix ReversedType(DateType) mapping to native protocol (CASSANDRA-7576)

=======
2.1.0-final
 * Fix cqlsh display when zero rows are returned (CASSANDRA-7580)
 * Get java version correctly when JAVA_TOOL_OPTIONS is set (CASSANDRA-7572)
>>>>>>> c7b7a249

2.1.0-rc4
 * Fix word count hadoop example (CASSANDRA-7200)
 * Updated memtable_cleanup_threshold and memtable_flush_writers defaults 
   (CASSANDRA-7551)
 * (Windows) fix startup when WMI memory query fails (CASSANDRA-7505)
 * Anti-compaction proceeds if any part of the repair failed (CASANDRA-7521)
 * Add missing table name to DROP INDEX responses and notifications (CASSANDRA-7539)
 * Bump CQL version to 3.2.0 and update CQL documentation (CASSANDRA-7527)
 * Fix configuration error message when running nodetool ring (CASSANDRA-7508)
 * Support conditional updates, tuple type, and the v3 protocol in cqlsh (CASSANDRA-7509)
 * Handle queries on multiple secondary index types (CASSANDRA-7525)
 * Fix cqlsh authentication with v3 native protocol (CASSANDRA-7564)
 * Fix NPE when unknown prepared statement ID is used (CASSANDRA-7454)
Merged from 2.0:
 * (Windows) force range-based repair to non-sequential mode (CASSANDRA-7541)
 * Fix range merging when DES scores are zero (CASSANDRA-7535)
 * Warn when SSL certificates have expired (CASSANDRA-7528)
 * Fix error when doing reversed queries with static columns (CASSANDRA-7490)
Merged from 1.2:
 * Set correct stream ID on responses when non-Exception Throwables
   are thrown while handling native protocol messages (CASSANDRA-7470)


2.1.0-rc3
 * Consider expiry when reconciling otherwise equal cells (CASSANDRA-7403)
 * Introduce CQL support for stress tool (CASSANDRA-6146)
 * Fix ClassCastException processing expired messages (CASSANDRA-7496)
 * Fix prepared marker for collections inside UDT (CASSANDRA-7472)
 * Remove left-over populate_io_cache_on_flush and replicate_on_write
   uses (CASSANDRA-7493)
 * (Windows) handle spaces in path names (CASSANDRA-7451)
 * Ensure writes have completed after dropping a table, before recycling
   commit log segments (CASSANDRA-7437)
 * Remove left-over rows_per_partition_to_cache (CASSANDRA-7493)
 * Fix error when CONTAINS is used with a bind marker (CASSANDRA-7502)
 * Properly reject unknown UDT field (CASSANDRA-7484)
Merged from 2.0:
 * Fix CC#collectTimeOrderedData() tombstone optimisations (CASSANDRA-7394)
 * Support DISTINCT for static columns and fix behaviour when DISTINC is
   not use (CASSANDRA-7305).
 * Workaround JVM NPE on JMX bind failure (CASSANDRA-7254)
 * Fix race in FileCacheService RemovalListener (CASSANDRA-7278)
 * Fix inconsistent use of consistencyForCommit that allowed LOCAL_QUORUM
   operations to incorrect become full QUORUM (CASSANDRA-7345)
 * Properly handle unrecognized opcodes and flags (CASSANDRA-7440)
 * (Hadoop) close CqlRecordWriter clients when finished (CASSANDRA-7459)
 * Commit disk failure policy (CASSANDRA-7429)
 * Make sure high level sstables get compacted (CASSANDRA-7414)
 * Fix AssertionError when using empty clustering columns and static columns
   (CASSANDRA-7455)
 * Add option to disable STCS in L0 (CASSANDRA-6621)
 * Upgrade to snappy-java 1.0.5.2 (CASSANDRA-7476)


2.1.0-rc2
 * Fix heap size calculation for CompoundSparseCellName and 
   CompoundSparseCellName.WithCollection (CASSANDRA-7421)
 * Allow counter mutations in UNLOGGED batches (CASSANDRA-7351)
 * Modify reconcile logic to always pick a tombstone over a counter cell
   (CASSANDRA-7346)
 * Avoid incremental compaction on Windows (CASSANDRA-7365)
 * Fix exception when querying a composite-keyed table with a collection index
   (CASSANDRA-7372)
 * Use node's host id in place of counter ids (CASSANDRA-7366)
 * Handle empty CFs in Memtable#maybeUpdateLiveRatio() (CASSANDRA-7401)
 * Fix native protocol CAS batches (CASSANDRA-7337)
 * Reduce likelihood of contention on local paxos locking (CASSANDRA-7359)
 * Upgrade to Pig 0.12.1 (CASSANDRA-6556)
 * Make sure we clear out repair sessions from netstats (CASSANDRA-7329)
 * Don't fail streams on failure detector downs (CASSANDRA-3569)
 * Add optional keyspace to DROP INDEX statement (CASSANDRA-7314)
 * Reduce run time for CQL tests (CASSANDRA-7327)
 * Fix heap size calculation on Windows (CASSANDRA-7352, 7353)
 * RefCount native frames from netty (CASSANDRA-7245)
 * Use tarball dir instead of /var for default paths (CASSANDRA-7136)
 * Remove rows_per_partition_to_cache keyword (CASSANDRA-7193)
 * Fix schema change response in native protocol v3 (CASSANDRA-7413)
Merged from 2.0:
 * Fix assertion error in CL.ANY timeout handling (CASSANDRA-7364)
 * Add per-CF range read request latency metrics (CASSANDRA-7338)
 * Fix NPE in StreamTransferTask.createMessageForRetry() (CASSANDRA-7323)
 * Make StreamSession#closeSession() idempotent (CASSANDRA-7262)
 * Fix infinite loop on exception while streaming (CASSANDRA-7330)
 * Account for range tombstones in min/max column names (CASSANDRA-7235)
 * Improve sub range repair validation (CASSANDRA-7317)
 * Accept subtypes for function results, type casts (CASSANDRA-6766)
 * Support DISTINCT for static columns and fix behaviour when DISTINC is
   not use (CASSANDRA-7305).
 * Refuse range queries with strict bounds on compact tables since they
   are broken (CASSANDRA-7059)
Merged from 1.2:
 * Expose global ColumnFamily metrics (CASSANDRA-7273)
 * cqlsh: Fix CompositeType columns in DESCRIBE TABLE output (CASSANDRA-7399)
 * Expose global ColumnFamily metrics (CASSANDRA-7273)
 * Handle possible integer overflow in FastByteArrayOutputStream (CASSANDRA-7373)
 * cqlsh: 'ascii' values weren't formatted as text (CASSANDRA-7407)
 * cqlsh: ignore .cassandra permission errors (CASSANDRA-7266)
 * reduce failure detector initial value to 2s (CASSANDRA-7307)
 * Fix problem truncating on a node that was previously in a dead state (CASSANDRA-7318)
 * Don't insert tombstones that hide indexed values into 2i (CASSANDRA-7268)
 * Track metrics at a keyspace level (CASSANDRA-6539)
 * Add replace_address_first_boot flag to only replace if not bootstrapped
   (CASSANDRA-7356)
 * Enable keepalive for native protocol (CASSANDRA-7380)
 * Check internal addresses for seeds (CASSANDRA-6523)
 * Fix potential / by 0 in HHOM page size calculation (CASSANDRA-7354)
 * Use LOCAL_ONE for non-superuser auth queries (CASSANDRA-7328)
 * Fix RangeTombstone copy bug (CASSANDRA-7371)


2.1.0-rc1
 * Revert flush directory (CASSANDRA-6357)
 * More efficient executor service for fast operations (CASSANDRA-4718)
 * Move less common tools into a new cassandra-tools package (CASSANDRA-7160)
 * Support more concurrent requests in native protocol (CASSANDRA-7231)
 * Add tab-completion to debian nodetool packaging (CASSANDRA-6421)
 * Change concurrent_compactors defaults (CASSANDRA-7139)
 * Add PowerShell Windows launch scripts (CASSANDRA-7001)
 * Make commitlog archive+restore more robust (CASSANDRA-6974)
 * Fix marking commitlogsegments clean (CASSANDRA-6959)
 * Add snapshot "manifest" describing files included (CASSANDRA-6326)
 * Parallel streaming for sstableloader (CASSANDRA-3668)
 * Fix bugs in supercolumns handling (CASSANDRA-7138)
 * Fix ClassClassException on composite dense tables (CASSANDRA-7112)
 * Cleanup and optimize collation and slice iterators (CASSANDRA-7107)
 * Upgrade NBHM lib (CASSANDRA-7128)
 * Optimize netty server (CASSANDRA-6861)
 * Fix repair hang when given CF does not exist (CASSANDRA-7189)
 * Allow c* to be shutdown in an embedded mode (CASSANDRA-5635)
 * Add server side batching to native transport (CASSANDRA-5663)
 * Make batchlog replay asynchronous (CASSANDRA-6134)
 * remove unused classes (CASSANDRA-7197)
 * Limit user types to the keyspace they are defined in (CASSANDRA-6643)
 * Add validate method to CollectionType (CASSANDRA-7208)
 * New serialization format for UDT values (CASSANDRA-7209, CASSANDRA-7261)
 * Fix nodetool netstats (CASSANDRA-7270)
 * Fix potential ClassCastException in HintedHandoffManager (CASSANDRA-7284)
 * Use prepared statements internally (CASSANDRA-6975)
 * Fix broken paging state with prepared statement (CASSANDRA-7120)
 * Fix IllegalArgumentException in CqlStorage (CASSANDRA-7287)
 * Allow nulls/non-existant fields in UDT (CASSANDRA-7206)
 * Backport Thrift MultiSliceRequest (CASSANDRA-7027)
 * Handle overlapping MultiSlices (CASSANDRA-7279)
 * Fix DataOutputTest on Windows (CASSANDRA-7265)
 * Embedded sets in user defined data-types are not updating (CASSANDRA-7267)
 * Add tuple type to CQL/native protocol (CASSANDRA-7248)
 * Fix CqlPagingRecordReader on tables with few rows (CASSANDRA-7322)
Merged from 2.0:
 * Copy compaction options to make sure they are reloaded (CASSANDRA-7290)
 * Add option to do more aggressive tombstone compactions (CASSANDRA-6563)
 * Don't try to compact already-compacting files in HHOM (CASSANDRA-7288)
 * Always reallocate buffers in HSHA (CASSANDRA-6285)
 * (Hadoop) support authentication in CqlRecordReader (CASSANDRA-7221)
 * (Hadoop) Close java driver Cluster in CQLRR.close (CASSANDRA-7228)
 * Warn when 'USING TIMESTAMP' is used on a CAS BATCH (CASSANDRA-7067)
 * return all cpu values from BackgroundActivityMonitor.readAndCompute (CASSANDRA-7183)
 * Correctly delete scheduled range xfers (CASSANDRA-7143)
 * return all cpu values from BackgroundActivityMonitor.readAndCompute (CASSANDRA-7183)  
 * reduce garbage creation in calculatePendingRanges (CASSANDRA-7191)
 * fix c* launch issues on Russian os's due to output of linux 'free' cmd (CASSANDRA-6162)
 * Fix disabling autocompaction (CASSANDRA-7187)
 * Fix potential NumberFormatException when deserializing IntegerType (CASSANDRA-7088)
 * cqlsh can't tab-complete disabling compaction (CASSANDRA-7185)
 * cqlsh: Accept and execute CQL statement(s) from command-line parameter (CASSANDRA-7172)
 * Fix IllegalStateException in CqlPagingRecordReader (CASSANDRA-7198)
 * Fix the InvertedIndex trigger example (CASSANDRA-7211)
 * Add --resolve-ip option to 'nodetool ring' (CASSANDRA-7210)
 * reduce garbage on codec flag deserialization (CASSANDRA-7244) 
 * Fix duplicated error messages on directory creation error at startup (CASSANDRA-5818)
 * Proper null handle for IF with map element access (CASSANDRA-7155)
 * Improve compaction visibility (CASSANDRA-7242)
 * Correctly delete scheduled range xfers (CASSANDRA-7143)
 * Make batchlog replica selection rack-aware (CASSANDRA-6551)
 * Fix CFMetaData#getColumnDefinitionFromColumnName() (CASSANDRA-7074)
 * Fix writetime/ttl functions for static columns (CASSANDRA-7081)
 * Suggest CTRL-C or semicolon after three blank lines in cqlsh (CASSANDRA-7142)
 * Fix 2ndary index queries with DESC clustering order (CASSANDRA-6950)
 * Invalid key cache entries on DROP (CASSANDRA-6525)
 * Fix flapping RecoveryManagerTest (CASSANDRA-7084)
 * Add missing iso8601 patterns for date strings (CASSANDRA-6973)
 * Support selecting multiple rows in a partition using IN (CASSANDRA-6875)
 * Add authentication support to shuffle (CASSANDRA-6484)
 * Swap local and global default read repair chances (CASSANDRA-7320)
 * Add conditional CREATE/DROP USER support (CASSANDRA-7264)
 * Cqlsh counts non-empty lines for "Blank lines" warning (CASSANDRA-7325)
Merged from 1.2:
 * Add Cloudstack snitch (CASSANDRA-7147)
 * Update system.peers correctly when relocating tokens (CASSANDRA-7126)
 * Add Google Compute Engine snitch (CASSANDRA-7132)
 * remove duplicate query for local tokens (CASSANDRA-7182)
 * exit CQLSH with error status code if script fails (CASSANDRA-6344)
 * Fix bug with some IN queries missig results (CASSANDRA-7105)
 * Fix availability validation for LOCAL_ONE CL (CASSANDRA-7319)
 * Hint streaming can cause decommission to fail (CASSANDRA-7219)


2.1.0-beta2
 * Increase default CL space to 8GB (CASSANDRA-7031)
 * Add range tombstones to read repair digests (CASSANDRA-6863)
 * Fix BTree.clear for large updates (CASSANDRA-6943)
 * Fail write instead of logging a warning when unable to append to CL
   (CASSANDRA-6764)
 * Eliminate possibility of CL segment appearing twice in active list 
   (CASSANDRA-6557)
 * Apply DONTNEED fadvise to commitlog segments (CASSANDRA-6759)
 * Switch CRC component to Adler and include it for compressed sstables 
   (CASSANDRA-4165)
 * Allow cassandra-stress to set compaction strategy options (CASSANDRA-6451)
 * Add broadcast_rpc_address option to cassandra.yaml (CASSANDRA-5899)
 * Auto reload GossipingPropertyFileSnitch config (CASSANDRA-5897)
 * Fix overflow of memtable_total_space_in_mb (CASSANDRA-6573)
 * Fix ABTC NPE and apply update function correctly (CASSANDRA-6692)
 * Allow nodetool to use a file or prompt for password (CASSANDRA-6660)
 * Fix AIOOBE when concurrently accessing ABSC (CASSANDRA-6742)
 * Fix assertion error in ALTER TYPE RENAME (CASSANDRA-6705)
 * Scrub should not always clear out repaired status (CASSANDRA-5351)
 * Improve handling of range tombstone for wide partitions (CASSANDRA-6446)
 * Fix ClassCastException for compact table with composites (CASSANDRA-6738)
 * Fix potentially repairing with wrong nodes (CASSANDRA-6808)
 * Change caching option syntax (CASSANDRA-6745)
 * Fix stress to do proper counter reads (CASSANDRA-6835)
 * Fix help message for stress counter_write (CASSANDRA-6824)
 * Fix stress smart Thrift client to pick servers correctly (CASSANDRA-6848)
 * Add logging levels (minimal, normal or verbose) to stress tool (CASSANDRA-6849)
 * Fix race condition in Batch CLE (CASSANDRA-6860)
 * Improve cleanup/scrub/upgradesstables failure handling (CASSANDRA-6774)
 * ByteBuffer write() methods for serializing sstables (CASSANDRA-6781)
 * Proper compare function for CollectionType (CASSANDRA-6783)
 * Update native server to Netty 4 (CASSANDRA-6236)
 * Fix off-by-one error in stress (CASSANDRA-6883)
 * Make OpOrder AutoCloseable (CASSANDRA-6901)
 * Remove sync repair JMX interface (CASSANDRA-6900)
 * Add multiple memory allocation options for memtables (CASSANDRA-6689, 6694)
 * Remove adjusted op rate from stress output (CASSANDRA-6921)
 * Add optimized CF.hasColumns() implementations (CASSANDRA-6941)
 * Serialize batchlog mutations with the version of the target node
   (CASSANDRA-6931)
 * Optimize CounterColumn#reconcile() (CASSANDRA-6953)
 * Properly remove 1.2 sstable support in 2.1 (CASSANDRA-6869)
 * Lock counter cells, not partitions (CASSANDRA-6880)
 * Track presence of legacy counter shards in sstables (CASSANDRA-6888)
 * Ensure safe resource cleanup when replacing sstables (CASSANDRA-6912)
 * Add failure handler to async callback (CASSANDRA-6747)
 * Fix AE when closing SSTable without releasing reference (CASSANDRA-7000)
 * Clean up IndexInfo on keyspace/table drops (CASSANDRA-6924)
 * Only snapshot relative SSTables when sequential repair (CASSANDRA-7024)
 * Require nodetool rebuild_index to specify index names (CASSANDRA-7038)
 * fix cassandra stress errors on reads with native protocol (CASSANDRA-7033)
 * Use OpOrder to guard sstable references for reads (CASSANDRA-6919)
 * Preemptive opening of compaction result (CASSANDRA-6916)
 * Multi-threaded scrub/cleanup/upgradesstables (CASSANDRA-5547)
 * Optimize cellname comparison (CASSANDRA-6934)
 * Native protocol v3 (CASSANDRA-6855)
 * Optimize Cell liveness checks and clean up Cell (CASSANDRA-7119)
 * Support consistent range movements (CASSANDRA-2434)
Merged from 2.0:
 * Avoid race-prone second "scrub" of system keyspace (CASSANDRA-6797)
 * Pool CqlRecordWriter clients by inetaddress rather than Range
   (CASSANDRA-6665)
 * Fix compaction_history timestamps (CASSANDRA-6784)
 * Compare scores of full replica ordering in DES (CASSANDRA-6683)
 * fix CME in SessionInfo updateProgress affecting netstats (CASSANDRA-6577)
 * Allow repairing between specific replicas (CASSANDRA-6440)
 * Allow per-dc enabling of hints (CASSANDRA-6157)
 * Add compatibility for Hadoop 0.2.x (CASSANDRA-5201)
 * Fix EstimatedHistogram races (CASSANDRA-6682)
 * Failure detector correctly converts initial value to nanos (CASSANDRA-6658)
 * Add nodetool taketoken to relocate vnodes (CASSANDRA-4445)
 * Expose bulk loading progress over JMX (CASSANDRA-4757)
 * Correctly handle null with IF conditions and TTL (CASSANDRA-6623)
 * Account for range/row tombstones in tombstone drop
   time histogram (CASSANDRA-6522)
 * Stop CommitLogSegment.close() from calling sync() (CASSANDRA-6652)
 * Make commitlog failure handling configurable (CASSANDRA-6364)
 * Avoid overlaps in LCS (CASSANDRA-6688)
 * Improve support for paginating over composites (CASSANDRA-4851)
 * Fix count(*) queries in a mixed cluster (CASSANDRA-6707)
 * Improve repair tasks(snapshot, differencing) concurrency (CASSANDRA-6566)
 * Fix replaying pre-2.0 commit logs (CASSANDRA-6714)
 * Add static columns to CQL3 (CASSANDRA-6561)
 * Optimize single partition batch statements (CASSANDRA-6737)
 * Disallow post-query re-ordering when paging (CASSANDRA-6722)
 * Fix potential paging bug with deleted columns (CASSANDRA-6748)
 * Fix NPE on BulkLoader caused by losing StreamEvent (CASSANDRA-6636)
 * Fix truncating compression metadata (CASSANDRA-6791)
 * Add CMSClassUnloadingEnabled JVM option (CASSANDRA-6541)
 * Catch memtable flush exceptions during shutdown (CASSANDRA-6735)
 * Fix upgradesstables NPE for non-CF-based indexes (CASSANDRA-6645)
 * Fix UPDATE updating PRIMARY KEY columns implicitly (CASSANDRA-6782)
 * Fix IllegalArgumentException when updating from 1.2 with SuperColumns
   (CASSANDRA-6733)
 * FBUtilities.singleton() should use the CF comparator (CASSANDRA-6778)
 * Fix CQLSStableWriter.addRow(Map<String, Object>) (CASSANDRA-6526)
 * Fix HSHA server introducing corrupt data (CASSANDRA-6285)
 * Fix CAS conditions for COMPACT STORAGE tables (CASSANDRA-6813)
 * Starting threads in OutboundTcpConnectionPool constructor causes race conditions (CASSANDRA-7177)
 * Allow overriding cassandra-rackdc.properties file (CASSANDRA-7072)
 * Set JMX RMI port to 7199 (CASSANDRA-7087)
 * Use LOCAL_QUORUM for data reads at LOCAL_SERIAL (CASSANDRA-6939)
 * Log a warning for large batches (CASSANDRA-6487)
 * Put nodes in hibernate when join_ring is false (CASSANDRA-6961)
 * Avoid early loading of non-system keyspaces before compaction-leftovers 
   cleanup at startup (CASSANDRA-6913)
 * Restrict Windows to parallel repairs (CASSANDRA-6907)
 * (Hadoop) Allow manually specifying start/end tokens in CFIF (CASSANDRA-6436)
 * Fix NPE in MeteredFlusher (CASSANDRA-6820)
 * Fix race processing range scan responses (CASSANDRA-6820)
 * Allow deleting snapshots from dropped keyspaces (CASSANDRA-6821)
 * Add uuid() function (CASSANDRA-6473)
 * Omit tombstones from schema digests (CASSANDRA-6862)
 * Include correct consistencyLevel in LWT timeout (CASSANDRA-6884)
 * Lower chances for losing new SSTables during nodetool refresh and
   ColumnFamilyStore.loadNewSSTables (CASSANDRA-6514)
 * Add support for DELETE ... IF EXISTS to CQL3 (CASSANDRA-5708)
 * Update hadoop_cql3_word_count example (CASSANDRA-6793)
 * Fix handling of RejectedExecution in sync Thrift server (CASSANDRA-6788)
 * Log more information when exceeding tombstone_warn_threshold (CASSANDRA-6865)
 * Fix truncate to not abort due to unreachable fat clients (CASSANDRA-6864)
 * Fix schema concurrency exceptions (CASSANDRA-6841)
 * Fix leaking validator FH in StreamWriter (CASSANDRA-6832)
 * Fix saving triggers to schema (CASSANDRA-6789)
 * Fix trigger mutations when base mutation list is immutable (CASSANDRA-6790)
 * Fix accounting in FileCacheService to allow re-using RAR (CASSANDRA-6838)
 * Fix static counter columns (CASSANDRA-6827)
 * Restore expiring->deleted (cell) compaction optimization (CASSANDRA-6844)
 * Fix CompactionManager.needsCleanup (CASSANDRA-6845)
 * Correctly compare BooleanType values other than 0 and 1 (CASSANDRA-6779)
 * Read message id as string from earlier versions (CASSANDRA-6840)
 * Properly use the Paxos consistency for (non-protocol) batch (CASSANDRA-6837)
 * Add paranoid disk failure option (CASSANDRA-6646)
 * Improve PerRowSecondaryIndex performance (CASSANDRA-6876)
 * Extend triggers to support CAS updates (CASSANDRA-6882)
 * Static columns with IF NOT EXISTS don't always work as expected (CASSANDRA-6873)
 * Fix paging with SELECT DISTINCT (CASSANDRA-6857)
 * Fix UnsupportedOperationException on CAS timeout (CASSANDRA-6923)
 * Improve MeteredFlusher handling of MF-unaffected column families
   (CASSANDRA-6867)
 * Add CqlRecordReader using native pagination (CASSANDRA-6311)
 * Add QueryHandler interface (CASSANDRA-6659)
 * Track liveRatio per-memtable, not per-CF (CASSANDRA-6945)
 * Make sure upgradesstables keeps sstable level (CASSANDRA-6958)
 * Fix LIMIT with static columns (CASSANDRA-6956)
 * Fix clash with CQL column name in thrift validation (CASSANDRA-6892)
 * Fix error with super columns in mixed 1.2-2.0 clusters (CASSANDRA-6966)
 * Fix bad skip of sstables on slice query with composite start/finish (CASSANDRA-6825)
 * Fix unintended update with conditional statement (CASSANDRA-6893)
 * Fix map element access in IF (CASSANDRA-6914)
 * Avoid costly range calculations for range queries on system keyspaces
   (CASSANDRA-6906)
 * Fix SSTable not released if stream session fails (CASSANDRA-6818)
 * Avoid build failure due to ANTLR timeout (CASSANDRA-6991)
 * Queries on compact tables can return more rows that requested (CASSANDRA-7052)
 * USING TIMESTAMP for batches does not work (CASSANDRA-7053)
 * Fix performance regression from CASSANDRA-5614 (CASSANDRA-6949)
 * Ensure that batchlog and hint timeouts do not produce hints (CASSANDRA-7058)
 * Merge groupable mutations in TriggerExecutor#execute() (CASSANDRA-7047)
 * Plug holes in resource release when wiring up StreamSession (CASSANDRA-7073)
 * Re-add parameter columns to tracing session (CASSANDRA-6942)
 * Preserves CQL metadata when updating table from thrift (CASSANDRA-6831)
Merged from 1.2:
 * Fix nodetool display with vnodes (CASSANDRA-7082)
 * Add UNLOGGED, COUNTER options to BATCH documentation (CASSANDRA-6816)
 * add extra SSL cipher suites (CASSANDRA-6613)
 * fix nodetool getsstables for blob PK (CASSANDRA-6803)
 * Fix BatchlogManager#deleteBatch() use of millisecond timestamps
   (CASSANDRA-6822)
 * Continue assassinating even if the endpoint vanishes (CASSANDRA-6787)
 * Schedule schema pulls on change (CASSANDRA-6971)
 * Non-droppable verbs shouldn't be dropped from OTC (CASSANDRA-6980)
 * Shutdown batchlog executor in SS#drain() (CASSANDRA-7025)
 * Fix batchlog to account for CF truncation records (CASSANDRA-6999)
 * Fix CQLSH parsing of functions and BLOB literals (CASSANDRA-7018)
 * Properly load trustore in the native protocol (CASSANDRA-6847)
 * Always clean up references in SerializingCache (CASSANDRA-6994)
 * Don't shut MessagingService down when replacing a node (CASSANDRA-6476)
 * fix npe when doing -Dcassandra.fd_initial_value_ms (CASSANDRA-6751)


2.1.0-beta1
 * Add flush directory distinct from compaction directories (CASSANDRA-6357)
 * Require JNA by default (CASSANDRA-6575)
 * add listsnapshots command to nodetool (CASSANDRA-5742)
 * Introduce AtomicBTreeColumns (CASSANDRA-6271, 6692)
 * Multithreaded commitlog (CASSANDRA-3578)
 * allocate fixed index summary memory pool and resample cold index summaries 
   to use less memory (CASSANDRA-5519)
 * Removed multithreaded compaction (CASSANDRA-6142)
 * Parallelize fetching rows for low-cardinality indexes (CASSANDRA-1337)
 * change logging from log4j to logback (CASSANDRA-5883)
 * switch to LZ4 compression for internode communication (CASSANDRA-5887)
 * Stop using Thrift-generated Index* classes internally (CASSANDRA-5971)
 * Remove 1.2 network compatibility code (CASSANDRA-5960)
 * Remove leveled json manifest migration code (CASSANDRA-5996)
 * Remove CFDefinition (CASSANDRA-6253)
 * Use AtomicIntegerFieldUpdater in RefCountedMemory (CASSANDRA-6278)
 * User-defined types for CQL3 (CASSANDRA-5590)
 * Use of o.a.c.metrics in nodetool (CASSANDRA-5871, 6406)
 * Batch read from OTC's queue and cleanup (CASSANDRA-1632)
 * Secondary index support for collections (CASSANDRA-4511, 6383)
 * SSTable metadata(Stats.db) format change (CASSANDRA-6356)
 * Push composites support in the storage engine
   (CASSANDRA-5417, CASSANDRA-6520)
 * Add snapshot space used to cfstats (CASSANDRA-6231)
 * Add cardinality estimator for key count estimation (CASSANDRA-5906)
 * CF id is changed to be non-deterministic. Data dir/key cache are created
   uniquely for CF id (CASSANDRA-5202)
 * New counters implementation (CASSANDRA-6504)
 * Replace UnsortedColumns, EmptyColumns, TreeMapBackedSortedColumns with new
   ArrayBackedSortedColumns (CASSANDRA-6630, CASSANDRA-6662, CASSANDRA-6690)
 * Add option to use row cache with a given amount of rows (CASSANDRA-5357)
 * Avoid repairing already repaired data (CASSANDRA-5351)
 * Reject counter updates with USING TTL/TIMESTAMP (CASSANDRA-6649)
 * Replace index_interval with min/max_index_interval (CASSANDRA-6379)
 * Lift limitation that order by columns must be selected for IN queries (CASSANDRA-4911)


2.0.5
 * Reduce garbage generated by bloom filter lookups (CASSANDRA-6609)
 * Add ks.cf names to tombstone logging (CASSANDRA-6597)
 * Use LOCAL_QUORUM for LWT operations at LOCAL_SERIAL (CASSANDRA-6495)
 * Wait for gossip to settle before accepting client connections (CASSANDRA-4288)
 * Delete unfinished compaction incrementally (CASSANDRA-6086)
 * Allow specifying custom secondary index options in CQL3 (CASSANDRA-6480)
 * Improve replica pinning for cache efficiency in DES (CASSANDRA-6485)
 * Fix LOCAL_SERIAL from thrift (CASSANDRA-6584)
 * Don't special case received counts in CAS timeout exceptions (CASSANDRA-6595)
 * Add support for 2.1 global counter shards (CASSANDRA-6505)
 * Fix NPE when streaming connection is not yet established (CASSANDRA-6210)
 * Avoid rare duplicate read repair triggering (CASSANDRA-6606)
 * Fix paging discardFirst (CASSANDRA-6555)
 * Fix ArrayIndexOutOfBoundsException in 2ndary index query (CASSANDRA-6470)
 * Release sstables upon rebuilding 2i (CASSANDRA-6635)
 * Add AbstractCompactionStrategy.startup() method (CASSANDRA-6637)
 * SSTableScanner may skip rows during cleanup (CASSANDRA-6638)
 * sstables from stalled repair sessions can resurrect deleted data (CASSANDRA-6503)
 * Switch stress to use ITransportFactory (CASSANDRA-6641)
 * Fix IllegalArgumentException during prepare (CASSANDRA-6592)
 * Fix possible loss of 2ndary index entries during compaction (CASSANDRA-6517)
 * Fix direct Memory on architectures that do not support unaligned long access
   (CASSANDRA-6628)
 * Let scrub optionally skip broken counter partitions (CASSANDRA-5930)
Merged from 1.2:
 * fsync compression metadata (CASSANDRA-6531)
 * Validate CF existence on execution for prepared statement (CASSANDRA-6535)
 * Add ability to throttle batchlog replay (CASSANDRA-6550)
 * Fix executing LOCAL_QUORUM with SimpleStrategy (CASSANDRA-6545)
 * Avoid StackOverflow when using large IN queries (CASSANDRA-6567)
 * Nodetool upgradesstables includes secondary indexes (CASSANDRA-6598)
 * Paginate batchlog replay (CASSANDRA-6569)
 * skip blocking on streaming during drain (CASSANDRA-6603)
 * Improve error message when schema doesn't match loaded sstable (CASSANDRA-6262)
 * Add properties to adjust FD initial value and max interval (CASSANDRA-4375)
 * Fix preparing with batch and delete from collection (CASSANDRA-6607)
 * Fix ABSC reverse iterator's remove() method (CASSANDRA-6629)
 * Handle host ID conflicts properly (CASSANDRA-6615)
 * Move handling of migration event source to solve bootstrap race. (CASSANDRA-6648)
 * Make sure compaction throughput value doesn't overflow with int math (CASSANDRA-6647)


2.0.4
 * Allow removing snapshots of no-longer-existing CFs (CASSANDRA-6418)
 * add StorageService.stopDaemon() (CASSANDRA-4268)
 * add IRE for invalid CF supplied to get_count (CASSANDRA-5701)
 * add client encryption support to sstableloader (CASSANDRA-6378)
 * Fix accept() loop for SSL sockets post-shutdown (CASSANDRA-6468)
 * Fix size-tiered compaction in LCS L0 (CASSANDRA-6496)
 * Fix assertion failure in filterColdSSTables (CASSANDRA-6483)
 * Fix row tombstones in larger-than-memory compactions (CASSANDRA-6008)
 * Fix cleanup ClassCastException (CASSANDRA-6462)
 * Reduce gossip memory use by interning VersionedValue strings (CASSANDRA-6410)
 * Allow specifying datacenters to participate in a repair (CASSANDRA-6218)
 * Fix divide-by-zero in PCI (CASSANDRA-6403)
 * Fix setting last compacted key in the wrong level for LCS (CASSANDRA-6284)
 * Add millisecond precision formats to the timestamp parser (CASSANDRA-6395)
 * Expose a total memtable size metric for a CF (CASSANDRA-6391)
 * cqlsh: handle symlinks properly (CASSANDRA-6425)
 * Fix potential infinite loop when paging query with IN (CASSANDRA-6464)
 * Fix assertion error in AbstractQueryPager.discardFirst (CASSANDRA-6447)
 * Fix streaming older SSTable yields unnecessary tombstones (CASSANDRA-6527)
Merged from 1.2:
 * Improved error message on bad properties in DDL queries (CASSANDRA-6453)
 * Randomize batchlog candidates selection (CASSANDRA-6481)
 * Fix thundering herd on endpoint cache invalidation (CASSANDRA-6345, 6485)
 * Improve batchlog write performance with vnodes (CASSANDRA-6488)
 * cqlsh: quote single quotes in strings inside collections (CASSANDRA-6172)
 * Improve gossip performance for typical messages (CASSANDRA-6409)
 * Throw IRE if a prepared statement has more markers than supported 
   (CASSANDRA-5598)
 * Expose Thread metrics for the native protocol server (CASSANDRA-6234)
 * Change snapshot response message verb to INTERNAL to avoid dropping it 
   (CASSANDRA-6415)
 * Warn when collection read has > 65K elements (CASSANDRA-5428)
 * Fix cache persistence when both row and key cache are enabled 
   (CASSANDRA-6413)
 * (Hadoop) add describe_local_ring (CASSANDRA-6268)
 * Fix handling of concurrent directory creation failure (CASSANDRA-6459)
 * Allow executing CREATE statements multiple times (CASSANDRA-6471)
 * Don't send confusing info with timeouts (CASSANDRA-6491)
 * Don't resubmit counter mutation runnables internally (CASSANDRA-6427)
 * Don't drop local mutations without a hint (CASSANDRA-6510)
 * Don't allow null max_hint_window_in_ms (CASSANDRA-6419)
 * Validate SliceRange start and finish lengths (CASSANDRA-6521)


2.0.3
 * Fix FD leak on slice read path (CASSANDRA-6275)
 * Cancel read meter task when closing SSTR (CASSANDRA-6358)
 * free off-heap IndexSummary during bulk (CASSANDRA-6359)
 * Recover from IOException in accept() thread (CASSANDRA-6349)
 * Improve Gossip tolerance of abnormally slow tasks (CASSANDRA-6338)
 * Fix trying to hint timed out counter writes (CASSANDRA-6322)
 * Allow restoring specific columnfamilies from archived CL (CASSANDRA-4809)
 * Avoid flushing compaction_history after each operation (CASSANDRA-6287)
 * Fix repair assertion error when tombstones expire (CASSANDRA-6277)
 * Skip loading corrupt key cache (CASSANDRA-6260)
 * Fixes for compacting larger-than-memory rows (CASSANDRA-6274)
 * Compact hottest sstables first and optionally omit coldest from
   compaction entirely (CASSANDRA-6109)
 * Fix modifying column_metadata from thrift (CASSANDRA-6182)
 * cqlsh: fix LIST USERS output (CASSANDRA-6242)
 * Add IRequestSink interface (CASSANDRA-6248)
 * Update memtable size while flushing (CASSANDRA-6249)
 * Provide hooks around CQL2/CQL3 statement execution (CASSANDRA-6252)
 * Require Permission.SELECT for CAS updates (CASSANDRA-6247)
 * New CQL-aware SSTableWriter (CASSANDRA-5894)
 * Reject CAS operation when the protocol v1 is used (CASSANDRA-6270)
 * Correctly throw error when frame too large (CASSANDRA-5981)
 * Fix serialization bug in PagedRange with 2ndary indexes (CASSANDRA-6299)
 * Fix CQL3 table validation in Thrift (CASSANDRA-6140)
 * Fix bug missing results with IN clauses (CASSANDRA-6327)
 * Fix paging with reversed slices (CASSANDRA-6343)
 * Set minTimestamp correctly to be able to drop expired sstables (CASSANDRA-6337)
 * Support NaN and Infinity as float literals (CASSANDRA-6003)
 * Remove RF from nodetool ring output (CASSANDRA-6289)
 * Fix attempting to flush empty rows (CASSANDRA-6374)
 * Fix potential out of bounds exception when paging (CASSANDRA-6333)
Merged from 1.2:
 * Optimize FD phi calculation (CASSANDRA-6386)
 * Improve initial FD phi estimate when starting up (CASSANDRA-6385)
 * Don't list CQL3 table in CLI describe even if named explicitely 
   (CASSANDRA-5750)
 * Invalidate row cache when dropping CF (CASSANDRA-6351)
 * add non-jamm path for cached statements (CASSANDRA-6293)
 * add windows bat files for shell commands (CASSANDRA-6145)
 * Require logging in for Thrift CQL2/3 statement preparation (CASSANDRA-6254)
 * restrict max_num_tokens to 1536 (CASSANDRA-6267)
 * Nodetool gets default JMX port from cassandra-env.sh (CASSANDRA-6273)
 * make calculatePendingRanges asynchronous (CASSANDRA-6244)
 * Remove blocking flushes in gossip thread (CASSANDRA-6297)
 * Fix potential socket leak in connectionpool creation (CASSANDRA-6308)
 * Allow LOCAL_ONE/LOCAL_QUORUM to work with SimpleStrategy (CASSANDRA-6238)
 * cqlsh: handle 'null' as session duration (CASSANDRA-6317)
 * Fix json2sstable handling of range tombstones (CASSANDRA-6316)
 * Fix missing one row in reverse query (CASSANDRA-6330)
 * Fix reading expired row value from row cache (CASSANDRA-6325)
 * Fix AssertionError when doing set element deletion (CASSANDRA-6341)
 * Make CL code for the native protocol match the one in C* 2.0
   (CASSANDRA-6347)
 * Disallow altering CQL3 table from thrift (CASSANDRA-6370)
 * Fix size computation of prepared statement (CASSANDRA-6369)


2.0.2
 * Update FailureDetector to use nanontime (CASSANDRA-4925)
 * Fix FileCacheService regressions (CASSANDRA-6149)
 * Never return WriteTimeout for CL.ANY (CASSANDRA-6132)
 * Fix race conditions in bulk loader (CASSANDRA-6129)
 * Add configurable metrics reporting (CASSANDRA-4430)
 * drop queries exceeding a configurable number of tombstones (CASSANDRA-6117)
 * Track and persist sstable read activity (CASSANDRA-5515)
 * Fixes for speculative retry (CASSANDRA-5932, CASSANDRA-6194)
 * Improve memory usage of metadata min/max column names (CASSANDRA-6077)
 * Fix thrift validation refusing row markers on CQL3 tables (CASSANDRA-6081)
 * Fix insertion of collections with CAS (CASSANDRA-6069)
 * Correctly send metadata on SELECT COUNT (CASSANDRA-6080)
 * Track clients' remote addresses in ClientState (CASSANDRA-6070)
 * Create snapshot dir if it does not exist when migrating
   leveled manifest (CASSANDRA-6093)
 * make sequential nodetool repair the default (CASSANDRA-5950)
 * Add more hooks for compaction strategy implementations (CASSANDRA-6111)
 * Fix potential NPE on composite 2ndary indexes (CASSANDRA-6098)
 * Delete can potentially be skipped in batch (CASSANDRA-6115)
 * Allow alter keyspace on system_traces (CASSANDRA-6016)
 * Disallow empty column names in cql (CASSANDRA-6136)
 * Use Java7 file-handling APIs and fix file moving on Windows (CASSANDRA-5383)
 * Save compaction history to system keyspace (CASSANDRA-5078)
 * Fix NPE if StorageService.getOperationMode() is executed before full startup (CASSANDRA-6166)
 * CQL3: support pre-epoch longs for TimestampType (CASSANDRA-6212)
 * Add reloadtriggers command to nodetool (CASSANDRA-4949)
 * cqlsh: ignore empty 'value alias' in DESCRIBE (CASSANDRA-6139)
 * Fix sstable loader (CASSANDRA-6205)
 * Reject bootstrapping if the node already exists in gossip (CASSANDRA-5571)
 * Fix NPE while loading paxos state (CASSANDRA-6211)
 * cqlsh: add SHOW SESSION <tracing-session> command (CASSANDRA-6228)
Merged from 1.2:
 * (Hadoop) Require CFRR batchSize to be at least 2 (CASSANDRA-6114)
 * Add a warning for small LCS sstable size (CASSANDRA-6191)
 * Add ability to list specific KS/CF combinations in nodetool cfstats (CASSANDRA-4191)
 * Mark CF clean if a mutation raced the drop and got it marked dirty (CASSANDRA-5946)
 * Add a LOCAL_ONE consistency level (CASSANDRA-6202)
 * Limit CQL prepared statement cache by size instead of count (CASSANDRA-6107)
 * Tracing should log write failure rather than raw exceptions (CASSANDRA-6133)
 * lock access to TM.endpointToHostIdMap (CASSANDRA-6103)
 * Allow estimated memtable size to exceed slab allocator size (CASSANDRA-6078)
 * Start MeteredFlusher earlier to prevent OOM during CL replay (CASSANDRA-6087)
 * Avoid sending Truncate command to fat clients (CASSANDRA-6088)
 * Allow where clause conditions to be in parenthesis (CASSANDRA-6037)
 * Do not open non-ssl storage port if encryption option is all (CASSANDRA-3916)
 * Move batchlog replay to its own executor (CASSANDRA-6079)
 * Add tombstone debug threshold and histogram (CASSANDRA-6042, 6057)
 * Enable tcp keepalive on incoming connections (CASSANDRA-4053)
 * Fix fat client schema pull NPE (CASSANDRA-6089)
 * Fix memtable flushing for indexed tables (CASSANDRA-6112)
 * Fix skipping columns with multiple slices (CASSANDRA-6119)
 * Expose connected thrift + native client counts (CASSANDRA-5084)
 * Optimize auth setup (CASSANDRA-6122)
 * Trace index selection (CASSANDRA-6001)
 * Update sstablesPerReadHistogram to use biased sampling (CASSANDRA-6164)
 * Log UnknownColumnfamilyException when closing socket (CASSANDRA-5725)
 * Properly error out on CREATE INDEX for counters table (CASSANDRA-6160)
 * Handle JMX notification failure for repair (CASSANDRA-6097)
 * (Hadoop) Fetch no more than 128 splits in parallel (CASSANDRA-6169)
 * stress: add username/password authentication support (CASSANDRA-6068)
 * Fix indexed queries with row cache enabled on parent table (CASSANDRA-5732)
 * Fix compaction race during columnfamily drop (CASSANDRA-5957)
 * Fix validation of empty column names for compact tables (CASSANDRA-6152)
 * Skip replaying mutations that pass CRC but fail to deserialize (CASSANDRA-6183)
 * Rework token replacement to use replace_address (CASSANDRA-5916)
 * Fix altering column types (CASSANDRA-6185)
 * cqlsh: fix CREATE/ALTER WITH completion (CASSANDRA-6196)
 * add windows bat files for shell commands (CASSANDRA-6145)
 * Fix potential stack overflow during range tombstones insertion (CASSANDRA-6181)
 * (Hadoop) Make LOCAL_ONE the default consistency level (CASSANDRA-6214)


2.0.1
 * Fix bug that could allow reading deleted data temporarily (CASSANDRA-6025)
 * Improve memory use defaults (CASSANDRA-6059)
 * Make ThriftServer more easlly extensible (CASSANDRA-6058)
 * Remove Hadoop dependency from ITransportFactory (CASSANDRA-6062)
 * add file_cache_size_in_mb setting (CASSANDRA-5661)
 * Improve error message when yaml contains invalid properties (CASSANDRA-5958)
 * Improve leveled compaction's ability to find non-overlapping L0 compactions
   to work on concurrently (CASSANDRA-5921)
 * Notify indexer of columns shadowed by range tombstones (CASSANDRA-5614)
 * Log Merkle tree stats (CASSANDRA-2698)
 * Switch from crc32 to adler32 for compressed sstable checksums (CASSANDRA-5862)
 * Improve offheap memcpy performance (CASSANDRA-5884)
 * Use a range aware scanner for cleanup (CASSANDRA-2524)
 * Cleanup doesn't need to inspect sstables that contain only local data
   (CASSANDRA-5722)
 * Add ability for CQL3 to list partition keys (CASSANDRA-4536)
 * Improve native protocol serialization (CASSANDRA-5664)
 * Upgrade Thrift to 0.9.1 (CASSANDRA-5923)
 * Require superuser status for adding triggers (CASSANDRA-5963)
 * Make standalone scrubber handle old and new style leveled manifest
   (CASSANDRA-6005)
 * Fix paxos bugs (CASSANDRA-6012, 6013, 6023)
 * Fix paged ranges with multiple replicas (CASSANDRA-6004)
 * Fix potential AssertionError during tracing (CASSANDRA-6041)
 * Fix NPE in sstablesplit (CASSANDRA-6027)
 * Migrate pre-2.0 key/value/column aliases to system.schema_columns
   (CASSANDRA-6009)
 * Paging filter empty rows too agressively (CASSANDRA-6040)
 * Support variadic parameters for IN clauses (CASSANDRA-4210)
 * cqlsh: return the result of CAS writes (CASSANDRA-5796)
 * Fix validation of IN clauses with 2ndary indexes (CASSANDRA-6050)
 * Support named bind variables in CQL (CASSANDRA-6033)
Merged from 1.2:
 * Allow cache-keys-to-save to be set at runtime (CASSANDRA-5980)
 * Avoid second-guessing out-of-space state (CASSANDRA-5605)
 * Tuning knobs for dealing with large blobs and many CFs (CASSANDRA-5982)
 * (Hadoop) Fix CQLRW for thrift tables (CASSANDRA-6002)
 * Fix possible divide-by-zero in HHOM (CASSANDRA-5990)
 * Allow local batchlog writes for CL.ANY (CASSANDRA-5967)
 * Upgrade metrics-core to version 2.2.0 (CASSANDRA-5947)
 * Fix CqlRecordWriter with composite keys (CASSANDRA-5949)
 * Add snitch, schema version, cluster, partitioner to JMX (CASSANDRA-5881)
 * Allow disabling SlabAllocator (CASSANDRA-5935)
 * Make user-defined compaction JMX blocking (CASSANDRA-4952)
 * Fix streaming does not transfer wrapped range (CASSANDRA-5948)
 * Fix loading index summary containing empty key (CASSANDRA-5965)
 * Correctly handle limits in CompositesSearcher (CASSANDRA-5975)
 * Pig: handle CQL collections (CASSANDRA-5867)
 * Pass the updated cf to the PRSI index() method (CASSANDRA-5999)
 * Allow empty CQL3 batches (as no-op) (CASSANDRA-5994)
 * Support null in CQL3 functions (CASSANDRA-5910)
 * Replace the deprecated MapMaker with CacheLoader (CASSANDRA-6007)
 * Add SSTableDeletingNotification to DataTracker (CASSANDRA-6010)
 * Fix snapshots in use get deleted during snapshot repair (CASSANDRA-6011)
 * Move hints and exception count to o.a.c.metrics (CASSANDRA-6017)
 * Fix memory leak in snapshot repair (CASSANDRA-6047)
 * Fix sstable2sjon for CQL3 tables (CASSANDRA-5852)


2.0.0
 * Fix thrift validation when inserting into CQL3 tables (CASSANDRA-5138)
 * Fix periodic memtable flushing behavior with clean memtables (CASSANDRA-5931)
 * Fix dateOf() function for pre-2.0 timestamp columns (CASSANDRA-5928)
 * Fix SSTable unintentionally loads BF when opened for batch (CASSANDRA-5938)
 * Add stream session progress to JMX (CASSANDRA-4757)
 * Fix NPE during CAS operation (CASSANDRA-5925)
Merged from 1.2:
 * Fix getBloomFilterDiskSpaceUsed for AlwaysPresentFilter (CASSANDRA-5900)
 * Don't announce schema version until we've loaded the changes locally
   (CASSANDRA-5904)
 * Fix to support off heap bloom filters size greater than 2 GB (CASSANDRA-5903)
 * Properly handle parsing huge map and set literals (CASSANDRA-5893)


2.0.0-rc2
 * enable vnodes by default (CASSANDRA-5869)
 * fix CAS contention timeout (CASSANDRA-5830)
 * fix HsHa to respect max frame size (CASSANDRA-4573)
 * Fix (some) 2i on composite components omissions (CASSANDRA-5851)
 * cqlsh: add DESCRIBE FULL SCHEMA variant (CASSANDRA-5880)
Merged from 1.2:
 * Correctly validate sparse composite cells in scrub (CASSANDRA-5855)
 * Add KeyCacheHitRate metric to CF metrics (CASSANDRA-5868)
 * cqlsh: add support for multiline comments (CASSANDRA-5798)
 * Handle CQL3 SELECT duplicate IN restrictions on clustering columns
   (CASSANDRA-5856)


2.0.0-rc1
 * improve DecimalSerializer performance (CASSANDRA-5837)
 * fix potential spurious wakeup in AsyncOneResponse (CASSANDRA-5690)
 * fix schema-related trigger issues (CASSANDRA-5774)
 * Better validation when accessing CQL3 table from thrift (CASSANDRA-5138)
 * Fix assertion error during repair (CASSANDRA-5801)
 * Fix range tombstone bug (CASSANDRA-5805)
 * DC-local CAS (CASSANDRA-5797)
 * Add a native_protocol_version column to the system.local table (CASSANRDA-5819)
 * Use index_interval from cassandra.yaml when upgraded (CASSANDRA-5822)
 * Fix buffer underflow on socket close (CASSANDRA-5792)
Merged from 1.2:
 * Fix reading DeletionTime from 1.1-format sstables (CASSANDRA-5814)
 * cqlsh: add collections support to COPY (CASSANDRA-5698)
 * retry important messages for any IOException (CASSANDRA-5804)
 * Allow empty IN relations in SELECT/UPDATE/DELETE statements (CASSANDRA-5626)
 * cqlsh: fix crashing on Windows due to libedit detection (CASSANDRA-5812)
 * fix bulk-loading compressed sstables (CASSANDRA-5820)
 * (Hadoop) fix quoting in CqlPagingRecordReader and CqlRecordWriter 
   (CASSANDRA-5824)
 * update default LCS sstable size to 160MB (CASSANDRA-5727)
 * Allow compacting 2Is via nodetool (CASSANDRA-5670)
 * Hex-encode non-String keys in OPP (CASSANDRA-5793)
 * nodetool history logging (CASSANDRA-5823)
 * (Hadoop) fix support for Thrift tables in CqlPagingRecordReader 
   (CASSANDRA-5752)
 * add "all time blocked" to StatusLogger output (CASSANDRA-5825)
 * Future-proof inter-major-version schema migrations (CASSANDRA-5845)
 * (Hadoop) add CqlPagingRecordReader support for ReversedType in Thrift table
   (CASSANDRA-5718)
 * Add -no-snapshot option to scrub (CASSANDRA-5891)
 * Fix to support off heap bloom filters size greater than 2 GB (CASSANDRA-5903)
 * Properly handle parsing huge map and set literals (CASSANDRA-5893)
 * Fix LCS L0 compaction may overlap in L1 (CASSANDRA-5907)
 * New sstablesplit tool to split large sstables offline (CASSANDRA-4766)
 * Fix potential deadlock in native protocol server (CASSANDRA-5926)
 * Disallow incompatible type change in CQL3 (CASSANDRA-5882)
Merged from 1.1:
 * Correctly validate sparse composite cells in scrub (CASSANDRA-5855)


2.0.0-beta2
 * Replace countPendingHints with Hints Created metric (CASSANDRA-5746)
 * Allow nodetool with no args, and with help to run without a server (CASSANDRA-5734)
 * Cleanup AbstractType/TypeSerializer classes (CASSANDRA-5744)
 * Remove unimplemented cli option schema-mwt (CASSANDRA-5754)
 * Support range tombstones in thrift (CASSANDRA-5435)
 * Normalize table-manipulating CQL3 statements' class names (CASSANDRA-5759)
 * cqlsh: add missing table options to DESCRIBE output (CASSANDRA-5749)
 * Fix assertion error during repair (CASSANDRA-5757)
 * Fix bulkloader (CASSANDRA-5542)
 * Add LZ4 compression to the native protocol (CASSANDRA-5765)
 * Fix bugs in the native protocol v2 (CASSANDRA-5770)
 * CAS on 'primary key only' table (CASSANDRA-5715)
 * Support streaming SSTables of old versions (CASSANDRA-5772)
 * Always respect protocol version in native protocol (CASSANDRA-5778)
 * Fix ConcurrentModificationException during streaming (CASSANDRA-5782)
 * Update deletion timestamp in Commit#updatesWithPaxosTime (CASSANDRA-5787)
 * Thrift cas() method crashes if input columns are not sorted (CASSANDRA-5786)
 * Order columns names correctly when querying for CAS (CASSANDRA-5788)
 * Fix streaming retry (CASSANDRA-5775)
Merged from 1.2:
 * if no seeds can be a reached a node won't start in a ring by itself (CASSANDRA-5768)
 * add cassandra.unsafesystem property (CASSANDRA-5704)
 * (Hadoop) quote identifiers in CqlPagingRecordReader (CASSANDRA-5763)
 * Add replace_node functionality for vnodes (CASSANDRA-5337)
 * Add timeout events to query traces (CASSANDRA-5520)
 * Fix serialization of the LEFT gossip value (CASSANDRA-5696)
 * Pig: support for cql3 tables (CASSANDRA-5234)
 * Fix skipping range tombstones with reverse queries (CASSANDRA-5712)
 * Expire entries out of ThriftSessionManager (CASSANDRA-5719)
 * Don't keep ancestor information in memory (CASSANDRA-5342)
 * Expose native protocol server status in nodetool info (CASSANDRA-5735)
 * Fix pathetic performance of range tombstones (CASSANDRA-5677)
 * Fix querying with an empty (impossible) range (CASSANDRA-5573)
 * cqlsh: handle CUSTOM 2i in DESCRIBE output (CASSANDRA-5760)
 * Fix minor bug in Range.intersects(Bound) (CASSANDRA-5771)
 * cqlsh: handle disabled compression in DESCRIBE output (CASSANDRA-5766)
 * Ensure all UP events are notified on the native protocol (CASSANDRA-5769)
 * Fix formatting of sstable2json with multiple -k arguments (CASSANDRA-5781)
 * Don't rely on row marker for queries in general to hide lost markers
   after TTL expires (CASSANDRA-5762)
 * Sort nodetool help output (CASSANDRA-5776)
 * Fix column expiring during 2 phases compaction (CASSANDRA-5799)
 * now() is being rejected in INSERTs when inside collections (CASSANDRA-5795)


2.0.0-beta1
 * Add support for indexing clustered columns (CASSANDRA-5125)
 * Removed on-heap row cache (CASSANDRA-5348)
 * use nanotime consistently for node-local timeouts (CASSANDRA-5581)
 * Avoid unnecessary second pass on name-based queries (CASSANDRA-5577)
 * Experimental triggers (CASSANDRA-1311)
 * JEMalloc support for off-heap allocation (CASSANDRA-3997)
 * Single-pass compaction (CASSANDRA-4180)
 * Removed token range bisection (CASSANDRA-5518)
 * Removed compatibility with pre-1.2.5 sstables and network messages
   (CASSANDRA-5511)
 * removed PBSPredictor (CASSANDRA-5455)
 * CAS support (CASSANDRA-5062, 5441, 5442, 5443, 5619, 5667)
 * Leveled compaction performs size-tiered compactions in L0 
   (CASSANDRA-5371, 5439)
 * Add yaml network topology snitch for mixed ec2/other envs (CASSANDRA-5339)
 * Log when a node is down longer than the hint window (CASSANDRA-4554)
 * Optimize tombstone creation for ExpiringColumns (CASSANDRA-4917)
 * Improve LeveledScanner work estimation (CASSANDRA-5250, 5407)
 * Replace compaction lock with runWithCompactionsDisabled (CASSANDRA-3430)
 * Change Message IDs to ints (CASSANDRA-5307)
 * Move sstable level information into the Stats component, removing the
   need for a separate Manifest file (CASSANDRA-4872)
 * avoid serializing to byte[] on commitlog append (CASSANDRA-5199)
 * make index_interval configurable per columnfamily (CASSANDRA-3961, CASSANDRA-5650)
 * add default_time_to_live (CASSANDRA-3974)
 * add memtable_flush_period_in_ms (CASSANDRA-4237)
 * replace supercolumns internally by composites (CASSANDRA-3237, 5123)
 * upgrade thrift to 0.9.0 (CASSANDRA-3719)
 * drop unnecessary keyspace parameter from user-defined compaction API 
   (CASSANDRA-5139)
 * more robust solution to incomplete compactions + counters (CASSANDRA-5151)
 * Change order of directory searching for c*.in.sh (CASSANDRA-3983)
 * Add tool to reset SSTable compaction level for LCS (CASSANDRA-5271)
 * Allow custom configuration loader (CASSANDRA-5045)
 * Remove memory emergency pressure valve logic (CASSANDRA-3534)
 * Reduce request latency with eager retry (CASSANDRA-4705)
 * cqlsh: Remove ASSUME command (CASSANDRA-5331)
 * Rebuild BF when loading sstables if bloom_filter_fp_chance
   has changed since compaction (CASSANDRA-5015)
 * remove row-level bloom filters (CASSANDRA-4885)
 * Change Kernel Page Cache skipping into row preheating (disabled by default)
   (CASSANDRA-4937)
 * Improve repair by deciding on a gcBefore before sending
   out TreeRequests (CASSANDRA-4932)
 * Add an official way to disable compactions (CASSANDRA-5074)
 * Reenable ALTER TABLE DROP with new semantics (CASSANDRA-3919)
 * Add binary protocol versioning (CASSANDRA-5436)
 * Swap THshaServer for TThreadedSelectorServer (CASSANDRA-5530)
 * Add alias support to SELECT statement (CASSANDRA-5075)
 * Don't create empty RowMutations in CommitLogReplayer (CASSANDRA-5541)
 * Use range tombstones when dropping cfs/columns from schema (CASSANDRA-5579)
 * cqlsh: drop CQL2/CQL3-beta support (CASSANDRA-5585)
 * Track max/min column names in sstables to be able to optimize slice
   queries (CASSANDRA-5514, CASSANDRA-5595, CASSANDRA-5600)
 * Binary protocol: allow batching already prepared statements (CASSANDRA-4693)
 * Allow preparing timestamp, ttl and limit in CQL3 queries (CASSANDRA-4450)
 * Support native link w/o JNA in Java7 (CASSANDRA-3734)
 * Use SASL authentication in binary protocol v2 (CASSANDRA-5545)
 * Replace Thrift HsHa with LMAX Disruptor based implementation (CASSANDRA-5582)
 * cqlsh: Add row count to SELECT output (CASSANDRA-5636)
 * Include a timestamp with all read commands to determine column expiration
   (CASSANDRA-5149)
 * Streaming 2.0 (CASSANDRA-5286, 5699)
 * Conditional create/drop ks/table/index statements in CQL3 (CASSANDRA-2737)
 * more pre-table creation property validation (CASSANDRA-5693)
 * Redesign repair messages (CASSANDRA-5426)
 * Fix ALTER RENAME post-5125 (CASSANDRA-5702)
 * Disallow renaming a 2ndary indexed column (CASSANDRA-5705)
 * Rename Table to Keyspace (CASSANDRA-5613)
 * Ensure changing column_index_size_in_kb on different nodes don't corrupt the
   sstable (CASSANDRA-5454)
 * Move resultset type information into prepare, not execute (CASSANDRA-5649)
 * Auto paging in binary protocol (CASSANDRA-4415, 5714)
 * Don't tie client side use of AbstractType to JDBC (CASSANDRA-4495)
 * Adds new TimestampType to replace DateType (CASSANDRA-5723, CASSANDRA-5729)
Merged from 1.2:
 * make starting native protocol server idempotent (CASSANDRA-5728)
 * Fix loading key cache when a saved entry is no longer valid (CASSANDRA-5706)
 * Fix serialization of the LEFT gossip value (CASSANDRA-5696)
 * cqlsh: Don't show 'null' in place of empty values (CASSANDRA-5675)
 * Race condition in detecting version on a mixed 1.1/1.2 cluster
   (CASSANDRA-5692)
 * Fix skipping range tombstones with reverse queries (CASSANDRA-5712)
 * Expire entries out of ThriftSessionManager (CASSANRDA-5719)
 * Don't keep ancestor information in memory (CASSANDRA-5342)
 * cqlsh: fix handling of semicolons inside BATCH queries (CASSANDRA-5697)


1.2.6
 * Fix tracing when operation completes before all responses arrive 
   (CASSANDRA-5668)
 * Fix cross-DC mutation forwarding (CASSANDRA-5632)
 * Reduce SSTableLoader memory usage (CASSANDRA-5555)
 * Scale hinted_handoff_throttle_in_kb to cluster size (CASSANDRA-5272)
 * (Hadoop) Add CQL3 input/output formats (CASSANDRA-4421, 5622)
 * (Hadoop) Fix InputKeyRange in CFIF (CASSANDRA-5536)
 * Fix dealing with ridiculously large max sstable sizes in LCS (CASSANDRA-5589)
 * Ignore pre-truncate hints (CASSANDRA-4655)
 * Move System.exit on OOM into a separate thread (CASSANDRA-5273)
 * Write row markers when serializing schema (CASSANDRA-5572)
 * Check only SSTables for the requested range when streaming (CASSANDRA-5569)
 * Improve batchlog replay behavior and hint ttl handling (CASSANDRA-5314)
 * Exclude localTimestamp from validation for tombstones (CASSANDRA-5398)
 * cqlsh: add custom prompt support (CASSANDRA-5539)
 * Reuse prepared statements in hot auth queries (CASSANDRA-5594)
 * cqlsh: add vertical output option (see EXPAND) (CASSANDRA-5597)
 * Add a rate limit option to stress (CASSANDRA-5004)
 * have BulkLoader ignore snapshots directories (CASSANDRA-5587) 
 * fix SnitchProperties logging context (CASSANDRA-5602)
 * Expose whether jna is enabled and memory is locked via JMX (CASSANDRA-5508)
 * cqlsh: fix COPY FROM with ReversedType (CASSANDRA-5610)
 * Allow creating CUSTOM indexes on collections (CASSANDRA-5615)
 * Evaluate now() function at execution time (CASSANDRA-5616)
 * Expose detailed read repair metrics (CASSANDRA-5618)
 * Correct blob literal + ReversedType parsing (CASSANDRA-5629)
 * Allow GPFS to prefer the internal IP like EC2MRS (CASSANDRA-5630)
 * fix help text for -tspw cassandra-cli (CASSANDRA-5643)
 * don't throw away initial causes exceptions for internode encryption issues 
   (CASSANDRA-5644)
 * Fix message spelling errors for cql select statements (CASSANDRA-5647)
 * Suppress custom exceptions thru jmx (CASSANDRA-5652)
 * Update CREATE CUSTOM INDEX syntax (CASSANDRA-5639)
 * Fix PermissionDetails.equals() method (CASSANDRA-5655)
 * Never allow partition key ranges in CQL3 without token() (CASSANDRA-5666)
 * Gossiper incorrectly drops AppState for an upgrading node (CASSANDRA-5660)
 * Connection thrashing during multi-region ec2 during upgrade, due to 
   messaging version (CASSANDRA-5669)
 * Avoid over reconnecting in EC2MRS (CASSANDRA-5678)
 * Fix ReadResponseSerializer.serializedSize() for digest reads (CASSANDRA-5476)
 * allow sstable2json on 2i CFs (CASSANDRA-5694)
Merged from 1.1:
 * Remove buggy thrift max message length option (CASSANDRA-5529)
 * Fix NPE in Pig's widerow mode (CASSANDRA-5488)
 * Add split size parameter to Pig and disable split combination (CASSANDRA-5544)


1.2.5
 * make BytesToken.toString only return hex bytes (CASSANDRA-5566)
 * Ensure that submitBackground enqueues at least one task (CASSANDRA-5554)
 * fix 2i updates with identical values and timestamps (CASSANDRA-5540)
 * fix compaction throttling bursty-ness (CASSANDRA-4316)
 * reduce memory consumption of IndexSummary (CASSANDRA-5506)
 * remove per-row column name bloom filters (CASSANDRA-5492)
 * Include fatal errors in trace events (CASSANDRA-5447)
 * Ensure that PerRowSecondaryIndex is notified of row-level deletes
   (CASSANDRA-5445)
 * Allow empty blob literals in CQL3 (CASSANDRA-5452)
 * Fix streaming RangeTombstones at column index boundary (CASSANDRA-5418)
 * Fix preparing statements when current keyspace is not set (CASSANDRA-5468)
 * Fix SemanticVersion.isSupportedBy minor/patch handling (CASSANDRA-5496)
 * Don't provide oldCfId for post-1.1 system cfs (CASSANDRA-5490)
 * Fix primary range ignores replication strategy (CASSANDRA-5424)
 * Fix shutdown of binary protocol server (CASSANDRA-5507)
 * Fix repair -snapshot not working (CASSANDRA-5512)
 * Set isRunning flag later in binary protocol server (CASSANDRA-5467)
 * Fix use of CQL3 functions with descending clustering order (CASSANDRA-5472)
 * Disallow renaming columns one at a time for thrift table in CQL3
   (CASSANDRA-5531)
 * cqlsh: add CLUSTERING ORDER BY support to DESCRIBE (CASSANDRA-5528)
 * Add custom secondary index support to CQL3 (CASSANDRA-5484)
 * Fix repair hanging silently on unexpected error (CASSANDRA-5229)
 * Fix Ec2Snitch regression introduced by CASSANDRA-5171 (CASSANDRA-5432)
 * Add nodetool enablebackup/disablebackup (CASSANDRA-5556)
 * cqlsh: fix DESCRIBE after case insensitive USE (CASSANDRA-5567)
Merged from 1.1
 * Add retry mechanism to OTC for non-droppable_verbs (CASSANDRA-5393)
 * Use allocator information to improve memtable memory usage estimate
   (CASSANDRA-5497)
 * Fix trying to load deleted row into row cache on startup (CASSANDRA-4463)
 * fsync leveled manifest to avoid corruption (CASSANDRA-5535)
 * Fix Bound intersection computation (CASSANDRA-5551)
 * sstablescrub now respects max memory size in cassandra.in.sh (CASSANDRA-5562)


1.2.4
 * Ensure that PerRowSecondaryIndex updates see the most recent values
   (CASSANDRA-5397)
 * avoid duplicate index entries ind PrecompactedRow and 
   ParallelCompactionIterable (CASSANDRA-5395)
 * remove the index entry on oldColumn when new column is a tombstone 
   (CASSANDRA-5395)
 * Change default stream throughput from 400 to 200 mbps (CASSANDRA-5036)
 * Gossiper logs DOWN for symmetry with UP (CASSANDRA-5187)
 * Fix mixing prepared statements between keyspaces (CASSANDRA-5352)
 * Fix consistency level during bootstrap - strike 3 (CASSANDRA-5354)
 * Fix transposed arguments in AlreadyExistsException (CASSANDRA-5362)
 * Improve asynchronous hint delivery (CASSANDRA-5179)
 * Fix Guava dependency version (12.0 -> 13.0.1) for Maven (CASSANDRA-5364)
 * Validate that provided CQL3 collection value are < 64K (CASSANDRA-5355)
 * Make upgradeSSTable skip current version sstables by default (CASSANDRA-5366)
 * Optimize min/max timestamp collection (CASSANDRA-5373)
 * Invalid streamId in cql binary protocol when using invalid CL 
   (CASSANDRA-5164)
 * Fix validation for IN where clauses with collections (CASSANDRA-5376)
 * Copy resultSet on count query to avoid ConcurrentModificationException 
   (CASSANDRA-5382)
 * Correctly typecheck in CQL3 even with ReversedType (CASSANDRA-5386)
 * Fix streaming compressed files when using encryption (CASSANDRA-5391)
 * cassandra-all 1.2.0 pom missing netty dependency (CASSANDRA-5392)
 * Fix writetime/ttl functions on null values (CASSANDRA-5341)
 * Fix NPE during cql3 select with token() (CASSANDRA-5404)
 * IndexHelper.skipBloomFilters won't skip non-SHA filters (CASSANDRA-5385)
 * cqlsh: Print maps ordered by key, sort sets (CASSANDRA-5413)
 * Add null syntax support in CQL3 for inserts (CASSANDRA-3783)
 * Allow unauthenticated set_keyspace() calls (CASSANDRA-5423)
 * Fix potential incremental backups race (CASSANDRA-5410)
 * Fix prepared BATCH statements with batch-level timestamps (CASSANDRA-5415)
 * Allow overriding superuser setup delay (CASSANDRA-5430)
 * cassandra-shuffle with JMX usernames and passwords (CASSANDRA-5431)
Merged from 1.1:
 * cli: Quote ks and cf names in schema output when needed (CASSANDRA-5052)
 * Fix bad default for min/max timestamp in SSTableMetadata (CASSANDRA-5372)
 * Fix cf name extraction from manifest in Directories.migrateFile() 
   (CASSANDRA-5242)
 * Support pluggable internode authentication (CASSANDRA-5401)


1.2.3
 * add check for sstable overlap within a level on startup (CASSANDRA-5327)
 * replace ipv6 colons in jmx object names (CASSANDRA-5298, 5328)
 * Avoid allocating SSTableBoundedScanner during repair when the range does 
   not intersect the sstable (CASSANDRA-5249)
 * Don't lowercase property map keys (this breaks NTS) (CASSANDRA-5292)
 * Fix composite comparator with super columns (CASSANDRA-5287)
 * Fix insufficient validation of UPDATE queries against counter cfs
   (CASSANDRA-5300)
 * Fix PropertyFileSnitch default DC/Rack behavior (CASSANDRA-5285)
 * Handle null values when executing prepared statement (CASSANDRA-5081)
 * Add netty to pom dependencies (CASSANDRA-5181)
 * Include type arguments in Thrift CQLPreparedResult (CASSANDRA-5311)
 * Fix compaction not removing columns when bf_fp_ratio is 1 (CASSANDRA-5182)
 * cli: Warn about missing CQL3 tables in schema descriptions (CASSANDRA-5309)
 * Re-enable unknown option in replication/compaction strategies option for
   backward compatibility (CASSANDRA-4795)
 * Add binary protocol support to stress (CASSANDRA-4993)
 * cqlsh: Fix COPY FROM value quoting and null handling (CASSANDRA-5305)
 * Fix repair -pr for vnodes (CASSANDRA-5329)
 * Relax CL for auth queries for non-default users (CASSANDRA-5310)
 * Fix AssertionError during repair (CASSANDRA-5245)
 * Don't announce migrations to pre-1.2 nodes (CASSANDRA-5334)
Merged from 1.1:
 * Update offline scrub for 1.0 -> 1.1 directory structure (CASSANDRA-5195)
 * add tmp flag to Descriptor hashcode (CASSANDRA-4021)
 * fix logging of "Found table data in data directories" when only system tables
   are present (CASSANDRA-5289)
 * cli: Add JMX authentication support (CASSANDRA-5080)
 * nodetool: ability to repair specific range (CASSANDRA-5280)
 * Fix possible assertion triggered in SliceFromReadCommand (CASSANDRA-5284)
 * cqlsh: Add inet type support on Windows (ipv4-only) (CASSANDRA-4801)
 * Fix race when initializing ColumnFamilyStore (CASSANDRA-5350)
 * Add UseTLAB JVM flag (CASSANDRA-5361)


1.2.2
 * fix potential for multiple concurrent compactions of the same sstables
   (CASSANDRA-5256)
 * avoid no-op caching of byte[] on commitlog append (CASSANDRA-5199)
 * fix symlinks under data dir not working (CASSANDRA-5185)
 * fix bug in compact storage metadata handling (CASSANDRA-5189)
 * Validate login for USE queries (CASSANDRA-5207)
 * cli: remove default username and password (CASSANDRA-5208)
 * configure populate_io_cache_on_flush per-CF (CASSANDRA-4694)
 * allow configuration of internode socket buffer (CASSANDRA-3378)
 * Make sstable directory picking blacklist-aware again (CASSANDRA-5193)
 * Correctly expire gossip states for edge cases (CASSANDRA-5216)
 * Improve handling of directory creation failures (CASSANDRA-5196)
 * Expose secondary indicies to the rest of nodetool (CASSANDRA-4464)
 * Binary protocol: avoid sending notification for 0.0.0.0 (CASSANDRA-5227)
 * add UseCondCardMark XX jvm settings on jdk 1.7 (CASSANDRA-4366)
 * CQL3 refactor to allow conversion function (CASSANDRA-5226)
 * Fix drop of sstables in some circumstance (CASSANDRA-5232)
 * Implement caching of authorization results (CASSANDRA-4295)
 * Add support for LZ4 compression (CASSANDRA-5038)
 * Fix missing columns in wide rows queries (CASSANDRA-5225)
 * Simplify auth setup and make system_auth ks alterable (CASSANDRA-5112)
 * Stop compactions from hanging during bootstrap (CASSANDRA-5244)
 * fix compressed streaming sending extra chunk (CASSANDRA-5105)
 * Add CQL3-based implementations of IAuthenticator and IAuthorizer
   (CASSANDRA-4898)
 * Fix timestamp-based tomstone removal logic (CASSANDRA-5248)
 * cli: Add JMX authentication support (CASSANDRA-5080)
 * Fix forceFlush behavior (CASSANDRA-5241)
 * cqlsh: Add username autocompletion (CASSANDRA-5231)
 * Fix CQL3 composite partition key error (CASSANDRA-5240)
 * Allow IN clause on last clustering key (CASSANDRA-5230)
Merged from 1.1:
 * fix start key/end token validation for wide row iteration (CASSANDRA-5168)
 * add ConfigHelper support for Thrift frame and max message sizes (CASSANDRA-5188)
 * fix nodetool repair not fail on node down (CASSANDRA-5203)
 * always collect tombstone hints (CASSANDRA-5068)
 * Fix error when sourcing file in cqlsh (CASSANDRA-5235)


1.2.1
 * stream undelivered hints on decommission (CASSANDRA-5128)
 * GossipingPropertyFileSnitch loads saved dc/rack info if needed (CASSANDRA-5133)
 * drain should flush system CFs too (CASSANDRA-4446)
 * add inter_dc_tcp_nodelay setting (CASSANDRA-5148)
 * re-allow wrapping ranges for start_token/end_token range pairitspwng (CASSANDRA-5106)
 * fix validation compaction of empty rows (CASSANDRA-5136)
 * nodetool methods to enable/disable hint storage/delivery (CASSANDRA-4750)
 * disallow bloom filter false positive chance of 0 (CASSANDRA-5013)
 * add threadpool size adjustment methods to JMXEnabledThreadPoolExecutor and 
   CompactionManagerMBean (CASSANDRA-5044)
 * fix hinting for dropped local writes (CASSANDRA-4753)
 * off-heap cache doesn't need mutable column container (CASSANDRA-5057)
 * apply disk_failure_policy to bad disks on initial directory creation 
   (CASSANDRA-4847)
 * Optimize name-based queries to use ArrayBackedSortedColumns (CASSANDRA-5043)
 * Fall back to old manifest if most recent is unparseable (CASSANDRA-5041)
 * pool [Compressed]RandomAccessReader objects on the partitioned read path
   (CASSANDRA-4942)
 * Add debug logging to list filenames processed by Directories.migrateFile 
   method (CASSANDRA-4939)
 * Expose black-listed directories via JMX (CASSANDRA-4848)
 * Log compaction merge counts (CASSANDRA-4894)
 * Minimize byte array allocation by AbstractData{Input,Output} (CASSANDRA-5090)
 * Add SSL support for the binary protocol (CASSANDRA-5031)
 * Allow non-schema system ks modification for shuffle to work (CASSANDRA-5097)
 * cqlsh: Add default limit to SELECT statements (CASSANDRA-4972)
 * cqlsh: fix DESCRIBE for 1.1 cfs in CQL3 (CASSANDRA-5101)
 * Correctly gossip with nodes >= 1.1.7 (CASSANDRA-5102)
 * Ensure CL guarantees on digest mismatch (CASSANDRA-5113)
 * Validate correctly selects on composite partition key (CASSANDRA-5122)
 * Fix exception when adding collection (CASSANDRA-5117)
 * Handle states for non-vnode clusters correctly (CASSANDRA-5127)
 * Refuse unrecognized replication and compaction strategy options (CASSANDRA-4795)
 * Pick the correct value validator in sstable2json for cql3 tables (CASSANDRA-5134)
 * Validate login for describe_keyspace, describe_keyspaces and set_keyspace
   (CASSANDRA-5144)
 * Fix inserting empty maps (CASSANDRA-5141)
 * Don't remove tokens from System table for node we know (CASSANDRA-5121)
 * fix streaming progress report for compresed files (CASSANDRA-5130)
 * Coverage analysis for low-CL queries (CASSANDRA-4858)
 * Stop interpreting dates as valid timeUUID value (CASSANDRA-4936)
 * Adds E notation for floating point numbers (CASSANDRA-4927)
 * Detect (and warn) unintentional use of the cql2 thrift methods when cql3 was
   intended (CASSANDRA-5172)
 * cli: Quote ks and cf names in schema output when needed (CASSANDRA-5052)
 * Fix cf name extraction from manifest in Directories.migrateFile() (CASSANDRA-5242)
 * Replace mistaken usage of commons-logging with slf4j (CASSANDRA-5464)
 * Ensure Jackson dependency matches lib (CASSANDRA-5126)
 * Expose droppable tombstone ratio stats over JMX (CASSANDRA-5159)
Merged from 1.1:
 * Simplify CompressedRandomAccessReader to work around JDK FD bug (CASSANDRA-5088)
 * Improve handling a changing target throttle rate mid-compaction (CASSANDRA-5087)
 * Pig: correctly decode row keys in widerow mode (CASSANDRA-5098)
 * nodetool repair command now prints progress (CASSANDRA-4767)
 * fix user defined compaction to run against 1.1 data directory (CASSANDRA-5118)
 * Fix CQL3 BATCH authorization caching (CASSANDRA-5145)
 * fix get_count returns incorrect value with TTL (CASSANDRA-5099)
 * better handling for mid-compaction failure (CASSANDRA-5137)
 * convert default marshallers list to map for better readability (CASSANDRA-5109)
 * fix ConcurrentModificationException in getBootstrapSource (CASSANDRA-5170)
 * fix sstable maxtimestamp for row deletes and pre-1.1.1 sstables (CASSANDRA-5153)
 * Fix thread growth on node removal (CASSANDRA-5175)
 * Make Ec2Region's datacenter name configurable (CASSANDRA-5155)


1.2.0
 * Disallow counters in collections (CASSANDRA-5082)
 * cqlsh: add unit tests (CASSANDRA-3920)
 * fix default bloom_filter_fp_chance for LeveledCompactionStrategy (CASSANDRA-5093)
Merged from 1.1:
 * add validation for get_range_slices with start_key and end_token (CASSANDRA-5089)


1.2.0-rc2
 * fix nodetool ownership display with vnodes (CASSANDRA-5065)
 * cqlsh: add DESCRIBE KEYSPACES command (CASSANDRA-5060)
 * Fix potential infinite loop when reloading CFS (CASSANDRA-5064)
 * Fix SimpleAuthorizer example (CASSANDRA-5072)
 * cqlsh: force CL.ONE for tracing and system.schema* queries (CASSANDRA-5070)
 * Includes cassandra-shuffle in the debian package (CASSANDRA-5058)
Merged from 1.1:
 * fix multithreaded compaction deadlock (CASSANDRA-4492)
 * fix temporarily missing schema after upgrade from pre-1.1.5 (CASSANDRA-5061)
 * Fix ALTER TABLE overriding compression options with defaults
   (CASSANDRA-4996, 5066)
 * fix specifying and altering crc_check_chance (CASSANDRA-5053)
 * fix Murmur3Partitioner ownership% calculation (CASSANDRA-5076)
 * Don't expire columns sooner than they should in 2ndary indexes (CASSANDRA-5079)


1.2-rc1
 * rename rpc_timeout settings to request_timeout (CASSANDRA-5027)
 * add BF with 0.1 FP to LCS by default (CASSANDRA-5029)
 * Fix preparing insert queries (CASSANDRA-5016)
 * Fix preparing queries with counter increment (CASSANDRA-5022)
 * Fix preparing updates with collections (CASSANDRA-5017)
 * Don't generate UUID based on other node address (CASSANDRA-5002)
 * Fix message when trying to alter a clustering key type (CASSANDRA-5012)
 * Update IAuthenticator to match the new IAuthorizer (CASSANDRA-5003)
 * Fix inserting only a key in CQL3 (CASSANDRA-5040)
 * Fix CQL3 token() function when used with strings (CASSANDRA-5050)
Merged from 1.1:
 * reduce log spam from invalid counter shards (CASSANDRA-5026)
 * Improve schema propagation performance (CASSANDRA-5025)
 * Fix for IndexHelper.IndexFor throws OOB Exception (CASSANDRA-5030)
 * cqlsh: make it possible to describe thrift CFs (CASSANDRA-4827)
 * cqlsh: fix timestamp formatting on some platforms (CASSANDRA-5046)


1.2-beta3
 * make consistency level configurable in cqlsh (CASSANDRA-4829)
 * fix cqlsh rendering of blob fields (CASSANDRA-4970)
 * fix cqlsh DESCRIBE command (CASSANDRA-4913)
 * save truncation position in system table (CASSANDRA-4906)
 * Move CompressionMetadata off-heap (CASSANDRA-4937)
 * allow CLI to GET cql3 columnfamily data (CASSANDRA-4924)
 * Fix rare race condition in getExpireTimeForEndpoint (CASSANDRA-4402)
 * acquire references to overlapping sstables during compaction so bloom filter
   doesn't get free'd prematurely (CASSANDRA-4934)
 * Don't share slice query filter in CQL3 SelectStatement (CASSANDRA-4928)
 * Separate tracing from Log4J (CASSANDRA-4861)
 * Exclude gcable tombstones from merkle-tree computation (CASSANDRA-4905)
 * Better printing of AbstractBounds for tracing (CASSANDRA-4931)
 * Optimize mostRecentTombstone check in CC.collectAllData (CASSANDRA-4883)
 * Change stream session ID to UUID to avoid collision from same node (CASSANDRA-4813)
 * Use Stats.db when bulk loading if present (CASSANDRA-4957)
 * Skip repair on system_trace and keyspaces with RF=1 (CASSANDRA-4956)
 * (cql3) Remove arbitrary SELECT limit (CASSANDRA-4918)
 * Correctly handle prepared operation on collections (CASSANDRA-4945)
 * Fix CQL3 LIMIT (CASSANDRA-4877)
 * Fix Stress for CQL3 (CASSANDRA-4979)
 * Remove cassandra specific exceptions from JMX interface (CASSANDRA-4893)
 * (CQL3) Force using ALLOW FILTERING on potentially inefficient queries (CASSANDRA-4915)
 * (cql3) Fix adding column when the table has collections (CASSANDRA-4982)
 * (cql3) Fix allowing collections with compact storage (CASSANDRA-4990)
 * (cql3) Refuse ttl/writetime function on collections (CASSANDRA-4992)
 * Replace IAuthority with new IAuthorizer (CASSANDRA-4874)
 * clqsh: fix KEY pseudocolumn escaping when describing Thrift tables
   in CQL3 mode (CASSANDRA-4955)
 * add basic authentication support for Pig CassandraStorage (CASSANDRA-3042)
 * fix CQL2 ALTER TABLE compaction_strategy_class altering (CASSANDRA-4965)
Merged from 1.1:
 * Fall back to old describe_splits if d_s_ex is not available (CASSANDRA-4803)
 * Improve error reporting when streaming ranges fail (CASSANDRA-5009)
 * Fix cqlsh timestamp formatting of timezone info (CASSANDRA-4746)
 * Fix assertion failure with leveled compaction (CASSANDRA-4799)
 * Check for null end_token in get_range_slice (CASSANDRA-4804)
 * Remove all remnants of removed nodes (CASSANDRA-4840)
 * Add aut-reloading of the log4j file in debian package (CASSANDRA-4855)
 * Fix estimated row cache entry size (CASSANDRA-4860)
 * reset getRangeSlice filter after finishing a row for get_paged_slice
   (CASSANDRA-4919)
 * expunge row cache post-truncate (CASSANDRA-4940)
 * Allow static CF definition with compact storage (CASSANDRA-4910)
 * Fix endless loop/compaction of schema_* CFs due to broken timestamps (CASSANDRA-4880)
 * Fix 'wrong class type' assertion in CounterColumn (CASSANDRA-4976)


1.2-beta2
 * fp rate of 1.0 disables BF entirely; LCS defaults to 1.0 (CASSANDRA-4876)
 * off-heap bloom filters for row keys (CASSANDRA_4865)
 * add extension point for sstable components (CASSANDRA-4049)
 * improve tracing output (CASSANDRA-4852, 4862)
 * make TRACE verb droppable (CASSANDRA-4672)
 * fix BulkLoader recognition of CQL3 columnfamilies (CASSANDRA-4755)
 * Sort commitlog segments for replay by id instead of mtime (CASSANDRA-4793)
 * Make hint delivery asynchronous (CASSANDRA-4761)
 * Pluggable Thrift transport factories for CLI and cqlsh (CASSANDRA-4609, 4610)
 * cassandra-cli: allow Double value type to be inserted to a column (CASSANDRA-4661)
 * Add ability to use custom TServerFactory implementations (CASSANDRA-4608)
 * optimize batchlog flushing to skip successful batches (CASSANDRA-4667)
 * include metadata for system keyspace itself in schema tables (CASSANDRA-4416)
 * add check to PropertyFileSnitch to verify presence of location for
   local node (CASSANDRA-4728)
 * add PBSPredictor consistency modeler (CASSANDRA-4261)
 * remove vestiges of Thrift unframed mode (CASSANDRA-4729)
 * optimize single-row PK lookups (CASSANDRA-4710)
 * adjust blockFor calculation to account for pending ranges due to node 
   movement (CASSANDRA-833)
 * Change CQL version to 3.0.0 and stop accepting 3.0.0-beta1 (CASSANDRA-4649)
 * (CQL3) Make prepared statement global instead of per connection 
   (CASSANDRA-4449)
 * Fix scrubbing of CQL3 created tables (CASSANDRA-4685)
 * (CQL3) Fix validation when using counter and regular columns in the same 
   table (CASSANDRA-4706)
 * Fix bug starting Cassandra with simple authentication (CASSANDRA-4648)
 * Add support for batchlog in CQL3 (CASSANDRA-4545, 4738)
 * Add support for multiple column family outputs in CFOF (CASSANDRA-4208)
 * Support repairing only the local DC nodes (CASSANDRA-4747)
 * Use rpc_address for binary protocol and change default port (CASSANDRA-4751)
 * Fix use of collections in prepared statements (CASSANDRA-4739)
 * Store more information into peers table (CASSANDRA-4351, 4814)
 * Configurable bucket size for size tiered compaction (CASSANDRA-4704)
 * Run leveled compaction in parallel (CASSANDRA-4310)
 * Fix potential NPE during CFS reload (CASSANDRA-4786)
 * Composite indexes may miss results (CASSANDRA-4796)
 * Move consistency level to the protocol level (CASSANDRA-4734, 4824)
 * Fix Subcolumn slice ends not respected (CASSANDRA-4826)
 * Fix Assertion error in cql3 select (CASSANDRA-4783)
 * Fix list prepend logic (CQL3) (CASSANDRA-4835)
 * Add booleans as literals in CQL3 (CASSANDRA-4776)
 * Allow renaming PK columns in CQL3 (CASSANDRA-4822)
 * Fix binary protocol NEW_NODE event (CASSANDRA-4679)
 * Fix potential infinite loop in tombstone compaction (CASSANDRA-4781)
 * Remove system tables accounting from schema (CASSANDRA-4850)
 * (cql3) Force provided columns in clustering key order in 
   'CLUSTERING ORDER BY' (CASSANDRA-4881)
 * Fix composite index bug (CASSANDRA-4884)
 * Fix short read protection for CQL3 (CASSANDRA-4882)
 * Add tracing support to the binary protocol (CASSANDRA-4699)
 * (cql3) Don't allow prepared marker inside collections (CASSANDRA-4890)
 * Re-allow order by on non-selected columns (CASSANDRA-4645)
 * Bug when composite index is created in a table having collections (CASSANDRA-4909)
 * log index scan subject in CompositesSearcher (CASSANDRA-4904)
Merged from 1.1:
 * add get[Row|Key]CacheEntries to CacheServiceMBean (CASSANDRA-4859)
 * fix get_paged_slice to wrap to next row correctly (CASSANDRA-4816)
 * fix indexing empty column values (CASSANDRA-4832)
 * allow JdbcDate to compose null Date objects (CASSANDRA-4830)
 * fix possible stackoverflow when compacting 1000s of sstables
   (CASSANDRA-4765)
 * fix wrong leveled compaction progress calculation (CASSANDRA-4807)
 * add a close() method to CRAR to prevent leaking file descriptors (CASSANDRA-4820)
 * fix potential infinite loop in get_count (CASSANDRA-4833)
 * fix compositeType.{get/from}String methods (CASSANDRA-4842)
 * (CQL) fix CREATE COLUMNFAMILY permissions check (CASSANDRA-4864)
 * Fix DynamicCompositeType same type comparison (CASSANDRA-4711)
 * Fix duplicate SSTable reference when stream session failed (CASSANDRA-3306)
 * Allow static CF definition with compact storage (CASSANDRA-4910)
 * Fix endless loop/compaction of schema_* CFs due to broken timestamps (CASSANDRA-4880)
 * Fix 'wrong class type' assertion in CounterColumn (CASSANDRA-4976)


1.2-beta1
 * add atomic_batch_mutate (CASSANDRA-4542, -4635)
 * increase default max_hint_window_in_ms to 3h (CASSANDRA-4632)
 * include message initiation time to replicas so they can more
   accurately drop timed-out requests (CASSANDRA-2858)
 * fix clientutil.jar dependencies (CASSANDRA-4566)
 * optimize WriteResponse (CASSANDRA-4548)
 * new metrics (CASSANDRA-4009)
 * redesign KEYS indexes to avoid read-before-write (CASSANDRA-2897)
 * debug tracing (CASSANDRA-1123)
 * parallelize row cache loading (CASSANDRA-4282)
 * Make compaction, flush JBOD-aware (CASSANDRA-4292)
 * run local range scans on the read stage (CASSANDRA-3687)
 * clean up ioexceptions (CASSANDRA-2116)
 * add disk_failure_policy (CASSANDRA-2118)
 * Introduce new json format with row level deletion (CASSANDRA-4054)
 * remove redundant "name" column from schema_keyspaces (CASSANDRA-4433)
 * improve "nodetool ring" handling of multi-dc clusters (CASSANDRA-3047)
 * update NTS calculateNaturalEndpoints to be O(N log N) (CASSANDRA-3881)
 * split up rpc timeout by operation type (CASSANDRA-2819)
 * rewrite key cache save/load to use only sequential i/o (CASSANDRA-3762)
 * update MS protocol with a version handshake + broadcast address id
   (CASSANDRA-4311)
 * multithreaded hint replay (CASSANDRA-4189)
 * add inter-node message compression (CASSANDRA-3127)
 * remove COPP (CASSANDRA-2479)
 * Track tombstone expiration and compact when tombstone content is
   higher than a configurable threshold, default 20% (CASSANDRA-3442, 4234)
 * update MurmurHash to version 3 (CASSANDRA-2975)
 * (CLI) track elapsed time for `delete' operation (CASSANDRA-4060)
 * (CLI) jline version is bumped to 1.0 to properly  support
   'delete' key function (CASSANDRA-4132)
 * Save IndexSummary into new SSTable 'Summary' component (CASSANDRA-2392, 4289)
 * Add support for range tombstones (CASSANDRA-3708)
 * Improve MessagingService efficiency (CASSANDRA-3617)
 * Avoid ID conflicts from concurrent schema changes (CASSANDRA-3794)
 * Set thrift HSHA server thread limit to unlimited by default (CASSANDRA-4277)
 * Avoids double serialization of CF id in RowMutation messages
   (CASSANDRA-4293)
 * stream compressed sstables directly with java nio (CASSANDRA-4297)
 * Support multiple ranges in SliceQueryFilter (CASSANDRA-3885)
 * Add column metadata to system column families (CASSANDRA-4018)
 * (cql3) Always use composite types by default (CASSANDRA-4329)
 * (cql3) Add support for set, map and list (CASSANDRA-3647)
 * Validate date type correctly (CASSANDRA-4441)
 * (cql3) Allow definitions with only a PK (CASSANDRA-4361)
 * (cql3) Add support for row key composites (CASSANDRA-4179)
 * improve DynamicEndpointSnitch by using reservoir sampling (CASSANDRA-4038)
 * (cql3) Add support for 2ndary indexes (CASSANDRA-3680)
 * (cql3) fix defining more than one PK to be invalid (CASSANDRA-4477)
 * remove schema agreement checking from all external APIs (Thrift, CQL and CQL3) (CASSANDRA-4487)
 * add Murmur3Partitioner and make it default for new installations (CASSANDRA-3772, 4621)
 * (cql3) update pseudo-map syntax to use map syntax (CASSANDRA-4497)
 * Finer grained exceptions hierarchy and provides error code with exceptions (CASSANDRA-3979)
 * Adds events push to binary protocol (CASSANDRA-4480)
 * Rewrite nodetool help (CASSANDRA-2293)
 * Make CQL3 the default for CQL (CASSANDRA-4640)
 * update stress tool to be able to use CQL3 (CASSANDRA-4406)
 * Accept all thrift update on CQL3 cf but don't expose their metadata (CASSANDRA-4377)
 * Replace Throttle with Guava's RateLimiter for HintedHandOff (CASSANDRA-4541)
 * fix counter add/get using CQL2 and CQL3 in stress tool (CASSANDRA-4633)
 * Add sstable count per level to cfstats (CASSANDRA-4537)
 * (cql3) Add ALTER KEYSPACE statement (CASSANDRA-4611)
 * (cql3) Allow defining default consistency levels (CASSANDRA-4448)
 * (cql3) Fix queries using LIMIT missing results (CASSANDRA-4579)
 * fix cross-version gossip messaging (CASSANDRA-4576)
 * added inet data type (CASSANDRA-4627)


1.1.6
 * Wait for writes on synchronous read digest mismatch (CASSANDRA-4792)
 * fix commitlog replay for nanotime-infected sstables (CASSANDRA-4782)
 * preflight check ttl for maximum of 20 years (CASSANDRA-4771)
 * (Pig) fix widerow input with single column rows (CASSANDRA-4789)
 * Fix HH to compact with correct gcBefore, which avoids wiping out
   undelivered hints (CASSANDRA-4772)
 * LCS will merge up to 32 L0 sstables as intended (CASSANDRA-4778)
 * NTS will default unconfigured DC replicas to zero (CASSANDRA-4675)
 * use default consistency level in counter validation if none is
   explicitly provide (CASSANDRA-4700)
 * Improve IAuthority interface by introducing fine-grained
   access permissions and grant/revoke commands (CASSANDRA-4490, 4644)
 * fix assumption error in CLI when updating/describing keyspace 
   (CASSANDRA-4322)
 * Adds offline sstablescrub to debian packaging (CASSANDRA-4642)
 * Automatic fixing of overlapping leveled sstables (CASSANDRA-4644)
 * fix error when using ORDER BY with extended selections (CASSANDRA-4689)
 * (CQL3) Fix validation for IN queries for non-PK cols (CASSANDRA-4709)
 * fix re-created keyspace disappering after 1.1.5 upgrade 
   (CASSANDRA-4698, 4752)
 * (CLI) display elapsed time in 2 fraction digits (CASSANDRA-3460)
 * add authentication support to sstableloader (CASSANDRA-4712)
 * Fix CQL3 'is reversed' logic (CASSANDRA-4716, 4759)
 * (CQL3) Don't return ReversedType in result set metadata (CASSANDRA-4717)
 * Backport adding AlterKeyspace statement (CASSANDRA-4611)
 * (CQL3) Correcty accept upper-case data types (CASSANDRA-4770)
 * Add binary protocol events for schema changes (CASSANDRA-4684)
Merged from 1.0:
 * Switch from NBHM to CHM in MessagingService's callback map, which
   prevents OOM in long-running instances (CASSANDRA-4708)


1.1.5
 * add SecondaryIndex.reload API (CASSANDRA-4581)
 * use millis + atomicint for commitlog segment creation instead of
   nanotime, which has issues under some hypervisors (CASSANDRA-4601)
 * fix FD leak in slice queries (CASSANDRA-4571)
 * avoid recursion in leveled compaction (CASSANDRA-4587)
 * increase stack size under Java7 to 180K
 * Log(info) schema changes (CASSANDRA-4547)
 * Change nodetool setcachecapcity to manipulate global caches (CASSANDRA-4563)
 * (cql3) fix setting compaction strategy (CASSANDRA-4597)
 * fix broken system.schema_* timestamps on system startup (CASSANDRA-4561)
 * fix wrong skip of cache saving (CASSANDRA-4533)
 * Avoid NPE when lost+found is in data dir (CASSANDRA-4572)
 * Respect five-minute flush moratorium after initial CL replay (CASSANDRA-4474)
 * Adds ntp as recommended in debian packaging (CASSANDRA-4606)
 * Configurable transport in CF Record{Reader|Writer} (CASSANDRA-4558)
 * (cql3) fix potential NPE with both equal and unequal restriction (CASSANDRA-4532)
 * (cql3) improves ORDER BY validation (CASSANDRA-4624)
 * Fix potential deadlock during counter writes (CASSANDRA-4578)
 * Fix cql error with ORDER BY when using IN (CASSANDRA-4612)
Merged from 1.0:
 * increase Xss to 160k to accomodate latest 1.6 JVMs (CASSANDRA-4602)
 * fix toString of hint destination tokens (CASSANDRA-4568)
 * Fix multiple values for CurrentLocal NodeID (CASSANDRA-4626)


1.1.4
 * fix offline scrub to catch >= out of order rows (CASSANDRA-4411)
 * fix cassandra-env.sh on RHEL and other non-dash-based systems 
   (CASSANDRA-4494)
Merged from 1.0:
 * (Hadoop) fix setting key length for old-style mapred api (CASSANDRA-4534)
 * (Hadoop) fix iterating through a resultset consisting entirely
   of tombstoned rows (CASSANDRA-4466)


1.1.3
 * (cqlsh) add COPY TO (CASSANDRA-4434)
 * munmap commitlog segments before rename (CASSANDRA-4337)
 * (JMX) rename getRangeKeySample to sampleKeyRange to avoid returning
   multi-MB results as an attribute (CASSANDRA-4452)
 * flush based on data size, not throughput; overwritten columns no 
   longer artificially inflate liveRatio (CASSANDRA-4399)
 * update default commitlog segment size to 32MB and total commitlog
   size to 32/1024 MB for 32/64 bit JVMs, respectively (CASSANDRA-4422)
 * avoid using global partitioner to estimate ranges in index sstables
   (CASSANDRA-4403)
 * restore pre-CASSANDRA-3862 approach to removing expired tombstones
   from row cache during compaction (CASSANDRA-4364)
 * (stress) support for CQL prepared statements (CASSANDRA-3633)
 * Correctly catch exception when Snappy cannot be loaded (CASSANDRA-4400)
 * (cql3) Support ORDER BY when IN condition is given in WHERE clause (CASSANDRA-4327)
 * (cql3) delete "component_index" column on DROP TABLE call (CASSANDRA-4420)
 * change nanoTime() to currentTimeInMillis() in schema related code (CASSANDRA-4432)
 * add a token generation tool (CASSANDRA-3709)
 * Fix LCS bug with sstable containing only 1 row (CASSANDRA-4411)
 * fix "Can't Modify Index Name" problem on CF update (CASSANDRA-4439)
 * Fix assertion error in getOverlappingSSTables during repair (CASSANDRA-4456)
 * fix nodetool's setcompactionthreshold command (CASSANDRA-4455)
 * Ensure compacted files are never used, to avoid counter overcount (CASSANDRA-4436)
Merged from 1.0:
 * Push the validation of secondary index values to the SecondaryIndexManager (CASSANDRA-4240)
 * allow dropping columns shadowed by not-yet-expired supercolumn or row
   tombstones in PrecompactedRow (CASSANDRA-4396)


1.1.2
 * Fix cleanup not deleting index entries (CASSANDRA-4379)
 * Use correct partitioner when saving + loading caches (CASSANDRA-4331)
 * Check schema before trying to export sstable (CASSANDRA-2760)
 * Raise a meaningful exception instead of NPE when PFS encounters
   an unconfigured node + no default (CASSANDRA-4349)
 * fix bug in sstable blacklisting with LCS (CASSANDRA-4343)
 * LCS no longer promotes tiny sstables out of L0 (CASSANDRA-4341)
 * skip tombstones during hint replay (CASSANDRA-4320)
 * fix NPE in compactionstats (CASSANDRA-4318)
 * enforce 1m min keycache for auto (CASSANDRA-4306)
 * Have DeletedColumn.isMFD always return true (CASSANDRA-4307)
 * (cql3) exeption message for ORDER BY constraints said primary filter can be
    an IN clause, which is misleading (CASSANDRA-4319)
 * (cql3) Reject (not yet supported) creation of 2ndardy indexes on tables with
   composite primary keys (CASSANDRA-4328)
 * Set JVM stack size to 160k for java 7 (CASSANDRA-4275)
 * cqlsh: add COPY command to load data from CSV flat files (CASSANDRA-4012)
 * CFMetaData.fromThrift to throw ConfigurationException upon error (CASSANDRA-4353)
 * Use CF comparator to sort indexed columns in SecondaryIndexManager
   (CASSANDRA-4365)
 * add strategy_options to the KSMetaData.toString() output (CASSANDRA-4248)
 * (cql3) fix range queries containing unqueried results (CASSANDRA-4372)
 * (cql3) allow updating column_alias types (CASSANDRA-4041)
 * (cql3) Fix deletion bug (CASSANDRA-4193)
 * Fix computation of overlapping sstable for leveled compaction (CASSANDRA-4321)
 * Improve scrub and allow to run it offline (CASSANDRA-4321)
 * Fix assertionError in StorageService.bulkLoad (CASSANDRA-4368)
 * (cqlsh) add option to authenticate to a keyspace at startup (CASSANDRA-4108)
 * (cqlsh) fix ASSUME functionality (CASSANDRA-4352)
 * Fix ColumnFamilyRecordReader to not return progress > 100% (CASSANDRA-3942)
Merged from 1.0:
 * Set gc_grace on index CF to 0 (CASSANDRA-4314)


1.1.1
 * add populate_io_cache_on_flush option (CASSANDRA-2635)
 * allow larger cache capacities than 2GB (CASSANDRA-4150)
 * add getsstables command to nodetool (CASSANDRA-4199)
 * apply parent CF compaction settings to secondary index CFs (CASSANDRA-4280)
 * preserve commitlog size cap when recycling segments at startup
   (CASSANDRA-4201)
 * (Hadoop) fix split generation regression (CASSANDRA-4259)
 * ignore min/max compactions settings in LCS, while preserving
   behavior that min=max=0 disables autocompaction (CASSANDRA-4233)
 * log number of rows read from saved cache (CASSANDRA-4249)
 * calculate exact size required for cleanup operations (CASSANDRA-1404)
 * avoid blocking additional writes during flush when the commitlog
   gets behind temporarily (CASSANDRA-1991)
 * enable caching on index CFs based on data CF cache setting (CASSANDRA-4197)
 * warn on invalid replication strategy creation options (CASSANDRA-4046)
 * remove [Freeable]Memory finalizers (CASSANDRA-4222)
 * include tombstone size in ColumnFamily.size, which can prevent OOM
   during sudden mass delete operations by yielding a nonzero liveRatio
   (CASSANDRA-3741)
 * Open 1 sstableScanner per level for leveled compaction (CASSANDRA-4142)
 * Optimize reads when row deletion timestamps allow us to restrict
   the set of sstables we check (CASSANDRA-4116)
 * add support for commitlog archiving and point-in-time recovery
   (CASSANDRA-3690)
 * avoid generating redundant compaction tasks during streaming
   (CASSANDRA-4174)
 * add -cf option to nodetool snapshot, and takeColumnFamilySnapshot to
   StorageService mbean (CASSANDRA-556)
 * optimize cleanup to drop entire sstables where possible (CASSANDRA-4079)
 * optimize truncate when autosnapshot is disabled (CASSANDRA-4153)
 * update caches to use byte[] keys to reduce memory overhead (CASSANDRA-3966)
 * add column limit to cli (CASSANDRA-3012, 4098)
 * clean up and optimize DataOutputBuffer, used by CQL compression and
   CompositeType (CASSANDRA-4072)
 * optimize commitlog checksumming (CASSANDRA-3610)
 * identify and blacklist corrupted SSTables from future compactions 
   (CASSANDRA-2261)
 * Move CfDef and KsDef validation out of thrift (CASSANDRA-4037)
 * Expose API to repair a user provided range (CASSANDRA-3912)
 * Add way to force the cassandra-cli to refresh its schema (CASSANDRA-4052)
 * Avoid having replicate on write tasks stacking up at CL.ONE (CASSANDRA-2889)
 * (cql3) Backwards compatibility for composite comparators in non-cql3-aware
   clients (CASSANDRA-4093)
 * (cql3) Fix order by for reversed queries (CASSANDRA-4160)
 * (cql3) Add ReversedType support (CASSANDRA-4004)
 * (cql3) Add timeuuid type (CASSANDRA-4194)
 * (cql3) Minor fixes (CASSANDRA-4185)
 * (cql3) Fix prepared statement in BATCH (CASSANDRA-4202)
 * (cql3) Reduce the list of reserved keywords (CASSANDRA-4186)
 * (cql3) Move max/min compaction thresholds to compaction strategy options
   (CASSANDRA-4187)
 * Fix exception during move when localhost is the only source (CASSANDRA-4200)
 * (cql3) Allow paging through non-ordered partitioner results (CASSANDRA-3771)
 * (cql3) Fix drop index (CASSANDRA-4192)
 * (cql3) Don't return range ghosts anymore (CASSANDRA-3982)
 * fix re-creating Keyspaces/ColumnFamilies with the same name as dropped
   ones (CASSANDRA-4219)
 * fix SecondaryIndex LeveledManifest save upon snapshot (CASSANDRA-4230)
 * fix missing arrayOffset in FBUtilities.hash (CASSANDRA-4250)
 * (cql3) Add name of parameters in CqlResultSet (CASSANDRA-4242)
 * (cql3) Correctly validate order by queries (CASSANDRA-4246)
 * rename stress to cassandra-stress for saner packaging (CASSANDRA-4256)
 * Fix exception on colum metadata with non-string comparator (CASSANDRA-4269)
 * Check for unknown/invalid compression options (CASSANDRA-4266)
 * (cql3) Adds simple access to column timestamp and ttl (CASSANDRA-4217)
 * (cql3) Fix range queries with secondary indexes (CASSANDRA-4257)
 * Better error messages from improper input in cli (CASSANDRA-3865)
 * Try to stop all compaction upon Keyspace or ColumnFamily drop (CASSANDRA-4221)
 * (cql3) Allow keyspace properties to contain hyphens (CASSANDRA-4278)
 * (cql3) Correctly validate keyspace access in create table (CASSANDRA-4296)
 * Avoid deadlock in migration stage (CASSANDRA-3882)
 * Take supercolumn names and deletion info into account in memtable throughput
   (CASSANDRA-4264)
 * Add back backward compatibility for old style replication factor (CASSANDRA-4294)
 * Preserve compatibility with pre-1.1 index queries (CASSANDRA-4262)
Merged from 1.0:
 * Fix super columns bug where cache is not updated (CASSANDRA-4190)
 * fix maxTimestamp to include row tombstones (CASSANDRA-4116)
 * (CLI) properly handle quotes in create/update keyspace commands (CASSANDRA-4129)
 * Avoids possible deadlock during bootstrap (CASSANDRA-4159)
 * fix stress tool that hangs forever on timeout or error (CASSANDRA-4128)
 * stress tool to return appropriate exit code on failure (CASSANDRA-4188)
 * fix compaction NPE when out of disk space and assertions disabled
   (CASSANDRA-3985)
 * synchronize LCS getEstimatedTasks to avoid CME (CASSANDRA-4255)
 * ensure unique streaming session id's (CASSANDRA-4223)
 * kick off background compaction when min/max thresholds change 
   (CASSANDRA-4279)
 * improve ability of STCS.getBuckets to deal with 100s of 1000s of
   sstables, such as when convertinb back from LCS (CASSANDRA-4287)
 * Oversize integer in CQL throws NumberFormatException (CASSANDRA-4291)
 * fix 1.0.x node join to mixed version cluster, other nodes >= 1.1 (CASSANDRA-4195)
 * Fix LCS splitting sstable base on uncompressed size (CASSANDRA-4419)
 * Push the validation of secondary index values to the SecondaryIndexManager (CASSANDRA-4240)
 * Don't purge columns during upgradesstables (CASSANDRA-4462)
 * Make cqlsh work with piping (CASSANDRA-4113)
 * Validate arguments for nodetool decommission (CASSANDRA-4061)
 * Report thrift status in nodetool info (CASSANDRA-4010)


1.1.0-final
 * average a reduced liveRatio estimate with the previous one (CASSANDRA-4065)
 * Allow KS and CF names up to 48 characters (CASSANDRA-4157)
 * fix stress build (CASSANDRA-4140)
 * add time remaining estimate to nodetool compactionstats (CASSANDRA-4167)
 * (cql) fix NPE in cql3 ALTER TABLE (CASSANDRA-4163)
 * (cql) Add support for CL.TWO and CL.THREE in CQL (CASSANDRA-4156)
 * (cql) Fix type in CQL3 ALTER TABLE preventing update (CASSANDRA-4170)
 * (cql) Throw invalid exception from CQL3 on obsolete options (CASSANDRA-4171)
 * (cqlsh) fix recognizing uppercase SELECT keyword (CASSANDRA-4161)
 * Pig: wide row support (CASSANDRA-3909)
Merged from 1.0:
 * avoid streaming empty files with bulk loader if sstablewriter errors out
   (CASSANDRA-3946)


1.1-rc1
 * Include stress tool in binary builds (CASSANDRA-4103)
 * (Hadoop) fix wide row iteration when last row read was deleted
   (CASSANDRA-4154)
 * fix read_repair_chance to really default to 0.1 in the cli (CASSANDRA-4114)
 * Adds caching and bloomFilterFpChange to CQL options (CASSANDRA-4042)
 * Adds posibility to autoconfigure size of the KeyCache (CASSANDRA-4087)
 * fix KEYS index from skipping results (CASSANDRA-3996)
 * Remove sliced_buffer_size_in_kb dead option (CASSANDRA-4076)
 * make loadNewSStable preserve sstable version (CASSANDRA-4077)
 * Respect 1.0 cache settings as much as possible when upgrading 
   (CASSANDRA-4088)
 * relax path length requirement for sstable files when upgrading on 
   non-Windows platforms (CASSANDRA-4110)
 * fix terminination of the stress.java when errors were encountered
   (CASSANDRA-4128)
 * Move CfDef and KsDef validation out of thrift (CASSANDRA-4037)
 * Fix get_paged_slice (CASSANDRA-4136)
 * CQL3: Support slice with exclusive start and stop (CASSANDRA-3785)
Merged from 1.0:
 * support PropertyFileSnitch in bulk loader (CASSANDRA-4145)
 * add auto_snapshot option allowing disabling snapshot before drop/truncate
   (CASSANDRA-3710)
 * allow short snitch names (CASSANDRA-4130)


1.1-beta2
 * rename loaded sstables to avoid conflicts with local snapshots
   (CASSANDRA-3967)
 * start hint replay as soon as FD notifies that the target is back up
   (CASSANDRA-3958)
 * avoid unproductive deserializing of cached rows during compaction
   (CASSANDRA-3921)
 * fix concurrency issues with CQL keyspace creation (CASSANDRA-3903)
 * Show Effective Owership via Nodetool ring <keyspace> (CASSANDRA-3412)
 * Update ORDER BY syntax for CQL3 (CASSANDRA-3925)
 * Fix BulkRecordWriter to not throw NPE if reducer gets no map data from Hadoop (CASSANDRA-3944)
 * Fix bug with counters in super columns (CASSANDRA-3821)
 * Remove deprecated merge_shard_chance (CASSANDRA-3940)
 * add a convenient way to reset a node's schema (CASSANDRA-2963)
 * fix for intermittent SchemaDisagreementException (CASSANDRA-3884)
 * CLI `list <CF>` to limit number of columns and their order (CASSANDRA-3012)
 * ignore deprecated KsDef/CfDef/ColumnDef fields in native schema (CASSANDRA-3963)
 * CLI to report when unsupported column_metadata pair was given (CASSANDRA-3959)
 * reincarnate removed and deprecated KsDef/CfDef attributes (CASSANDRA-3953)
 * Fix race between writes and read for cache (CASSANDRA-3862)
 * perform static initialization of StorageProxy on start-up (CASSANDRA-3797)
 * support trickling fsync() on writes (CASSANDRA-3950)
 * expose counters for unavailable/timeout exceptions given to thrift clients (CASSANDRA-3671)
 * avoid quadratic startup time in LeveledManifest (CASSANDRA-3952)
 * Add type information to new schema_ columnfamilies and remove thrift
   serialization for schema (CASSANDRA-3792)
 * add missing column validator options to the CLI help (CASSANDRA-3926)
 * skip reading saved key cache if CF's caching strategy is NONE or ROWS_ONLY (CASSANDRA-3954)
 * Unify migration code (CASSANDRA-4017)
Merged from 1.0:
 * cqlsh: guess correct version of Python for Arch Linux (CASSANDRA-4090)
 * (CLI) properly handle quotes in create/update keyspace commands (CASSANDRA-4129)
 * Avoids possible deadlock during bootstrap (CASSANDRA-4159)
 * fix stress tool that hangs forever on timeout or error (CASSANDRA-4128)
 * Fix super columns bug where cache is not updated (CASSANDRA-4190)
 * stress tool to return appropriate exit code on failure (CASSANDRA-4188)


1.0.9
 * improve index sampling performance (CASSANDRA-4023)
 * always compact away deleted hints immediately after handoff (CASSANDRA-3955)
 * delete hints from dropped ColumnFamilies on handoff instead of
   erroring out (CASSANDRA-3975)
 * add CompositeType ref to the CLI doc for create/update column family (CASSANDRA-3980)
 * Pig: support Counter ColumnFamilies (CASSANDRA-3973)
 * Pig: Composite column support (CASSANDRA-3684)
 * Avoid NPE during repair when a keyspace has no CFs (CASSANDRA-3988)
 * Fix division-by-zero error on get_slice (CASSANDRA-4000)
 * don't change manifest level for cleanup, scrub, and upgradesstables
   operations under LeveledCompactionStrategy (CASSANDRA-3989, 4112)
 * fix race leading to super columns assertion failure (CASSANDRA-3957)
 * fix NPE on invalid CQL delete command (CASSANDRA-3755)
 * allow custom types in CLI's assume command (CASSANDRA-4081)
 * fix totalBytes count for parallel compactions (CASSANDRA-3758)
 * fix intermittent NPE in get_slice (CASSANDRA-4095)
 * remove unnecessary asserts in native code interfaces (CASSANDRA-4096)
 * Validate blank keys in CQL to avoid assertion errors (CASSANDRA-3612)
 * cqlsh: fix bad decoding of some column names (CASSANDRA-4003)
 * cqlsh: fix incorrect padding with unicode chars (CASSANDRA-4033)
 * Fix EC2 snitch incorrectly reporting region (CASSANDRA-4026)
 * Shut down thrift during decommission (CASSANDRA-4086)
 * Expose nodetool cfhistograms for 2ndary indexes (CASSANDRA-4063)
Merged from 0.8:
 * Fix ConcurrentModificationException in gossiper (CASSANDRA-4019)


1.1-beta1
 * (cqlsh)
   + add SOURCE and CAPTURE commands, and --file option (CASSANDRA-3479)
   + add ALTER COLUMNFAMILY WITH (CASSANDRA-3523)
   + bundle Python dependencies with Cassandra (CASSANDRA-3507)
   + added to Debian package (CASSANDRA-3458)
   + display byte data instead of erroring out on decode failure 
     (CASSANDRA-3874)
 * add nodetool rebuild_index (CASSANDRA-3583)
 * add nodetool rangekeysample (CASSANDRA-2917)
 * Fix streaming too much data during move operations (CASSANDRA-3639)
 * Nodetool and CLI connect to localhost by default (CASSANDRA-3568)
 * Reduce memory used by primary index sample (CASSANDRA-3743)
 * (Hadoop) separate input/output configurations (CASSANDRA-3197, 3765)
 * avoid returning internal Cassandra classes over JMX (CASSANDRA-2805)
 * add row-level isolation via SnapTree (CASSANDRA-2893)
 * Optimize key count estimation when opening sstable on startup
   (CASSANDRA-2988)
 * multi-dc replication optimization supporting CL > ONE (CASSANDRA-3577)
 * add command to stop compactions (CASSANDRA-1740, 3566, 3582)
 * multithreaded streaming (CASSANDRA-3494)
 * removed in-tree redhat spec (CASSANDRA-3567)
 * "defragment" rows for name-based queries under STCS, again (CASSANDRA-2503)
 * Recycle commitlog segments for improved performance 
   (CASSANDRA-3411, 3543, 3557, 3615)
 * update size-tiered compaction to prioritize small tiers (CASSANDRA-2407)
 * add message expiration logic to OutboundTcpConnection (CASSANDRA-3005)
 * off-heap cache to use sun.misc.Unsafe instead of JNA (CASSANDRA-3271)
 * EACH_QUORUM is only supported for writes (CASSANDRA-3272)
 * replace compactionlock use in schema migration by checking CFS.isValid
   (CASSANDRA-3116)
 * recognize that "SELECT first ... *" isn't really "SELECT *" (CASSANDRA-3445)
 * Use faster bytes comparison (CASSANDRA-3434)
 * Bulk loader is no longer a fat client, (HADOOP) bulk load output format
   (CASSANDRA-3045)
 * (Hadoop) add support for KeyRange.filter
 * remove assumption that keys and token are in bijection
   (CASSANDRA-1034, 3574, 3604)
 * always remove endpoints from delevery queue in HH (CASSANDRA-3546)
 * fix race between cf flush and its 2ndary indexes flush (CASSANDRA-3547)
 * fix potential race in AES when a repair fails (CASSANDRA-3548)
 * Remove columns shadowed by a deleted container even when we cannot purge
   (CASSANDRA-3538)
 * Improve memtable slice iteration performance (CASSANDRA-3545)
 * more efficient allocation of small bloom filters (CASSANDRA-3618)
 * Use separate writer thread in SSTableSimpleUnsortedWriter (CASSANDRA-3619)
 * fsync the directory after new sstable or commitlog segment are created (CASSANDRA-3250)
 * fix minor issues reported by FindBugs (CASSANDRA-3658)
 * global key/row caches (CASSANDRA-3143, 3849)
 * optimize memtable iteration during range scan (CASSANDRA-3638)
 * introduce 'crc_check_chance' in CompressionParameters to support
   a checksum percentage checking chance similarly to read-repair (CASSANDRA-3611)
 * a way to deactivate global key/row cache on per-CF basis (CASSANDRA-3667)
 * fix LeveledCompactionStrategy broken because of generation pre-allocation
   in LeveledManifest (CASSANDRA-3691)
 * finer-grained control over data directories (CASSANDRA-2749)
 * Fix ClassCastException during hinted handoff (CASSANDRA-3694)
 * Upgrade Thrift to 0.7 (CASSANDRA-3213)
 * Make stress.java insert operation to use microseconds (CASSANDRA-3725)
 * Allows (internally) doing a range query with a limit of columns instead of
   rows (CASSANDRA-3742)
 * Allow rangeSlice queries to be start/end inclusive/exclusive (CASSANDRA-3749)
 * Fix BulkLoader to support new SSTable layout and add stream
   throttling to prevent an NPE when there is no yaml config (CASSANDRA-3752)
 * Allow concurrent schema migrations (CASSANDRA-1391, 3832)
 * Add SnapshotCommand to trigger snapshot on remote node (CASSANDRA-3721)
 * Make CFMetaData conversions to/from thrift/native schema inverses
   (CASSANDRA_3559)
 * Add initial code for CQL 3.0-beta (CASSANDRA-2474, 3781, 3753)
 * Add wide row support for ColumnFamilyInputFormat (CASSANDRA-3264)
 * Allow extending CompositeType comparator (CASSANDRA-3657)
 * Avoids over-paging during get_count (CASSANDRA-3798)
 * Add new command to rebuild a node without (repair) merkle tree calculations
   (CASSANDRA-3483, 3922)
 * respect not only row cache capacity but caching mode when
   trying to read data (CASSANDRA-3812)
 * fix system tests (CASSANDRA-3827)
 * CQL support for altering row key type in ALTER TABLE (CASSANDRA-3781)
 * turn compression on by default (CASSANDRA-3871)
 * make hexToBytes refuse invalid input (CASSANDRA-2851)
 * Make secondary indexes CF inherit compression and compaction from their
   parent CF (CASSANDRA-3877)
 * Finish cleanup up tombstone purge code (CASSANDRA-3872)
 * Avoid NPE on aboarted stream-out sessions (CASSANDRA-3904)
 * BulkRecordWriter throws NPE for counter columns (CASSANDRA-3906)
 * Support compression using BulkWriter (CASSANDRA-3907)


1.0.8
 * fix race between cleanup and flush on secondary index CFSes (CASSANDRA-3712)
 * avoid including non-queried nodes in rangeslice read repair
   (CASSANDRA-3843)
 * Only snapshot CF being compacted for snapshot_before_compaction 
   (CASSANDRA-3803)
 * Log active compactions in StatusLogger (CASSANDRA-3703)
 * Compute more accurate compaction score per level (CASSANDRA-3790)
 * Return InvalidRequest when using a keyspace that doesn't exist
   (CASSANDRA-3764)
 * disallow user modification of System keyspace (CASSANDRA-3738)
 * allow using sstable2json on secondary index data (CASSANDRA-3738)
 * (cqlsh) add DESCRIBE COLUMNFAMILIES (CASSANDRA-3586)
 * (cqlsh) format blobs correctly and use colors to improve output
   readability (CASSANDRA-3726)
 * synchronize BiMap of bootstrapping tokens (CASSANDRA-3417)
 * show index options in CLI (CASSANDRA-3809)
 * add optional socket timeout for streaming (CASSANDRA-3838)
 * fix truncate not to leave behind non-CFS backed secondary indexes
   (CASSANDRA-3844)
 * make CLI `show schema` to use output stream directly instead
   of StringBuilder (CASSANDRA-3842)
 * remove the wait on hint future during write (CASSANDRA-3870)
 * (cqlsh) ignore missing CfDef opts (CASSANDRA-3933)
 * (cqlsh) look for cqlshlib relative to realpath (CASSANDRA-3767)
 * Fix short read protection (CASSANDRA-3934)
 * Make sure infered and actual schema match (CASSANDRA-3371)
 * Fix NPE during HH delivery (CASSANDRA-3677)
 * Don't put boostrapping node in 'hibernate' status (CASSANDRA-3737)
 * Fix double quotes in windows bat files (CASSANDRA-3744)
 * Fix bad validator lookup (CASSANDRA-3789)
 * Fix soft reset in EC2MultiRegionSnitch (CASSANDRA-3835)
 * Don't leave zombie connections with THSHA thrift server (CASSANDRA-3867)
 * (cqlsh) fix deserialization of data (CASSANDRA-3874)
 * Fix removetoken force causing an inconsistent state (CASSANDRA-3876)
 * Fix ahndling of some types with Pig (CASSANDRA-3886)
 * Don't allow to drop the system keyspace (CASSANDRA-3759)
 * Make Pig deletes disabled by default and configurable (CASSANDRA-3628)
Merged from 0.8:
 * (Pig) fix CassandraStorage to use correct comparator in Super ColumnFamily
   case (CASSANDRA-3251)
 * fix thread safety issues in commitlog replay, primarily affecting
   systems with many (100s) of CF definitions (CASSANDRA-3751)
 * Fix relevant tombstone ignored with super columns (CASSANDRA-3875)


1.0.7
 * fix regression in HH page size calculation (CASSANDRA-3624)
 * retry failed stream on IOException (CASSANDRA-3686)
 * allow configuring bloom_filter_fp_chance (CASSANDRA-3497)
 * attempt hint delivery every ten minutes, or when failure detector
   notifies us that a node is back up, whichever comes first.  hint
   handoff throttle delay default changed to 1ms, from 50 (CASSANDRA-3554)
 * add nodetool setstreamthroughput (CASSANDRA-3571)
 * fix assertion when dropping a columnfamily with no sstables (CASSANDRA-3614)
 * more efficient allocation of small bloom filters (CASSANDRA-3618)
 * CLibrary.createHardLinkWithExec() to check for errors (CASSANDRA-3101)
 * Avoid creating empty and non cleaned writer during compaction (CASSANDRA-3616)
 * stop thrift service in shutdown hook so we can quiesce MessagingService
   (CASSANDRA-3335)
 * (CQL) compaction_strategy_options and compression_parameters for
   CREATE COLUMNFAMILY statement (CASSANDRA-3374)
 * Reset min/max compaction threshold when creating size tiered compaction
   strategy (CASSANDRA-3666)
 * Don't ignore IOException during compaction (CASSANDRA-3655)
 * Fix assertion error for CF with gc_grace=0 (CASSANDRA-3579)
 * Shutdown ParallelCompaction reducer executor after use (CASSANDRA-3711)
 * Avoid < 0 value for pending tasks in leveled compaction (CASSANDRA-3693)
 * (Hadoop) Support TimeUUID in Pig CassandraStorage (CASSANDRA-3327)
 * Check schema is ready before continuing boostrapping (CASSANDRA-3629)
 * Catch overflows during parsing of chunk_length_kb (CASSANDRA-3644)
 * Improve stream protocol mismatch errors (CASSANDRA-3652)
 * Avoid multiple thread doing HH to the same target (CASSANDRA-3681)
 * Add JMX property for rp_timeout_in_ms (CASSANDRA-2940)
 * Allow DynamicCompositeType to compare component of different types
   (CASSANDRA-3625)
 * Flush non-cfs backed secondary indexes (CASSANDRA-3659)
 * Secondary Indexes should report memory consumption (CASSANDRA-3155)
 * fix for SelectStatement start/end key are not set correctly
   when a key alias is involved (CASSANDRA-3700)
 * fix CLI `show schema` command insert of an extra comma in
   column_metadata (CASSANDRA-3714)
Merged from 0.8:
 * avoid logging (harmless) exception when GC takes < 1ms (CASSANDRA-3656)
 * prevent new nodes from thinking down nodes are up forever (CASSANDRA-3626)
 * use correct list of replicas for LOCAL_QUORUM reads when read repair
   is disabled (CASSANDRA-3696)
 * block on flush before compacting hints (may prevent OOM) (CASSANDRA-3733)


1.0.6
 * (CQL) fix cqlsh support for replicate_on_write (CASSANDRA-3596)
 * fix adding to leveled manifest after streaming (CASSANDRA-3536)
 * filter out unavailable cipher suites when using encryption (CASSANDRA-3178)
 * (HADOOP) add old-style api support for CFIF and CFRR (CASSANDRA-2799)
 * Support TimeUUIDType column names in Stress.java tool (CASSANDRA-3541)
 * (CQL) INSERT/UPDATE/DELETE/TRUNCATE commands should allow CF names to
   be qualified by keyspace (CASSANDRA-3419)
 * always remove endpoints from delevery queue in HH (CASSANDRA-3546)
 * fix race between cf flush and its 2ndary indexes flush (CASSANDRA-3547)
 * fix potential race in AES when a repair fails (CASSANDRA-3548)
 * fix default value validation usage in CLI SET command (CASSANDRA-3553)
 * Optimize componentsFor method for compaction and startup time
   (CASSANDRA-3532)
 * (CQL) Proper ColumnFamily metadata validation on CREATE COLUMNFAMILY 
   (CASSANDRA-3565)
 * fix compression "chunk_length_kb" option to set correct kb value for 
   thrift/avro (CASSANDRA-3558)
 * fix missing response during range slice repair (CASSANDRA-3551)
 * 'describe ring' moved from CLI to nodetool and available through JMX (CASSANDRA-3220)
 * add back partitioner to sstable metadata (CASSANDRA-3540)
 * fix NPE in get_count for counters (CASSANDRA-3601)
Merged from 0.8:
 * remove invalid assertion that table was opened before dropping it
   (CASSANDRA-3580)
 * range and index scans now only send requests to enough replicas to
   satisfy requested CL + RR (CASSANDRA-3598)
 * use cannonical host for local node in nodetool info (CASSANDRA-3556)
 * remove nonlocal DC write optimization since it only worked with
   CL.ONE or CL.LOCAL_QUORUM (CASSANDRA-3577, 3585)
 * detect misuses of CounterColumnType (CASSANDRA-3422)
 * turn off string interning in json2sstable, take 2 (CASSANDRA-2189)
 * validate compression parameters on add/update of the ColumnFamily 
   (CASSANDRA-3573)
 * Check for 0.0.0.0 is incorrect in CFIF (CASSANDRA-3584)
 * Increase vm.max_map_count in debian packaging (CASSANDRA-3563)
 * gossiper will never add itself to saved endpoints (CASSANDRA-3485)


1.0.5
 * revert CASSANDRA-3407 (see CASSANDRA-3540)
 * fix assertion error while forwarding writes to local nodes (CASSANDRA-3539)


1.0.4
 * fix self-hinting of timed out read repair updates and make hinted handoff
   less prone to OOMing a coordinator (CASSANDRA-3440)
 * expose bloom filter sizes via JMX (CASSANDRA-3495)
 * enforce RP tokens 0..2**127 (CASSANDRA-3501)
 * canonicalize paths exposed through JMX (CASSANDRA-3504)
 * fix "liveSize" stat when sstables are removed (CASSANDRA-3496)
 * add bloom filter FP rates to nodetool cfstats (CASSANDRA-3347)
 * record partitioner in sstable metadata component (CASSANDRA-3407)
 * add new upgradesstables nodetool command (CASSANDRA-3406)
 * skip --debug requirement to see common exceptions in CLI (CASSANDRA-3508)
 * fix incorrect query results due to invalid max timestamp (CASSANDRA-3510)
 * make sstableloader recognize compressed sstables (CASSANDRA-3521)
 * avoids race in OutboundTcpConnection in multi-DC setups (CASSANDRA-3530)
 * use SETLOCAL in cassandra.bat (CASSANDRA-3506)
 * fix ConcurrentModificationException in Table.all() (CASSANDRA-3529)
Merged from 0.8:
 * fix concurrence issue in the FailureDetector (CASSANDRA-3519)
 * fix array out of bounds error in counter shard removal (CASSANDRA-3514)
 * avoid dropping tombstones when they might still be needed to shadow
   data in a different sstable (CASSANDRA-2786)


1.0.3
 * revert name-based query defragmentation aka CASSANDRA-2503 (CASSANDRA-3491)
 * fix invalidate-related test failures (CASSANDRA-3437)
 * add next-gen cqlsh to bin/ (CASSANDRA-3188, 3131, 3493)
 * (CQL) fix handling of rows with no columns (CASSANDRA-3424, 3473)
 * fix querying supercolumns by name returning only a subset of
   subcolumns or old subcolumn versions (CASSANDRA-3446)
 * automatically compute sha1 sum for uncompressed data files (CASSANDRA-3456)
 * fix reading metadata/statistics component for version < h (CASSANDRA-3474)
 * add sstable forward-compatibility (CASSANDRA-3478)
 * report compression ratio in CFSMBean (CASSANDRA-3393)
 * fix incorrect size exception during streaming of counters (CASSANDRA-3481)
 * (CQL) fix for counter decrement syntax (CASSANDRA-3418)
 * Fix race introduced by CASSANDRA-2503 (CASSANDRA-3482)
 * Fix incomplete deletion of delivered hints (CASSANDRA-3466)
 * Avoid rescheduling compactions when no compaction was executed 
   (CASSANDRA-3484)
 * fix handling of the chunk_length_kb compression options (CASSANDRA-3492)
Merged from 0.8:
 * fix updating CF row_cache_provider (CASSANDRA-3414)
 * CFMetaData.convertToThrift method to set RowCacheProvider (CASSANDRA-3405)
 * acquire compactionlock during truncate (CASSANDRA-3399)
 * fix displaying cfdef entries for super columnfamilies (CASSANDRA-3415)
 * Make counter shard merging thread safe (CASSANDRA-3178)
 * Revert CASSANDRA-2855
 * Fix bug preventing the use of efficient cross-DC writes (CASSANDRA-3472)
 * `describe ring` command for CLI (CASSANDRA-3220)
 * (Hadoop) skip empty rows when entire row is requested, redux (CASSANDRA-2855)


1.0.2
 * "defragment" rows for name-based queries under STCS (CASSANDRA-2503)
 * Add timing information to cassandra-cli GET/SET/LIST queries (CASSANDRA-3326)
 * Only create one CompressionMetadata object per sstable (CASSANDRA-3427)
 * cleanup usage of StorageService.setMode() (CASSANDRA-3388)
 * Avoid large array allocation for compressed chunk offsets (CASSANDRA-3432)
 * fix DecimalType bytebuffer marshalling (CASSANDRA-3421)
 * fix bug that caused first column in per row indexes to be ignored 
   (CASSANDRA-3441)
 * add JMX call to clean (failed) repair sessions (CASSANDRA-3316)
 * fix sstableloader reference acquisition bug (CASSANDRA-3438)
 * fix estimated row size regression (CASSANDRA-3451)
 * make sure we don't return more columns than asked (CASSANDRA-3303, 3395)
Merged from 0.8:
 * acquire compactionlock during truncate (CASSANDRA-3399)
 * fix displaying cfdef entries for super columnfamilies (CASSANDRA-3415)


1.0.1
 * acquire references during index build to prevent delete problems
   on Windows (CASSANDRA-3314)
 * describe_ring should include datacenter/topology information (CASSANDRA-2882)
 * Thrift sockets are not properly buffered (CASSANDRA-3261)
 * performance improvement for bytebufferutil compare function (CASSANDRA-3286)
 * add system.versions ColumnFamily (CASSANDRA-3140)
 * reduce network copies (CASSANDRA-3333, 3373)
 * limit nodetool to 32MB of heap (CASSANDRA-3124)
 * (CQL) update parser to accept "timestamp" instead of "date" (CASSANDRA-3149)
 * Fix CLI `show schema` to include "compression_options" (CASSANDRA-3368)
 * Snapshot to include manifest under LeveledCompactionStrategy (CASSANDRA-3359)
 * (CQL) SELECT query should allow CF name to be qualified by keyspace (CASSANDRA-3130)
 * (CQL) Fix internal application error specifying 'using consistency ...'
   in lower case (CASSANDRA-3366)
 * fix Deflate compression when compression actually makes the data bigger
   (CASSANDRA-3370)
 * optimize UUIDGen to avoid lock contention on InetAddress.getLocalHost 
   (CASSANDRA-3387)
 * tolerate index being dropped mid-mutation (CASSANDRA-3334, 3313)
 * CompactionManager is now responsible for checking for new candidates
   post-task execution, enabling more consistent leveled compaction 
   (CASSANDRA-3391)
 * Cache HSHA threads (CASSANDRA-3372)
 * use CF/KS names as snapshot prefix for drop + truncate operations
   (CASSANDRA-2997)
 * Break bloom filters up to avoid heap fragmentation (CASSANDRA-2466)
 * fix cassandra hanging on jsvc stop (CASSANDRA-3302)
 * Avoid leveled compaction getting blocked on errors (CASSANDRA-3408)
 * Make reloading the compaction strategy safe (CASSANDRA-3409)
 * ignore 0.8 hints even if compaction begins before we try to purge
   them (CASSANDRA-3385)
 * remove procrun (bin\daemon) from Cassandra source tree and 
   artifacts (CASSANDRA-3331)
 * make cassandra compile under JDK7 (CASSANDRA-3275)
 * remove dependency of clientutil.jar to FBUtilities (CASSANDRA-3299)
 * avoid truncation errors by using long math on long values (CASSANDRA-3364)
 * avoid clock drift on some Windows machine (CASSANDRA-3375)
 * display cache provider in cli 'describe keyspace' command (CASSANDRA-3384)
 * fix incomplete topology information in describe_ring (CASSANDRA-3403)
 * expire dead gossip states based on time (CASSANDRA-2961)
 * improve CompactionTask extensibility (CASSANDRA-3330)
 * Allow one leveled compaction task to kick off another (CASSANDRA-3363)
 * allow encryption only between datacenters (CASSANDRA-2802)
Merged from 0.8:
 * fix truncate allowing data to be replayed post-restart (CASSANDRA-3297)
 * make iwriter final in IndexWriter to avoid NPE (CASSANDRA-2863)
 * (CQL) update grammar to require key clause in DELETE statement
   (CASSANDRA-3349)
 * (CQL) allow numeric keyspace names in USE statement (CASSANDRA-3350)
 * (Hadoop) skip empty rows when slicing the entire row (CASSANDRA-2855)
 * Fix handling of tombstone by SSTableExport/Import (CASSANDRA-3357)
 * fix ColumnIndexer to use long offsets (CASSANDRA-3358)
 * Improved CLI exceptions (CASSANDRA-3312)
 * Fix handling of tombstone by SSTableExport/Import (CASSANDRA-3357)
 * Only count compaction as active (for throttling) when they have
   successfully acquired the compaction lock (CASSANDRA-3344)
 * Display CLI version string on startup (CASSANDRA-3196)
 * (Hadoop) make CFIF try rpc_address or fallback to listen_address
   (CASSANDRA-3214)
 * (Hadoop) accept comma delimited lists of initial thrift connections
   (CASSANDRA-3185)
 * ColumnFamily min_compaction_threshold should be >= 2 (CASSANDRA-3342)
 * (Pig) add 0.8+ types and key validation type in schema (CASSANDRA-3280)
 * Fix completely removing column metadata using CLI (CASSANDRA-3126)
 * CLI `describe cluster;` output should be on separate lines for separate versions
   (CASSANDRA-3170)
 * fix changing durable_writes keyspace option during CF creation
   (CASSANDRA-3292)
 * avoid locking on update when no indexes are involved (CASSANDRA-3386)
 * fix assertionError during repair with ordered partitioners (CASSANDRA-3369)
 * correctly serialize key_validation_class for avro (CASSANDRA-3391)
 * don't expire counter tombstone after streaming (CASSANDRA-3394)
 * prevent nodes that failed to join from hanging around forever 
   (CASSANDRA-3351)
 * remove incorrect optimization from slice read path (CASSANDRA-3390)
 * Fix race in AntiEntropyService (CASSANDRA-3400)


1.0.0-final
 * close scrubbed sstable fd before deleting it (CASSANDRA-3318)
 * fix bug preventing obsolete commitlog segments from being removed
   (CASSANDRA-3269)
 * tolerate whitespace in seed CDL (CASSANDRA-3263)
 * Change default heap thresholds to max(min(1/2 ram, 1G), min(1/4 ram, 8GB))
   (CASSANDRA-3295)
 * Fix broken CompressedRandomAccessReaderTest (CASSANDRA-3298)
 * (CQL) fix type information returned for wildcard queries (CASSANDRA-3311)
 * add estimated tasks to LeveledCompactionStrategy (CASSANDRA-3322)
 * avoid including compaction cache-warming in keycache stats (CASSANDRA-3325)
 * run compaction and hinted handoff threads at MIN_PRIORITY (CASSANDRA-3308)
 * default hsha thrift server to cpu core count in rpc pool (CASSANDRA-3329)
 * add bin\daemon to binary tarball for Windows service (CASSANDRA-3331)
 * Fix places where uncompressed size of sstables was use in place of the
   compressed one (CASSANDRA-3338)
 * Fix hsha thrift server (CASSANDRA-3346)
 * Make sure repair only stream needed sstables (CASSANDRA-3345)


1.0.0-rc2
 * Log a meaningful warning when a node receives a message for a repair session
   that doesn't exist anymore (CASSANDRA-3256)
 * test for NUMA policy support as well as numactl presence (CASSANDRA-3245)
 * Fix FD leak when internode encryption is enabled (CASSANDRA-3257)
 * Remove incorrect assertion in mergeIterator (CASSANDRA-3260)
 * FBUtilities.hexToBytes(String) to throw NumberFormatException when string
   contains non-hex characters (CASSANDRA-3231)
 * Keep SimpleSnitch proximity ordering unchanged from what the Strategy
   generates, as intended (CASSANDRA-3262)
 * remove Scrub from compactionstats when finished (CASSANDRA-3255)
 * fix counter entry in jdbc TypesMap (CASSANDRA-3268)
 * fix full queue scenario for ParallelCompactionIterator (CASSANDRA-3270)
 * fix bootstrap process (CASSANDRA-3285)
 * don't try delivering hints if when there isn't any (CASSANDRA-3176)
 * CLI documentation change for ColumnFamily `compression_options` (CASSANDRA-3282)
 * ignore any CF ids sent by client for adding CF/KS (CASSANDRA-3288)
 * remove obsolete hints on first startup (CASSANDRA-3291)
 * use correct ISortedColumns for time-optimized reads (CASSANDRA-3289)
 * Evict gossip state immediately when a token is taken over by a new IP 
   (CASSANDRA-3259)


1.0.0-rc1
 * Update CQL to generate microsecond timestamps by default (CASSANDRA-3227)
 * Fix counting CFMetadata towards Memtable liveRatio (CASSANDRA-3023)
 * Kill server on wrapped OOME such as from FileChannel.map (CASSANDRA-3201)
 * remove unnecessary copy when adding to row cache (CASSANDRA-3223)
 * Log message when a full repair operation completes (CASSANDRA-3207)
 * Fix streamOutSession keeping sstables references forever if the remote end
   dies (CASSANDRA-3216)
 * Remove dynamic_snitch boolean from example configuration (defaulting to 
   true) and set default badness threshold to 0.1 (CASSANDRA-3229)
 * Base choice of random or "balanced" token on bootstrap on whether
   schema definitions were found (CASSANDRA-3219)
 * Fixes for LeveledCompactionStrategy score computation, prioritization,
   scheduling, and performance (CASSANDRA-3224, 3234)
 * parallelize sstable open at server startup (CASSANDRA-2988)
 * fix handling of exceptions writing to OutboundTcpConnection (CASSANDRA-3235)
 * Allow using quotes in "USE <keyspace>;" CLI command (CASSANDRA-3208)
 * Don't allow any cache loading exceptions to halt startup (CASSANDRA-3218)
 * Fix sstableloader --ignores option (CASSANDRA-3247)
 * File descriptor limit increased in packaging (CASSANDRA-3206)
 * Fix deadlock in commit log during flush (CASSANDRA-3253) 


1.0.0-beta1
 * removed binarymemtable (CASSANDRA-2692)
 * add commitlog_total_space_in_mb to prevent fragmented logs (CASSANDRA-2427)
 * removed commitlog_rotation_threshold_in_mb configuration (CASSANDRA-2771)
 * make AbstractBounds.normalize de-overlapp overlapping ranges (CASSANDRA-2641)
 * replace CollatingIterator, ReducingIterator with MergeIterator 
   (CASSANDRA-2062)
 * Fixed the ability to set compaction strategy in cli using create column 
   family command (CASSANDRA-2778)
 * clean up tmp files after failed compaction (CASSANDRA-2468)
 * restrict repair streaming to specific columnfamilies (CASSANDRA-2280)
 * don't bother persisting columns shadowed by a row tombstone (CASSANDRA-2589)
 * reset CF and SC deletion times after gc_grace (CASSANDRA-2317)
 * optimize away seek when compacting wide rows (CASSANDRA-2879)
 * single-pass streaming (CASSANDRA-2677, 2906, 2916, 3003)
 * use reference counting for deleting sstables instead of relying on GC
   (CASSANDRA-2521, 3179)
 * store hints as serialized mutations instead of pointers to data row
   (CASSANDRA-2045)
 * store hints in the coordinator node instead of in the closest replica 
   (CASSANDRA-2914)
 * add row_cache_keys_to_save CF option (CASSANDRA-1966)
 * check column family validity in nodetool repair (CASSANDRA-2933)
 * use lazy initialization instead of class initialization in NodeId
   (CASSANDRA-2953)
 * add paging to get_count (CASSANDRA-2894)
 * fix "short reads" in [multi]get (CASSANDRA-2643, 3157, 3192)
 * add optional compression for sstables (CASSANDRA-47, 2994, 3001, 3128)
 * add scheduler JMX metrics (CASSANDRA-2962)
 * add block level checksum for compressed data (CASSANDRA-1717)
 * make column family backed column map pluggable and introduce unsynchronized
   ArrayList backed one to speedup reads (CASSANDRA-2843, 3165, 3205)
 * refactoring of the secondary index api (CASSANDRA-2982)
 * make CL > ONE reads wait for digest reconciliation before returning
   (CASSANDRA-2494)
 * fix missing logging for some exceptions (CASSANDRA-2061)
 * refactor and optimize ColumnFamilyStore.files(...) and Descriptor.fromFilename(String)
   and few other places responsible for work with SSTable files (CASSANDRA-3040)
 * Stop reading from sstables once we know we have the most recent columns,
   for query-by-name requests (CASSANDRA-2498)
 * Add query-by-column mode to stress.java (CASSANDRA-3064)
 * Add "install" command to cassandra.bat (CASSANDRA-292)
 * clean up KSMetadata, CFMetadata from unnecessary
   Thrift<->Avro conversion methods (CASSANDRA-3032)
 * Add timeouts to client request schedulers (CASSANDRA-3079, 3096)
 * Cli to use hashes rather than array of hashes for strategy options (CASSANDRA-3081)
 * LeveledCompactionStrategy (CASSANDRA-1608, 3085, 3110, 3087, 3145, 3154, 3182)
 * Improvements of the CLI `describe` command (CASSANDRA-2630)
 * reduce window where dropped CF sstables may not be deleted (CASSANDRA-2942)
 * Expose gossip/FD info to JMX (CASSANDRA-2806)
 * Fix streaming over SSL when compressed SSTable involved (CASSANDRA-3051)
 * Add support for pluggable secondary index implementations (CASSANDRA-3078)
 * remove compaction_thread_priority setting (CASSANDRA-3104)
 * generate hints for replicas that timeout, not just replicas that are known
   to be down before starting (CASSANDRA-2034)
 * Add throttling for internode streaming (CASSANDRA-3080)
 * make the repair of a range repair all replica (CASSANDRA-2610, 3194)
 * expose the ability to repair the first range (as returned by the
   partitioner) of a node (CASSANDRA-2606)
 * Streams Compression (CASSANDRA-3015)
 * add ability to use multiple threads during a single compaction
   (CASSANDRA-2901)
 * make AbstractBounds.normalize support overlapping ranges (CASSANDRA-2641)
 * fix of the CQL count() behavior (CASSANDRA-3068)
 * use TreeMap backed column families for the SSTable simple writers
   (CASSANDRA-3148)
 * fix inconsistency of the CLI syntax when {} should be used instead of [{}]
   (CASSANDRA-3119)
 * rename CQL type names to match expected SQL behavior (CASSANDRA-3149, 3031)
 * Arena-based allocation for memtables (CASSANDRA-2252, 3162, 3163, 3168)
 * Default RR chance to 0.1 (CASSANDRA-3169)
 * Add RowLevel support to secondary index API (CASSANDRA-3147)
 * Make SerializingCacheProvider the default if JNA is available (CASSANDRA-3183)
 * Fix backwards compatibilty for CQL memtable properties (CASSANDRA-3190)
 * Add five-minute delay before starting compactions on a restarted server
   (CASSANDRA-3181)
 * Reduce copies done for intra-host messages (CASSANDRA-1788, 3144)
 * support of compaction strategy option for stress.java (CASSANDRA-3204)
 * make memtable throughput and column count thresholds no-ops (CASSANDRA-2449)
 * Return schema information along with the resultSet in CQL (CASSANDRA-2734)
 * Add new DecimalType (CASSANDRA-2883)
 * Fix assertion error in RowRepairResolver (CASSANDRA-3156)
 * Reduce unnecessary high buffer sizes (CASSANDRA-3171)
 * Pluggable compaction strategy (CASSANDRA-1610)
 * Add new broadcast_address config option (CASSANDRA-2491)


0.8.7
 * Kill server on wrapped OOME such as from FileChannel.map (CASSANDRA-3201)
 * Allow using quotes in "USE <keyspace>;" CLI command (CASSANDRA-3208)
 * Log message when a full repair operation completes (CASSANDRA-3207)
 * Don't allow any cache loading exceptions to halt startup (CASSANDRA-3218)
 * Fix sstableloader --ignores option (CASSANDRA-3247)
 * File descriptor limit increased in packaging (CASSANDRA-3206)
 * Log a meaningfull warning when a node receive a message for a repair session
   that doesn't exist anymore (CASSANDRA-3256)
 * Fix FD leak when internode encryption is enabled (CASSANDRA-3257)
 * FBUtilities.hexToBytes(String) to throw NumberFormatException when string
   contains non-hex characters (CASSANDRA-3231)
 * Keep SimpleSnitch proximity ordering unchanged from what the Strategy
   generates, as intended (CASSANDRA-3262)
 * remove Scrub from compactionstats when finished (CASSANDRA-3255)
 * Fix tool .bat files when CASSANDRA_HOME contains spaces (CASSANDRA-3258)
 * Force flush of status table when removing/updating token (CASSANDRA-3243)
 * Evict gossip state immediately when a token is taken over by a new IP (CASSANDRA-3259)
 * Fix bug where the failure detector can take too long to mark a host
   down (CASSANDRA-3273)
 * (Hadoop) allow wrapping ranges in queries (CASSANDRA-3137)
 * (Hadoop) check all interfaces for a match with split location
   before falling back to random replica (CASSANDRA-3211)
 * (Hadoop) Make Pig storage handle implements LoadMetadata (CASSANDRA-2777)
 * (Hadoop) Fix exception during PIG 'dump' (CASSANDRA-2810)
 * Fix stress COUNTER_GET option (CASSANDRA-3301)
 * Fix missing fields in CLI `show schema` output (CASSANDRA-3304)
 * Nodetool no longer leaks threads and closes JMX connections (CASSANDRA-3309)
 * fix truncate allowing data to be replayed post-restart (CASSANDRA-3297)
 * Move SimpleAuthority and SimpleAuthenticator to examples (CASSANDRA-2922)
 * Fix handling of tombstone by SSTableExport/Import (CASSANDRA-3357)
 * Fix transposition in cfHistograms (CASSANDRA-3222)
 * Allow using number as DC name when creating keyspace in CQL (CASSANDRA-3239)
 * Force flush of system table after updating/removing a token (CASSANDRA-3243)


0.8.6
 * revert CASSANDRA-2388
 * change TokenRange.endpoints back to listen/broadcast address to match
   pre-1777 behavior, and add TokenRange.rpc_endpoints instead (CASSANDRA-3187)
 * avoid trying to watch cassandra-topology.properties when loaded from jar
   (CASSANDRA-3138)
 * prevent users from creating keyspaces with LocalStrategy replication
   (CASSANDRA-3139)
 * fix CLI `show schema;` to output correct keyspace definition statement
   (CASSANDRA-3129)
 * CustomTThreadPoolServer to log TTransportException at DEBUG level
   (CASSANDRA-3142)
 * allow topology sort to work with non-unique rack names between 
   datacenters (CASSANDRA-3152)
 * Improve caching of same-version Messages on digest and repair paths
   (CASSANDRA-3158)
 * Randomize choice of first replica for counter increment (CASSANDRA-2890)
 * Fix using read_repair_chance instead of merge_shard_change (CASSANDRA-3202)
 * Avoid streaming data to nodes that already have it, on move as well as
   decommission (CASSANDRA-3041)
 * Fix divide by zero error in GCInspector (CASSANDRA-3164)
 * allow quoting of the ColumnFamily name in CLI `create column family`
   statement (CASSANDRA-3195)
 * Fix rolling upgrade from 0.7 to 0.8 problem (CASSANDRA-3166)
 * Accomodate missing encryption_options in IncomingTcpConnection.stream
   (CASSANDRA-3212)


0.8.5
 * fix NPE when encryption_options is unspecified (CASSANDRA-3007)
 * include column name in validation failure exceptions (CASSANDRA-2849)
 * make sure truncate clears out the commitlog so replay won't re-
   populate with truncated data (CASSANDRA-2950)
 * fix NPE when debug logging is enabled and dropped CF is present
   in a commitlog segment (CASSANDRA-3021)
 * fix cassandra.bat when CASSANDRA_HOME contains spaces (CASSANDRA-2952)
 * fix to SSTableSimpleUnsortedWriter bufferSize calculation (CASSANDRA-3027)
 * make cleanup and normal compaction able to skip empty rows
   (rows containing nothing but expired tombstones) (CASSANDRA-3039)
 * work around native memory leak in com.sun.management.GarbageCollectorMXBean
   (CASSANDRA-2868)
 * validate that column names in column_metadata are not equal to key_alias
   on create/update of the ColumnFamily and CQL 'ALTER' statement (CASSANDRA-3036)
 * return an InvalidRequestException if an indexed column is assigned
   a value larger than 64KB (CASSANDRA-3057)
 * fix of numeric-only and string column names handling in CLI "drop index" 
   (CASSANDRA-3054)
 * prune index scan resultset back to original request for lazy
   resultset expansion case (CASSANDRA-2964)
 * (Hadoop) fail jobs when Cassandra node has failed but TaskTracker
   has not (CASSANDRA-2388)
 * fix dynamic snitch ignoring nodes when read_repair_chance is zero
   (CASSANDRA-2662)
 * avoid retaining references to dropped CFS objects in 
   CompactionManager.estimatedCompactions (CASSANDRA-2708)
 * expose rpc timeouts per host in MessagingServiceMBean (CASSANDRA-2941)
 * avoid including cwd in classpath for deb and rpm packages (CASSANDRA-2881)
 * remove gossip state when a new IP takes over a token (CASSANDRA-3071)
 * allow sstable2json to work on index sstable files (CASSANDRA-3059)
 * always hint counters (CASSANDRA-3099)
 * fix log4j initialization in EmbeddedCassandraService (CASSANDRA-2857)
 * remove gossip state when a new IP takes over a token (CASSANDRA-3071)
 * work around native memory leak in com.sun.management.GarbageCollectorMXBean
    (CASSANDRA-2868)
 * fix UnavailableException with writes at CL.EACH_QUORM (CASSANDRA-3084)
 * fix parsing of the Keyspace and ColumnFamily names in numeric
   and string representations in CLI (CASSANDRA-3075)
 * fix corner cases in Range.differenceToFetch (CASSANDRA-3084)
 * fix ip address String representation in the ring cache (CASSANDRA-3044)
 * fix ring cache compatibility when mixing pre-0.8.4 nodes with post-
   in the same cluster (CASSANDRA-3023)
 * make repair report failure when a node participating dies (instead of
   hanging forever) (CASSANDRA-2433)
 * fix handling of the empty byte buffer by ReversedType (CASSANDRA-3111)
 * Add validation that Keyspace names are case-insensitively unique (CASSANDRA-3066)
 * catch invalid key_validation_class before instantiating UpdateColumnFamily (CASSANDRA-3102)
 * make Range and Bounds objects client-safe (CASSANDRA-3108)
 * optionally skip log4j configuration (CASSANDRA-3061)
 * bundle sstableloader with the debian package (CASSANDRA-3113)
 * don't try to build secondary indexes when there is none (CASSANDRA-3123)
 * improve SSTableSimpleUnsortedWriter speed for large rows (CASSANDRA-3122)
 * handle keyspace arguments correctly in nodetool snapshot (CASSANDRA-3038)
 * Fix SSTableImportTest on windows (CASSANDRA-3043)
 * expose compactionThroughputMbPerSec through JMX (CASSANDRA-3117)
 * log keyspace and CF of large rows being compacted


0.8.4
 * change TokenRing.endpoints to be a list of rpc addresses instead of 
   listen/broadcast addresses (CASSANDRA-1777)
 * include files-to-be-streamed in StreamInSession.getSources (CASSANDRA-2972)
 * use JAVA env var in cassandra-env.sh (CASSANDRA-2785, 2992)
 * avoid doing read for no-op replicate-on-write at CL=1 (CASSANDRA-2892)
 * refuse counter write for CL.ANY (CASSANDRA-2990)
 * switch back to only logging recent dropped messages (CASSANDRA-3004)
 * always deserialize RowMutation for counters (CASSANDRA-3006)
 * ignore saved replication_factor strategy_option for NTS (CASSANDRA-3011)
 * make sure pre-truncate CL segments are discarded (CASSANDRA-2950)


0.8.3
 * add ability to drop local reads/writes that are going to timeout
   (CASSANDRA-2943)
 * revamp token removal process, keep gossip states for 3 days (CASSANDRA-2496)
 * don't accept extra args for 0-arg nodetool commands (CASSANDRA-2740)
 * log unavailableexception details at debug level (CASSANDRA-2856)
 * expose data_dir though jmx (CASSANDRA-2770)
 * don't include tmp files as sstable when create cfs (CASSANDRA-2929)
 * log Java classpath on startup (CASSANDRA-2895)
 * keep gossipped version in sync with actual on migration coordinator 
   (CASSANDRA-2946)
 * use lazy initialization instead of class initialization in NodeId
   (CASSANDRA-2953)
 * check column family validity in nodetool repair (CASSANDRA-2933)
 * speedup bytes to hex conversions dramatically (CASSANDRA-2850)
 * Flush memtables on shutdown when durable writes are disabled 
   (CASSANDRA-2958)
 * improved POSIX compatibility of start scripts (CASsANDRA-2965)
 * add counter support to Hadoop InputFormat (CASSANDRA-2981)
 * fix bug where dirty commitlog segments were removed (and avoid keeping 
   segments with no post-flush activity permanently dirty) (CASSANDRA-2829)
 * fix throwing exception with batch mutation of counter super columns
   (CASSANDRA-2949)
 * ignore system tables during repair (CASSANDRA-2979)
 * throw exception when NTS is given replication_factor as an option
   (CASSANDRA-2960)
 * fix assertion error during compaction of counter CFs (CASSANDRA-2968)
 * avoid trying to create index names, when no index exists (CASSANDRA-2867)
 * don't sample the system table when choosing a bootstrap token
   (CASSANDRA-2825)
 * gossiper notifies of local state changes (CASSANDRA-2948)
 * add asynchronous and half-sync/half-async (hsha) thrift servers 
   (CASSANDRA-1405)
 * fix potential use of free'd native memory in SerializingCache 
   (CASSANDRA-2951)
 * prune index scan resultset back to original request for lazy
   resultset expansion case (CASSANDRA-2964)
 * (Hadoop) fail jobs when Cassandra node has failed but TaskTracker
    has not (CASSANDRA-2388)


0.8.2
 * CQL: 
   - include only one row per unique key for IN queries (CASSANDRA-2717)
   - respect client timestamp on full row deletions (CASSANDRA-2912)
 * improve thread-safety in StreamOutSession (CASSANDRA-2792)
 * allow deleting a row and updating indexed columns in it in the
   same mutation (CASSANDRA-2773)
 * Expose number of threads blocked on submitting memtable to flush
   in JMX (CASSANDRA-2817)
 * add ability to return "endpoints" to nodetool (CASSANDRA-2776)
 * Add support for multiple (comma-delimited) coordinator addresses
   to ColumnFamilyInputFormat (CASSANDRA-2807)
 * fix potential NPE while scheduling read repair for range slice
   (CASSANDRA-2823)
 * Fix race in SystemTable.getCurrentLocalNodeId (CASSANDRA-2824)
 * Correctly set default for replicate_on_write (CASSANDRA-2835)
 * improve nodetool compactionstats formatting (CASSANDRA-2844)
 * fix index-building status display (CASSANDRA-2853)
 * fix CLI perpetuating obsolete KsDef.replication_factor (CASSANDRA-2846)
 * improve cli treatment of multiline comments (CASSANDRA-2852)
 * handle row tombstones correctly in EchoedRow (CASSANDRA-2786)
 * add MessagingService.get[Recently]DroppedMessages and
   StorageService.getExceptionCount (CASSANDRA-2804)
 * fix possibility of spurious UnavailableException for LOCAL_QUORUM
   reads with dynamic snitch + read repair disabled (CASSANDRA-2870)
 * add ant-optional as dependence for the debian package (CASSANDRA-2164)
 * add option to specify limit for get_slice in the CLI (CASSANDRA-2646)
 * decrease HH page size (CASSANDRA-2832)
 * reset cli keyspace after dropping the current one (CASSANDRA-2763)
 * add KeyRange option to Hadoop inputformat (CASSANDRA-1125)
 * fix protocol versioning (CASSANDRA-2818, 2860)
 * support spaces in path to log4j configuration (CASSANDRA-2383)
 * avoid including inferred types in CF update (CASSANDRA-2809)
 * fix JMX bulkload call (CASSANDRA-2908)
 * fix updating KS with durable_writes=false (CASSANDRA-2907)
 * add simplified facade to SSTableWriter for bulk loading use
   (CASSANDRA-2911)
 * fix re-using index CF sstable names after drop/recreate (CASSANDRA-2872)
 * prepend CF to default index names (CASSANDRA-2903)
 * fix hint replay (CASSANDRA-2928)
 * Properly synchronize repair's merkle tree computation (CASSANDRA-2816)


0.8.1
 * CQL:
   - support for insert, delete in BATCH (CASSANDRA-2537)
   - support for IN to SELECT, UPDATE (CASSANDRA-2553)
   - timestamp support for INSERT, UPDATE, and BATCH (CASSANDRA-2555)
   - TTL support (CASSANDRA-2476)
   - counter support (CASSANDRA-2473)
   - ALTER COLUMNFAMILY (CASSANDRA-1709)
   - DROP INDEX (CASSANDRA-2617)
   - add SCHEMA/TABLE as aliases for KS/CF (CASSANDRA-2743)
   - server handles wait-for-schema-agreement (CASSANDRA-2756)
   - key alias support (CASSANDRA-2480)
 * add support for comparator parameters and a generic ReverseType
   (CASSANDRA-2355)
 * add CompositeType and DynamicCompositeType (CASSANDRA-2231)
 * optimize batches containing multiple updates to the same row
   (CASSANDRA-2583)
 * adjust hinted handoff page size to avoid OOM with large columns 
   (CASSANDRA-2652)
 * mark BRAF buffer invalid post-flush so we don't re-flush partial
   buffers again, especially on CL writes (CASSANDRA-2660)
 * add DROP INDEX support to CLI (CASSANDRA-2616)
 * don't perform HH to client-mode [storageproxy] nodes (CASSANDRA-2668)
 * Improve forceDeserialize/getCompactedRow encapsulation (CASSANDRA-2659)
 * Don't write CounterUpdateColumn to disk in tests (CASSANDRA-2650)
 * Add sstable bulk loading utility (CASSANDRA-1278)
 * avoid replaying hints to dropped columnfamilies (CASSANDRA-2685)
 * add placeholders for missing rows in range query pseudo-RR (CASSANDRA-2680)
 * remove no-op HHOM.renameHints (CASSANDRA-2693)
 * clone super columns to avoid modifying them during flush (CASSANDRA-2675)
 * allow writes to bypass the commitlog for certain keyspaces (CASSANDRA-2683)
 * avoid NPE when bypassing commitlog during memtable flush (CASSANDRA-2781)
 * Added support for making bootstrap retry if nodes flap (CASSANDRA-2644)
 * Added statusthrift to nodetool to report if thrift server is running (CASSANDRA-2722)
 * Fixed rows being cached if they do not exist (CASSANDRA-2723)
 * Support passing tableName and cfName to RowCacheProviders (CASSANDRA-2702)
 * close scrub file handles (CASSANDRA-2669)
 * throttle migration replay (CASSANDRA-2714)
 * optimize column serializer creation (CASSANDRA-2716)
 * Added support for making bootstrap retry if nodes flap (CASSANDRA-2644)
 * Added statusthrift to nodetool to report if thrift server is running
   (CASSANDRA-2722)
 * Fixed rows being cached if they do not exist (CASSANDRA-2723)
 * fix truncate/compaction race (CASSANDRA-2673)
 * workaround large resultsets causing large allocation retention
   by nio sockets (CASSANDRA-2654)
 * fix nodetool ring use with Ec2Snitch (CASSANDRA-2733)
 * fix removing columns and subcolumns that are supressed by a row or
   supercolumn tombstone during replica resolution (CASSANDRA-2590)
 * support sstable2json against snapshot sstables (CASSANDRA-2386)
 * remove active-pull schema requests (CASSANDRA-2715)
 * avoid marking entire list of sstables as actively being compacted
   in multithreaded compaction (CASSANDRA-2765)
 * seek back after deserializing a row to update cache with (CASSANDRA-2752)
 * avoid skipping rows in scrub for counter column family (CASSANDRA-2759)
 * fix ConcurrentModificationException in repair when dealing with 0.7 node
   (CASSANDRA-2767)
 * use threadsafe collections for StreamInSession (CASSANDRA-2766)
 * avoid infinite loop when creating merkle tree (CASSANDRA-2758)
 * avoids unmarking compacting sstable prematurely in cleanup (CASSANDRA-2769)
 * fix NPE when the commit log is bypassed (CASSANDRA-2718)
 * don't throw an exception in SS.isRPCServerRunning (CASSANDRA-2721)
 * make stress.jar executable (CASSANDRA-2744)
 * add daemon mode to java stress (CASSANDRA-2267)
 * expose the DC and rack of a node through JMX and nodetool ring (CASSANDRA-2531)
 * fix cache mbean getSize (CASSANDRA-2781)
 * Add Date, Float, Double, and Boolean types (CASSANDRA-2530)
 * Add startup flag to renew counter node id (CASSANDRA-2788)
 * add jamm agent to cassandra.bat (CASSANDRA-2787)
 * fix repair hanging if a neighbor has nothing to send (CASSANDRA-2797)
 * purge tombstone even if row is in only one sstable (CASSANDRA-2801)
 * Fix wrong purge of deleted cf during compaction (CASSANDRA-2786)
 * fix race that could result in Hadoop writer failing to throw an
   exception encountered after close() (CASSANDRA-2755)
 * fix scan wrongly throwing assertion error (CASSANDRA-2653)
 * Always use even distribution for merkle tree with RandomPartitionner
   (CASSANDRA-2841)
 * fix describeOwnership for OPP (CASSANDRA-2800)
 * ensure that string tokens do not contain commas (CASSANDRA-2762)


0.8.0-final
 * fix CQL grammar warning and cqlsh regression from CASSANDRA-2622
 * add ant generate-cql-html target (CASSANDRA-2526)
 * update CQL consistency levels (CASSANDRA-2566)
 * debian packaging fixes (CASSANDRA-2481, 2647)
 * fix UUIDType, IntegerType for direct buffers (CASSANDRA-2682, 2684)
 * switch to native Thrift for Hadoop map/reduce (CASSANDRA-2667)
 * fix StackOverflowError when building from eclipse (CASSANDRA-2687)
 * only provide replication_factor to strategy_options "help" for
   SimpleStrategy, OldNetworkTopologyStrategy (CASSANDRA-2678, 2713)
 * fix exception adding validators to non-string columns (CASSANDRA-2696)
 * avoid instantiating DatabaseDescriptor in JDBC (CASSANDRA-2694)
 * fix potential stack overflow during compaction (CASSANDRA-2626)
 * clone super columns to avoid modifying them during flush (CASSANDRA-2675)
 * reset underlying iterator in EchoedRow constructor (CASSANDRA-2653)


0.8.0-rc1
 * faster flushes and compaction from fixing excessively pessimistic 
   rebuffering in BRAF (CASSANDRA-2581)
 * fix returning null column values in the python cql driver (CASSANDRA-2593)
 * fix merkle tree splitting exiting early (CASSANDRA-2605)
 * snapshot_before_compaction directory name fix (CASSANDRA-2598)
 * Disable compaction throttling during bootstrap (CASSANDRA-2612) 
 * fix CQL treatment of > and < operators in range slices (CASSANDRA-2592)
 * fix potential double-application of counter updates on commitlog replay
   by moving replay position from header to sstable metadata (CASSANDRA-2419)
 * JDBC CQL driver exposes getColumn for access to timestamp
 * JDBC ResultSetMetadata properties added to AbstractType
 * r/m clustertool (CASSANDRA-2607)
 * add support for presenting row key as a column in CQL result sets 
   (CASSANDRA-2622)
 * Don't allow {LOCAL|EACH}_QUORUM unless strategy is NTS (CASSANDRA-2627)
 * validate keyspace strategy_options during CQL create (CASSANDRA-2624)
 * fix empty Result with secondary index when limit=1 (CASSANDRA-2628)
 * Fix regression where bootstrapping a node with no schema fails
   (CASSANDRA-2625)
 * Allow removing LocationInfo sstables (CASSANDRA-2632)
 * avoid attempting to replay mutations from dropped keyspaces (CASSANDRA-2631)
 * avoid using cached position of a key when GT is requested (CASSANDRA-2633)
 * fix counting bloom filter true positives (CASSANDRA-2637)
 * initialize local ep state prior to gossip startup if needed (CASSANDRA-2638)
 * fix counter increment lost after restart (CASSANDRA-2642)
 * add quote-escaping via backslash to CLI (CASSANDRA-2623)
 * fix pig example script (CASSANDRA-2487)
 * fix dynamic snitch race in adding latencies (CASSANDRA-2618)
 * Start/stop cassandra after more important services such as mdadm in
   debian packaging (CASSANDRA-2481)


0.8.0-beta2
 * fix NPE compacting index CFs (CASSANDRA-2528)
 * Remove checking all column families on startup for compaction candidates 
   (CASSANDRA-2444)
 * validate CQL create keyspace options (CASSANDRA-2525)
 * fix nodetool setcompactionthroughput (CASSANDRA-2550)
 * move	gossip heartbeat back to its own thread (CASSANDRA-2554)
 * validate cql TRUNCATE columnfamily before truncating (CASSANDRA-2570)
 * fix batch_mutate for mixed standard-counter mutations (CASSANDRA-2457)
 * disallow making schema changes to system keyspace (CASSANDRA-2563)
 * fix sending mutation messages multiple times (CASSANDRA-2557)
 * fix incorrect use of NBHM.size in ReadCallback that could cause
   reads to time out even when responses were received (CASSANDRA-2552)
 * trigger read repair correctly for LOCAL_QUORUM reads (CASSANDRA-2556)
 * Allow configuring the number of compaction thread (CASSANDRA-2558)
 * forceUserDefinedCompaction will attempt to compact what it is given
   even if the pessimistic estimate is that there is not enough disk space;
   automatic compactions will only compact 2 or more sstables (CASSANDRA-2575)
 * refuse to apply migrations with older timestamps than the current 
   schema (CASSANDRA-2536)
 * remove unframed Thrift transport option
 * include indexes in snapshots (CASSANDRA-2596)
 * improve ignoring of obsolete mutations in index maintenance (CASSANDRA-2401)
 * recognize attempt to drop just the index while leaving the column
   definition alone (CASSANDRA-2619)
  

0.8.0-beta1
 * remove Avro RPC support (CASSANDRA-926)
 * support for columns that act as incr/decr counters 
   (CASSANDRA-1072, 1937, 1944, 1936, 2101, 2093, 2288, 2105, 2384, 2236, 2342,
   2454)
 * CQL (CASSANDRA-1703, 1704, 1705, 1706, 1707, 1708, 1710, 1711, 1940, 
   2124, 2302, 2277, 2493)
 * avoid double RowMutation serialization on write path (CASSANDRA-1800)
 * make NetworkTopologyStrategy the default (CASSANDRA-1960)
 * configurable internode encryption (CASSANDRA-1567, 2152)
 * human readable column names in sstable2json output (CASSANDRA-1933)
 * change default JMX port to 7199 (CASSANDRA-2027)
 * backwards compatible internal messaging (CASSANDRA-1015)
 * atomic switch of memtables and sstables (CASSANDRA-2284)
 * add pluggable SeedProvider (CASSANDRA-1669)
 * Fix clustertool to not throw exception when calling get_endpoints (CASSANDRA-2437)
 * upgrade to thrift 0.6 (CASSANDRA-2412) 
 * repair works on a token range instead of full ring (CASSANDRA-2324)
 * purge tombstones from row cache (CASSANDRA-2305)
 * push replication_factor into strategy_options (CASSANDRA-1263)
 * give snapshots the same name on each node (CASSANDRA-1791)
 * remove "nodetool loadbalance" (CASSANDRA-2448)
 * multithreaded compaction (CASSANDRA-2191)
 * compaction throttling (CASSANDRA-2156)
 * add key type information and alias (CASSANDRA-2311, 2396)
 * cli no longer divides read_repair_chance by 100 (CASSANDRA-2458)
 * made CompactionInfo.getTaskType return an enum (CASSANDRA-2482)
 * add a server-wide cap on measured memtable memory usage and aggressively
   flush to keep under that threshold (CASSANDRA-2006)
 * add unified UUIDType (CASSANDRA-2233)
 * add off-heap row cache support (CASSANDRA-1969)


0.7.5
 * improvements/fixes to PIG driver (CASSANDRA-1618, CASSANDRA-2387,
   CASSANDRA-2465, CASSANDRA-2484)
 * validate index names (CASSANDRA-1761)
 * reduce contention on Table.flusherLock (CASSANDRA-1954)
 * try harder to detect failures during streaming, cleaning up temporary
   files more reliably (CASSANDRA-2088)
 * shut down server for OOM on a Thrift thread (CASSANDRA-2269)
 * fix tombstone handling in repair and sstable2json (CASSANDRA-2279)
 * preserve version when streaming data from old sstables (CASSANDRA-2283)
 * don't start repair if a neighboring node is marked as dead (CASSANDRA-2290)
 * purge tombstones from row cache (CASSANDRA-2305)
 * Avoid seeking when sstable2json exports the entire file (CASSANDRA-2318)
 * clear Built flag in system table when dropping an index (CASSANDRA-2320)
 * don't allow arbitrary argument for stress.java (CASSANDRA-2323)
 * validate values for index predicates in get_indexed_slice (CASSANDRA-2328)
 * queue secondary indexes for flush before the parent (CASSANDRA-2330)
 * allow job configuration to set the CL used in Hadoop jobs (CASSANDRA-2331)
 * add memtable_flush_queue_size defaulting to 4 (CASSANDRA-2333)
 * Allow overriding of initial_token, storage_port and rpc_port from system
   properties (CASSANDRA-2343)
 * fix comparator used for non-indexed secondary expressions in index scan
   (CASSANDRA-2347)
 * ensure size calculation and write phase of large-row compaction use
   the same threshold for TTL expiration (CASSANDRA-2349)
 * fix race when iterating CFs during add/drop (CASSANDRA-2350)
 * add ConsistencyLevel command to CLI (CASSANDRA-2354)
 * allow negative numbers in the cli (CASSANDRA-2358)
 * hard code serialVersionUID for tokens class (CASSANDRA-2361)
 * fix potential infinite loop in ByteBufferUtil.inputStream (CASSANDRA-2365)
 * fix encoding bugs in HintedHandoffManager, SystemTable when default
   charset is not UTF8 (CASSANDRA-2367)
 * avoids having removed node reappearing in Gossip (CASSANDRA-2371)
 * fix incorrect truncation of long to int when reading columns via block
   index (CASSANDRA-2376)
 * fix NPE during stream session (CASSANDRA-2377)
 * fix race condition that could leave orphaned data files when dropping CF or
   KS (CASSANDRA-2381)
 * fsync statistics component on write (CASSANDRA-2382)
 * fix duplicate results from CFS.scan (CASSANDRA-2406)
 * add IntegerType to CLI help (CASSANDRA-2414)
 * avoid caching token-only decoratedkeys (CASSANDRA-2416)
 * convert mmap assertion to if/throw so scrub can catch it (CASSANDRA-2417)
 * don't overwrite gc log (CASSANDR-2418)
 * invalidate row cache for streamed row to avoid inconsitencies
   (CASSANDRA-2420)
 * avoid copies in range/index scans (CASSANDRA-2425)
 * make sure we don't wipe data during cleanup if the node has not join
   the ring (CASSANDRA-2428)
 * Try harder to close files after compaction (CASSANDRA-2431)
 * re-set bootstrapped flag after move finishes (CASSANDRA-2435)
 * display validation_class in CLI 'describe keyspace' (CASSANDRA-2442)
 * make cleanup compactions cleanup the row cache (CASSANDRA-2451)
 * add column fields validation to scrub (CASSANDRA-2460)
 * use 64KB flush buffer instead of in_memory_compaction_limit (CASSANDRA-2463)
 * fix backslash substitutions in CLI (CASSANDRA-2492)
 * disable cache saving for system CFS (CASSANDRA-2502)
 * fixes for verifying destination availability under hinted conditions
   so UE can be thrown intead of timing out (CASSANDRA-2514)
 * fix update of validation class in column metadata (CASSANDRA-2512)
 * support LOCAL_QUORUM, EACH_QUORUM CLs outside of NTS (CASSANDRA-2516)
 * preserve version when streaming data from old sstables (CASSANDRA-2283)
 * fix backslash substitutions in CLI (CASSANDRA-2492)
 * count a row deletion as one operation towards memtable threshold 
   (CASSANDRA-2519)
 * support LOCAL_QUORUM, EACH_QUORUM CLs outside of NTS (CASSANDRA-2516)


0.7.4
 * add nodetool join command (CASSANDRA-2160)
 * fix secondary indexes on pre-existing or streamed data (CASSANDRA-2244)
 * initialize endpoint in gossiper earlier (CASSANDRA-2228)
 * add ability to write to Cassandra from Pig (CASSANDRA-1828)
 * add rpc_[min|max]_threads (CASSANDRA-2176)
 * add CL.TWO, CL.THREE (CASSANDRA-2013)
 * avoid exporting an un-requested row in sstable2json, when exporting 
   a key that does not exist (CASSANDRA-2168)
 * add incremental_backups option (CASSANDRA-1872)
 * add configurable row limit to Pig loadfunc (CASSANDRA-2276)
 * validate column values in batches as well as single-Column inserts
   (CASSANDRA-2259)
 * move sample schema from cassandra.yaml to schema-sample.txt,
   a cli scripts (CASSANDRA-2007)
 * avoid writing empty rows when scrubbing tombstoned rows (CASSANDRA-2296)
 * fix assertion error in range and index scans for CL < ALL
   (CASSANDRA-2282)
 * fix commitlog replay when flush position refers to data that didn't
   get synced before server died (CASSANDRA-2285)
 * fix fd leak in sstable2json with non-mmap'd i/o (CASSANDRA-2304)
 * reduce memory use during streaming of multiple sstables (CASSANDRA-2301)
 * purge tombstoned rows from cache after GCGraceSeconds (CASSANDRA-2305)
 * allow zero replicas in a NTS datacenter (CASSANDRA-1924)
 * make range queries respect snitch for local replicas (CASSANDRA-2286)
 * fix HH delivery when column index is larger than 2GB (CASSANDRA-2297)
 * make 2ary indexes use parent CF flush thresholds during initial build
   (CASSANDRA-2294)
 * update memtable_throughput to be a long (CASSANDRA-2158)


0.7.3
 * Keep endpoint state until aVeryLongTime (CASSANDRA-2115)
 * lower-latency read repair (CASSANDRA-2069)
 * add hinted_handoff_throttle_delay_in_ms option (CASSANDRA-2161)
 * fixes for cache save/load (CASSANDRA-2172, -2174)
 * Handle whole-row deletions in CFOutputFormat (CASSANDRA-2014)
 * Make memtable_flush_writers flush in parallel (CASSANDRA-2178)
 * Add compaction_preheat_key_cache option (CASSANDRA-2175)
 * refactor stress.py to have only one copy of the format string 
   used for creating row keys (CASSANDRA-2108)
 * validate index names for \w+ (CASSANDRA-2196)
 * Fix Cassandra cli to respect timeout if schema does not settle 
   (CASSANDRA-2187)
 * fix for compaction and cleanup writing old-format data into new-version 
   sstable (CASSANDRA-2211, -2216)
 * add nodetool scrub (CASSANDRA-2217, -2240)
 * fix sstable2json large-row pagination (CASSANDRA-2188)
 * fix EOFing on requests for the last bytes in a file (CASSANDRA-2213)
 * fix BufferedRandomAccessFile bugs (CASSANDRA-2218, -2241)
 * check for memtable flush_after_mins exceeded every 10s (CASSANDRA-2183)
 * fix cache saving on Windows (CASSANDRA-2207)
 * add validateSchemaAgreement call + synchronization to schema
   modification operations (CASSANDRA-2222)
 * fix for reversed slice queries on large rows (CASSANDRA-2212)
 * fat clients were writing local data (CASSANDRA-2223)
 * set DEFAULT_MEMTABLE_LIFETIME_IN_MINS to 24h
 * improve detection and cleanup of partially-written sstables 
   (CASSANDRA-2206)
 * fix supercolumn de/serialization when subcolumn comparator is different
   from supercolumn's (CASSANDRA-2104)
 * fix starting up on Windows when CASSANDRA_HOME contains whitespace
   (CASSANDRA-2237)
 * add [get|set][row|key]cacheSavePeriod to JMX (CASSANDRA-2100)
 * fix Hadoop ColumnFamilyOutputFormat dropping of mutations
   when batch fills up (CASSANDRA-2255)
 * move file deletions off of scheduledtasks executor (CASSANDRA-2253)


0.7.2
 * copy DecoratedKey.key when inserting into caches to avoid retaining
   a reference to the underlying buffer (CASSANDRA-2102)
 * format subcolumn names with subcomparator (CASSANDRA-2136)
 * fix column bloom filter deserialization (CASSANDRA-2165)


0.7.1
 * refactor MessageDigest creation code. (CASSANDRA-2107)
 * buffer network stack to avoid inefficient small TCP messages while avoiding
   the nagle/delayed ack problem (CASSANDRA-1896)
 * check log4j configuration for changes every 10s (CASSANDRA-1525, 1907)
 * more-efficient cross-DC replication (CASSANDRA-1530, -2051, -2138)
 * avoid polluting page cache with commitlog or sstable writes
   and seq scan operations (CASSANDRA-1470)
 * add RMI authentication options to nodetool (CASSANDRA-1921)
 * make snitches configurable at runtime (CASSANDRA-1374)
 * retry hadoop split requests on connection failure (CASSANDRA-1927)
 * implement describeOwnership for BOP, COPP (CASSANDRA-1928)
 * make read repair behave as expected for ConsistencyLevel > ONE
   (CASSANDRA-982, 2038)
 * distributed test harness (CASSANDRA-1859, 1964)
 * reduce flush lock contention (CASSANDRA-1930)
 * optimize supercolumn deserialization (CASSANDRA-1891)
 * fix CFMetaData.apply to only compare objects of the same class 
   (CASSANDRA-1962)
 * allow specifying specific SSTables to compact from JMX (CASSANDRA-1963)
 * fix race condition in MessagingService.targets (CASSANDRA-1959, 2094, 2081)
 * refuse to open sstables from a future version (CASSANDRA-1935)
 * zero-copy reads (CASSANDRA-1714)
 * fix copy bounds for word Text in wordcount demo (CASSANDRA-1993)
 * fixes for contrib/javautils (CASSANDRA-1979)
 * check more frequently for memtable expiration (CASSANDRA-2000)
 * fix writing SSTable column count statistics (CASSANDRA-1976)
 * fix streaming of multiple CFs during bootstrap (CASSANDRA-1992)
 * explicitly set JVM GC new generation size with -Xmn (CASSANDRA-1968)
 * add short options for CLI flags (CASSANDRA-1565)
 * make keyspace argument to "describe keyspace" in CLI optional
   when authenticated to keyspace already (CASSANDRA-2029)
 * added option to specify -Dcassandra.join_ring=false on startup
   to allow "warm spare" nodes or performing JMX maintenance before
   joining the ring (CASSANDRA-526)
 * log migrations at INFO (CASSANDRA-2028)
 * add CLI verbose option in file mode (CASSANDRA-2030)
 * add single-line "--" comments to CLI (CASSANDRA-2032)
 * message serialization tests (CASSANDRA-1923)
 * switch from ivy to maven-ant-tasks (CASSANDRA-2017)
 * CLI attempts to block for new schema to propagate (CASSANDRA-2044)
 * fix potential overflow in nodetool cfstats (CASSANDRA-2057)
 * add JVM shutdownhook to sync commitlog (CASSANDRA-1919)
 * allow nodes to be up without being part of  normal traffic (CASSANDRA-1951)
 * fix CLI "show keyspaces" with null options on NTS (CASSANDRA-2049)
 * fix possible ByteBuffer race conditions (CASSANDRA-2066)
 * reduce garbage generated by MessagingService to prevent load spikes
   (CASSANDRA-2058)
 * fix math in RandomPartitioner.describeOwnership (CASSANDRA-2071)
 * fix deletion of sstable non-data components (CASSANDRA-2059)
 * avoid blocking gossip while deleting handoff hints (CASSANDRA-2073)
 * ignore messages from newer versions, keep track of nodes in gossip 
   regardless of version (CASSANDRA-1970)
 * cache writing moved to CompactionManager to reduce i/o contention and
   updated to use non-cache-polluting writes (CASSANDRA-2053)
 * page through large rows when exporting to JSON (CASSANDRA-2041)
 * add flush_largest_memtables_at and reduce_cache_sizes_at options
   (CASSANDRA-2142)
 * add cli 'describe cluster' command (CASSANDRA-2127)
 * add cli support for setting username/password at 'connect' command 
   (CASSANDRA-2111)
 * add -D option to Stress.java to allow reading hosts from a file 
   (CASSANDRA-2149)
 * bound hints CF throughput between 32M and 256M (CASSANDRA-2148)
 * continue starting when invalid saved cache entries are encountered
   (CASSANDRA-2076)
 * add max_hint_window_in_ms option (CASSANDRA-1459)


0.7.0-final
 * fix offsets to ByteBuffer.get (CASSANDRA-1939)


0.7.0-rc4
 * fix cli crash after backgrounding (CASSANDRA-1875)
 * count timeouts in storageproxy latencies, and include latency 
   histograms in StorageProxyMBean (CASSANDRA-1893)
 * fix CLI get recognition of supercolumns (CASSANDRA-1899)
 * enable keepalive on intra-cluster sockets (CASSANDRA-1766)
 * count timeouts towards dynamicsnitch latencies (CASSANDRA-1905)
 * Expose index-building status in JMX + cli schema description
   (CASSANDRA-1871)
 * allow [LOCAL|EACH]_QUORUM to be used with non-NetworkTopology 
   replication Strategies
 * increased amount of index locks for faster commitlog replay
 * collect secondary index tombstones immediately (CASSANDRA-1914)
 * revert commitlog changes from #1780 (CASSANDRA-1917)
 * change RandomPartitioner min token to -1 to avoid collision w/
   tokens on actual nodes (CASSANDRA-1901)
 * examine the right nibble when validating TimeUUID (CASSANDRA-1910)
 * include secondary indexes in cleanup (CASSANDRA-1916)
 * CFS.scrubDataDirectories should also cleanup invalid secondary indexes
   (CASSANDRA-1904)
 * ability to disable/enable gossip on nodes to force them down
   (CASSANDRA-1108)


0.7.0-rc3
 * expose getNaturalEndpoints in StorageServiceMBean taking byte[]
   key; RMI cannot serialize ByteBuffer (CASSANDRA-1833)
 * infer org.apache.cassandra.locator for replication strategy classes
   when not otherwise specified
 * validation that generates less garbage (CASSANDRA-1814)
 * add TTL support to CLI (CASSANDRA-1838)
 * cli defaults to bytestype for subcomparator when creating
   column families (CASSANDRA-1835)
 * unregister index MBeans when index is dropped (CASSANDRA-1843)
 * make ByteBufferUtil.clone thread-safe (CASSANDRA-1847)
 * change exception for read requests during bootstrap from 
   InvalidRequest to Unavailable (CASSANDRA-1862)
 * respect row-level tombstones post-flush in range scans
   (CASSANDRA-1837)
 * ReadResponseResolver check digests against each other (CASSANDRA-1830)
 * return InvalidRequest when remove of subcolumn without supercolumn
   is requested (CASSANDRA-1866)
 * flush before repair (CASSANDRA-1748)
 * SSTableExport validates key order (CASSANDRA-1884)
 * large row support for SSTableExport (CASSANDRA-1867)
 * Re-cache hot keys post-compaction without hitting disk (CASSANDRA-1878)
 * manage read repair in coordinator instead of data source, to
   provide latency information to dynamic snitch (CASSANDRA-1873)


0.7.0-rc2
 * fix live-column-count of slice ranges including tombstoned supercolumn 
   with live subcolumn (CASSANDRA-1591)
 * rename o.a.c.internal.AntientropyStage -> AntiEntropyStage,
   o.a.c.request.Request_responseStage -> RequestResponseStage,
   o.a.c.internal.Internal_responseStage -> InternalResponseStage
 * add AbstractType.fromString (CASSANDRA-1767)
 * require index_type to be present when specifying index_name
   on ColumnDef (CASSANDRA-1759)
 * fix add/remove index bugs in CFMetadata (CASSANDRA-1768)
 * rebuild Strategy during system_update_keyspace (CASSANDRA-1762)
 * cli updates prompt to ... in continuation lines (CASSANDRA-1770)
 * support multiple Mutations per key in hadoop ColumnFamilyOutputFormat
   (CASSANDRA-1774)
 * improvements to Debian init script (CASSANDRA-1772)
 * use local classloader to check for version.properties (CASSANDRA-1778)
 * Validate that column names in column_metadata are valid for the
   defined comparator, and decode properly in cli (CASSANDRA-1773)
 * use cross-platform newlines in cli (CASSANDRA-1786)
 * add ExpiringColumn support to sstable import/export (CASSANDRA-1754)
 * add flush for each append to periodic commitlog mode; added
   periodic_without_flush option to disable this (CASSANDRA-1780)
 * close file handle used for post-flush truncate (CASSANDRA-1790)
 * various code cleanup (CASSANDRA-1793, -1794, -1795)
 * fix range queries against wrapped range (CASSANDRA-1781)
 * fix consistencylevel calculations for NetworkTopologyStrategy
   (CASSANDRA-1804)
 * cli support index type enum names (CASSANDRA-1810)
 * improved validation of column_metadata (CASSANDRA-1813)
 * reads at ConsistencyLevel > 1 throw UnavailableException
   immediately if insufficient live nodes exist (CASSANDRA-1803)
 * copy bytebuffers for local writes to avoid retaining the entire
   Thrift frame (CASSANDRA-1801)
 * fix NPE adding index to column w/o prior metadata (CASSANDRA-1764)
 * reduce fat client timeout (CASSANDRA-1730)
 * fix botched merge of CASSANDRA-1316


0.7.0-rc1
 * fix compaction and flush races with schema updates (CASSANDRA-1715)
 * add clustertool, config-converter, sstablekeys, and schematool 
   Windows .bat files (CASSANDRA-1723)
 * reject range queries received during bootstrap (CASSANDRA-1739)
 * fix wrapping-range queries on non-minimum token (CASSANDRA-1700)
 * add nodetool cfhistogram (CASSANDRA-1698)
 * limit repaired ranges to what the nodes have in common (CASSANDRA-1674)
 * index scan treats missing columns as not matching secondary
   expressions (CASSANDRA-1745)
 * Fix misuse of DataOutputBuffer.getData in AntiEntropyService
   (CASSANDRA-1729)
 * detect and warn when obsolete version of JNA is present (CASSANDRA-1760)
 * reduce fat client timeout (CASSANDRA-1730)
 * cleanup smallest CFs first to increase free temp space for larger ones
   (CASSANDRA-1811)
 * Update windows .bat files to work outside of main Cassandra
   directory (CASSANDRA-1713)
 * fix read repair regression from 0.6.7 (CASSANDRA-1727)
 * more-efficient read repair (CASSANDRA-1719)
 * fix hinted handoff replay (CASSANDRA-1656)
 * log type of dropped messages (CASSANDRA-1677)
 * upgrade to SLF4J 1.6.1
 * fix ByteBuffer bug in ExpiringColumn.updateDigest (CASSANDRA-1679)
 * fix IntegerType.getString (CASSANDRA-1681)
 * make -Djava.net.preferIPv4Stack=true the default (CASSANDRA-628)
 * add INTERNAL_RESPONSE verb to differentiate from responses related
   to client requests (CASSANDRA-1685)
 * log tpstats when dropping messages (CASSANDRA-1660)
 * include unreachable nodes in describeSchemaVersions (CASSANDRA-1678)
 * Avoid dropping messages off the client request path (CASSANDRA-1676)
 * fix jna errno reporting (CASSANDRA-1694)
 * add friendlier error for UnknownHostException on startup (CASSANDRA-1697)
 * include jna dependency in RPM package (CASSANDRA-1690)
 * add --skip-keys option to stress.py (CASSANDRA-1696)
 * improve cli handling of non-string keys and column names 
   (CASSANDRA-1701, -1693)
 * r/m extra subcomparator line in cli keyspaces output (CASSANDRA-1712)
 * add read repair chance to cli "show keyspaces"
 * upgrade to ConcurrentLinkedHashMap 1.1 (CASSANDRA-975)
 * fix index scan routing (CASSANDRA-1722)
 * fix tombstoning of supercolumns in range queries (CASSANDRA-1734)
 * clear endpoint cache after updating keyspace metadata (CASSANDRA-1741)
 * fix wrapping-range queries on non-minimum token (CASSANDRA-1700)
 * truncate includes secondary indexes (CASSANDRA-1747)
 * retain reference to PendingFile sstables (CASSANDRA-1749)
 * fix sstableimport regression (CASSANDRA-1753)
 * fix for bootstrap when no non-system tables are defined (CASSANDRA-1732)
 * handle replica unavailability in index scan (CASSANDRA-1755)
 * fix service initialization order deadlock (CASSANDRA-1756)
 * multi-line cli commands (CASSANDRA-1742)
 * fix race between snapshot and compaction (CASSANDRA-1736)
 * add listEndpointsPendingHints, deleteHintsForEndpoint JMX methods 
   (CASSANDRA-1551)


0.7.0-beta3
 * add strategy options to describe_keyspace output (CASSANDRA-1560)
 * log warning when using randomly generated token (CASSANDRA-1552)
 * re-organize JMX into .db, .net, .internal, .request (CASSANDRA-1217)
 * allow nodes to change IPs between restarts (CASSANDRA-1518)
 * remember ring state between restarts by default (CASSANDRA-1518)
 * flush index built flag so we can read it before log replay (CASSANDRA-1541)
 * lock row cache updates to prevent race condition (CASSANDRA-1293)
 * remove assertion causing rare (and harmless) error messages in
   commitlog (CASSANDRA-1330)
 * fix moving nodes with no keyspaces defined (CASSANDRA-1574)
 * fix unbootstrap when no data is present in a transfer range (CASSANDRA-1573)
 * take advantage of AVRO-495 to simplify our avro IDL (CASSANDRA-1436)
 * extend authorization hierarchy to column family (CASSANDRA-1554)
 * deletion support in secondary indexes (CASSANDRA-1571)
 * meaningful error message for invalid replication strategy class 
   (CASSANDRA-1566)
 * allow keyspace creation with RF > N (CASSANDRA-1428)
 * improve cli error handling (CASSANDRA-1580)
 * add cache save/load ability (CASSANDRA-1417, 1606, 1647)
 * add StorageService.getDrainProgress (CASSANDRA-1588)
 * Disallow bootstrap to an in-use token (CASSANDRA-1561)
 * Allow dynamic secondary index creation and destruction (CASSANDRA-1532)
 * log auto-guessed memtable thresholds (CASSANDRA-1595)
 * add ColumnDef support to cli (CASSANDRA-1583)
 * reduce index sample time by 75% (CASSANDRA-1572)
 * add cli support for column, strategy metadata (CASSANDRA-1578, 1612)
 * add cli support for schema modification (CASSANDRA-1584)
 * delete temp files on failed compactions (CASSANDRA-1596)
 * avoid blocking for dead nodes during removetoken (CASSANDRA-1605)
 * remove ConsistencyLevel.ZERO (CASSANDRA-1607)
 * expose in-progress compaction type in jmx (CASSANDRA-1586)
 * removed IClock & related classes from internals (CASSANDRA-1502)
 * fix removing tokens from SystemTable on decommission and removetoken
   (CASSANDRA-1609)
 * include CF metadata in cli 'show keyspaces' (CASSANDRA-1613)
 * switch from Properties to HashMap in PropertyFileSnitch to
   avoid synchronization bottleneck (CASSANDRA-1481)
 * PropertyFileSnitch configuration file renamed to 
   cassandra-topology.properties
 * add cli support for get_range_slices (CASSANDRA-1088, CASSANDRA-1619)
 * Make memtable flush thresholds per-CF instead of global 
   (CASSANDRA-1007, 1637)
 * add cli support for binary data without CfDef hints (CASSANDRA-1603)
 * fix building SSTable statistics post-stream (CASSANDRA-1620)
 * fix potential infinite loop in 2ary index queries (CASSANDRA-1623)
 * allow creating NTS keyspaces with no replicas configured (CASSANDRA-1626)
 * add jmx histogram of sstables accessed per read (CASSANDRA-1624)
 * remove system_rename_column_family and system_rename_keyspace from the
   client API until races can be fixed (CASSANDRA-1630, CASSANDRA-1585)
 * add cli sanity tests (CASSANDRA-1582)
 * update GC settings in cassandra.bat (CASSANDRA-1636)
 * cli support for index queries (CASSANDRA-1635)
 * cli support for updating schema memtable settings (CASSANDRA-1634)
 * cli --file option (CASSANDRA-1616)
 * reduce automatically chosen memtable sizes by 50% (CASSANDRA-1641)
 * move endpoint cache from snitch to strategy (CASSANDRA-1643)
 * fix commitlog recovery deleting the newly-created segment as well as
   the old ones (CASSANDRA-1644)
 * upgrade to Thrift 0.5 (CASSANDRA-1367)
 * renamed CL.DCQUORUM to LOCAL_QUORUM and DCQUORUMSYNC to EACH_QUORUM
 * cli truncate support (CASSANDRA-1653)
 * update GC settings in cassandra.bat (CASSANDRA-1636)
 * avoid logging when a node's ip/token is gossipped back to it (CASSANDRA-1666)


0.7-beta2
 * always use UTF-8 for hint keys (CASSANDRA-1439)
 * remove cassandra.yaml dependency from Hadoop and Pig (CASSADRA-1322)
 * expose CfDef metadata in describe_keyspaces (CASSANDRA-1363)
 * restore use of mmap_index_only option (CASSANDRA-1241)
 * dropping a keyspace with no column families generated an error 
   (CASSANDRA-1378)
 * rename RackAwareStrategy to OldNetworkTopologyStrategy, RackUnawareStrategy 
   to SimpleStrategy, DatacenterShardStrategy to NetworkTopologyStrategy,
   AbstractRackAwareSnitch to AbstractNetworkTopologySnitch (CASSANDRA-1392)
 * merge StorageProxy.mutate, mutateBlocking (CASSANDRA-1396)
 * faster UUIDType, LongType comparisons (CASSANDRA-1386, 1393)
 * fix setting read_repair_chance from CLI addColumnFamily (CASSANDRA-1399)
 * fix updates to indexed columns (CASSANDRA-1373)
 * fix race condition leaving to FileNotFoundException (CASSANDRA-1382)
 * fix sharded lock hash on index write path (CASSANDRA-1402)
 * add support for GT/E, LT/E in subordinate index clauses (CASSANDRA-1401)
 * cfId counter got out of sync when CFs were added (CASSANDRA-1403)
 * less chatty schema updates (CASSANDRA-1389)
 * rename column family mbeans. 'type' will now include either 
   'IndexColumnFamilies' or 'ColumnFamilies' depending on the CFS type.
   (CASSANDRA-1385)
 * disallow invalid keyspace and column family names. This includes name that
   matches a '^\w+' regex. (CASSANDRA-1377)
 * use JNA, if present, to take snapshots (CASSANDRA-1371)
 * truncate hints if starting 0.7 for the first time (CASSANDRA-1414)
 * fix FD leak in single-row slicepredicate queries (CASSANDRA-1416)
 * allow index expressions against columns that are not part of the 
   SlicePredicate (CASSANDRA-1410)
 * config-converter properly handles snitches and framed support 
   (CASSANDRA-1420)
 * remove keyspace argument from multiget_count (CASSANDRA-1422)
 * allow specifying cassandra.yaml location as (local or remote) URL
   (CASSANDRA-1126)
 * fix using DynamicEndpointSnitch with NetworkTopologyStrategy
   (CASSANDRA-1429)
 * Add CfDef.default_validation_class (CASSANDRA-891)
 * fix EstimatedHistogram.max (CASSANDRA-1413)
 * quorum read optimization (CASSANDRA-1622)
 * handle zero-length (or missing) rows during HH paging (CASSANDRA-1432)
 * include secondary indexes during schema migrations (CASSANDRA-1406)
 * fix commitlog header race during schema change (CASSANDRA-1435)
 * fix ColumnFamilyStoreMBeanIterator to use new type name (CASSANDRA-1433)
 * correct filename generated by xml->yaml converter (CASSANDRA-1419)
 * add CMSInitiatingOccupancyFraction=75 and UseCMSInitiatingOccupancyOnly
   to default JVM options
 * decrease jvm heap for cassandra-cli (CASSANDRA-1446)
 * ability to modify keyspaces and column family definitions on a live cluster
   (CASSANDRA-1285)
 * support for Hadoop Streaming [non-jvm map/reduce via stdin/out]
   (CASSANDRA-1368)
 * Move persistent sstable stats from the system table to an sstable component
   (CASSANDRA-1430)
 * remove failed bootstrap attempt from pending ranges when gossip times
   it out after 1h (CASSANDRA-1463)
 * eager-create tcp connections to other cluster members (CASSANDRA-1465)
 * enumerate stages and derive stage from message type instead of 
   transmitting separately (CASSANDRA-1465)
 * apply reversed flag during collation from different data sources
   (CASSANDRA-1450)
 * make failure to remove commitlog segment non-fatal (CASSANDRA-1348)
 * correct ordering of drain operations so CL.recover is no longer 
   necessary (CASSANDRA-1408)
 * removed keyspace from describe_splits method (CASSANDRA-1425)
 * rename check_schema_agreement to describe_schema_versions
   (CASSANDRA-1478)
 * fix QUORUM calculation for RF > 3 (CASSANDRA-1487)
 * remove tombstones during non-major compactions when bloom filter
   verifies that row does not exist in other sstables (CASSANDRA-1074)
 * nodes that coordinated a loadbalance in the past could not be seen by
   newly added nodes (CASSANDRA-1467)
 * exposed endpoint states (gossip details) via jmx (CASSANDRA-1467)
 * ensure that compacted sstables are not included when new readers are
   instantiated (CASSANDRA-1477)
 * by default, calculate heap size and memtable thresholds at runtime (CASSANDRA-1469)
 * fix races dealing with adding/dropping keyspaces and column families in
   rapid succession (CASSANDRA-1477)
 * clean up of Streaming system (CASSANDRA-1503, 1504, 1506)
 * add options to configure Thrift socket keepalive and buffer sizes (CASSANDRA-1426)
 * make contrib CassandraServiceDataCleaner recursive (CASSANDRA-1509)
 * min, max compaction threshold are configurable and persistent 
   per-ColumnFamily (CASSANDRA-1468)
 * fix replaying the last mutation in a commitlog unnecessarily 
   (CASSANDRA-1512)
 * invoke getDefaultUncaughtExceptionHandler from DTPE with the original
   exception rather than the ExecutionException wrapper (CASSANDRA-1226)
 * remove Clock from the Thrift (and Avro) API (CASSANDRA-1501)
 * Close intra-node sockets when connection is broken (CASSANDRA-1528)
 * RPM packaging spec file (CASSANDRA-786)
 * weighted request scheduler (CASSANDRA-1485)
 * treat expired columns as deleted (CASSANDRA-1539)
 * make IndexInterval configurable (CASSANDRA-1488)
 * add describe_snitch to Thrift API (CASSANDRA-1490)
 * MD5 authenticator compares plain text submitted password with MD5'd
   saved property, instead of vice versa (CASSANDRA-1447)
 * JMX MessagingService pending and completed counts (CASSANDRA-1533)
 * fix race condition processing repair responses (CASSANDRA-1511)
 * make repair blocking (CASSANDRA-1511)
 * create EndpointSnitchInfo and MBean to expose rack and DC (CASSANDRA-1491)
 * added option to contrib/word_count to output results back to Cassandra
   (CASSANDRA-1342)
 * rewrite Hadoop ColumnFamilyRecordWriter to pool connections, retry to
   multiple Cassandra nodes, and smooth impact on the Cassandra cluster
   by using smaller batch sizes (CASSANDRA-1434)
 * fix setting gc_grace_seconds via CLI (CASSANDRA-1549)
 * support TTL'd index values (CASSANDRA-1536)
 * make removetoken work like decommission (CASSANDRA-1216)
 * make cli comparator-aware and improve quote rules (CASSANDRA-1523,-1524)
 * make nodetool compact and cleanup blocking (CASSANDRA-1449)
 * add memtable, cache information to GCInspector logs (CASSANDRA-1558)
 * enable/disable HintedHandoff via JMX (CASSANDRA-1550)
 * Ignore stray files in the commit log directory (CASSANDRA-1547)
 * Disallow bootstrap to an in-use token (CASSANDRA-1561)


0.7-beta1
 * sstable versioning (CASSANDRA-389)
 * switched to slf4j logging (CASSANDRA-625)
 * add (optional) expiration time for column (CASSANDRA-699)
 * access levels for authentication/authorization (CASSANDRA-900)
 * add ReadRepairChance to CF definition (CASSANDRA-930)
 * fix heisenbug in system tests, especially common on OS X (CASSANDRA-944)
 * convert to byte[] keys internally and all public APIs (CASSANDRA-767)
 * ability to alter schema definitions on a live cluster (CASSANDRA-44)
 * renamed configuration file to cassandra.xml, and log4j.properties to
   log4j-server.properties, which must now be loaded from
   the classpath (which is how our scripts in bin/ have always done it)
   (CASSANDRA-971)
 * change get_count to require a SlicePredicate. create multi_get_count
   (CASSANDRA-744)
 * re-organized endpointsnitch implementations and added SimpleSnitch
   (CASSANDRA-994)
 * Added preload_row_cache option (CASSANDRA-946)
 * add CRC to commitlog header (CASSANDRA-999)
 * removed deprecated batch_insert and get_range_slice methods (CASSANDRA-1065)
 * add truncate thrift method (CASSANDRA-531)
 * http mini-interface using mx4j (CASSANDRA-1068)
 * optimize away copy of sliced row on memtable read path (CASSANDRA-1046)
 * replace constant-size 2GB mmaped segments and special casing for index 
   entries spanning segment boundaries, with SegmentedFile that computes 
   segments that always contain entire entries/rows (CASSANDRA-1117)
 * avoid reading large rows into memory during compaction (CASSANDRA-16)
 * added hadoop OutputFormat (CASSANDRA-1101)
 * efficient Streaming (no more anticompaction) (CASSANDRA-579)
 * split commitlog header into separate file and add size checksum to
   mutations (CASSANDRA-1179)
 * avoid allocating a new byte[] for each mutation on replay (CASSANDRA-1219)
 * revise HH schema to be per-endpoint (CASSANDRA-1142)
 * add joining/leaving status to nodetool ring (CASSANDRA-1115)
 * allow multiple repair sessions per node (CASSANDRA-1190)
 * optimize away MessagingService for local range queries (CASSANDRA-1261)
 * make framed transport the default so malformed requests can't OOM the 
   server (CASSANDRA-475)
 * significantly faster reads from row cache (CASSANDRA-1267)
 * take advantage of row cache during range queries (CASSANDRA-1302)
 * make GCGraceSeconds a per-ColumnFamily value (CASSANDRA-1276)
 * keep persistent row size and column count statistics (CASSANDRA-1155)
 * add IntegerType (CASSANDRA-1282)
 * page within a single row during hinted handoff (CASSANDRA-1327)
 * push DatacenterShardStrategy configuration into keyspace definition,
   eliminating datacenter.properties. (CASSANDRA-1066)
 * optimize forward slices starting with '' and single-index-block name 
   queries by skipping the column index (CASSANDRA-1338)
 * streaming refactor (CASSANDRA-1189)
 * faster comparison for UUID types (CASSANDRA-1043)
 * secondary index support (CASSANDRA-749 and subtasks)
 * make compaction buckets deterministic (CASSANDRA-1265)


0.6.6
 * Allow using DynamicEndpointSnitch with RackAwareStrategy (CASSANDRA-1429)
 * remove the remaining vestiges of the unfinished DatacenterShardStrategy 
   (replaced by NetworkTopologyStrategy in 0.7)
   

0.6.5
 * fix key ordering in range query results with RandomPartitioner
   and ConsistencyLevel > ONE (CASSANDRA-1145)
 * fix for range query starting with the wrong token range (CASSANDRA-1042)
 * page within a single row during hinted handoff (CASSANDRA-1327)
 * fix compilation on non-sun JDKs (CASSANDRA-1061)
 * remove String.trim() call on row keys in batch mutations (CASSANDRA-1235)
 * Log summary of dropped messages instead of spamming log (CASSANDRA-1284)
 * add dynamic endpoint snitch (CASSANDRA-981)
 * fix streaming for keyspaces with hyphens in their name (CASSANDRA-1377)
 * fix errors in hard-coded bloom filter optKPerBucket by computing it
   algorithmically (CASSANDRA-1220
 * remove message deserialization stage, and uncap read/write stages
   so slow reads/writes don't block gossip processing (CASSANDRA-1358)
 * add jmx port configuration to Debian package (CASSANDRA-1202)
 * use mlockall via JNA, if present, to prevent Linux from swapping
   out parts of the JVM (CASSANDRA-1214)


0.6.4
 * avoid queuing multiple hint deliveries for the same endpoint
   (CASSANDRA-1229)
 * better performance for and stricter checking of UTF8 column names
   (CASSANDRA-1232)
 * extend option to lower compaction priority to hinted handoff
   as well (CASSANDRA-1260)
 * log errors in gossip instead of re-throwing (CASSANDRA-1289)
 * avoid aborting commitlog replay prematurely if a flushed-but-
   not-removed commitlog segment is encountered (CASSANDRA-1297)
 * fix duplicate rows being read during mapreduce (CASSANDRA-1142)
 * failure detection wasn't closing command sockets (CASSANDRA-1221)
 * cassandra-cli.bat works on windows (CASSANDRA-1236)
 * pre-emptively drop requests that cannot be processed within RPCTimeout
   (CASSANDRA-685)
 * add ack to Binary write verb and update CassandraBulkLoader
   to wait for acks for each row (CASSANDRA-1093)
 * added describe_partitioner Thrift method (CASSANDRA-1047)
 * Hadoop jobs no longer require the Cassandra storage-conf.xml
   (CASSANDRA-1280, CASSANDRA-1047)
 * log thread pool stats when GC is excessive (CASSANDRA-1275)
 * remove gossip message size limit (CASSANDRA-1138)
 * parallelize local and remote reads during multiget, and respect snitch 
   when determining whether to do local read for CL.ONE (CASSANDRA-1317)
 * fix read repair to use requested consistency level on digest mismatch,
   rather than assuming QUORUM (CASSANDRA-1316)
 * process digest mismatch re-reads in parallel (CASSANDRA-1323)
 * switch hints CF comparator to BytesType (CASSANDRA-1274)


0.6.3
 * retry to make streaming connections up to 8 times. (CASSANDRA-1019)
 * reject describe_ring() calls on invalid keyspaces (CASSANDRA-1111)
 * fix cache size calculation for size of 100% (CASSANDRA-1129)
 * fix cache capacity only being recalculated once (CASSANDRA-1129)
 * remove hourly scan of all hints on the off chance that the gossiper
   missed a status change; instead, expose deliverHintsToEndpoint to JMX
   so it can be done manually, if necessary (CASSANDRA-1141)
 * don't reject reads at CL.ALL (CASSANDRA-1152)
 * reject deletions to supercolumns in CFs containing only standard
   columns (CASSANDRA-1139)
 * avoid preserving login information after client disconnects
   (CASSANDRA-1057)
 * prefer sun jdk to openjdk in debian init script (CASSANDRA-1174)
 * detect partioner config changes between restarts and fail fast 
   (CASSANDRA-1146)
 * use generation time to resolve node token reassignment disagreements
   (CASSANDRA-1118)
 * restructure the startup ordering of Gossiper and MessageService to avoid
   timing anomalies (CASSANDRA-1160)
 * detect incomplete commit log hearders (CASSANDRA-1119)
 * force anti-entropy service to stream files on the stream stage to avoid
   sending streams out of order (CASSANDRA-1169)
 * remove inactive stream managers after AES streams files (CASSANDRA-1169)
 * allow removing entire row through batch_mutate Deletion (CASSANDRA-1027)
 * add JMX metrics for row-level bloom filter false positives (CASSANDRA-1212)
 * added a redhat init script to contrib (CASSANDRA-1201)
 * use midpoint when bootstrapping a new machine into range with not
   much data yet instead of random token (CASSANDRA-1112)
 * kill server on OOM in executor stage as well as Thrift (CASSANDRA-1226)
 * remove opportunistic repairs, when two machines with overlapping replica
   responsibilities happen to finish major compactions of the same CF near
   the same time.  repairs are now fully manual (CASSANDRA-1190)
 * add ability to lower compaction priority (default is no change from 0.6.2)
   (CASSANDRA-1181)


0.6.2
 * fix contrib/word_count build. (CASSANDRA-992)
 * split CommitLogExecutorService into BatchCommitLogExecutorService and 
   PeriodicCommitLogExecutorService (CASSANDRA-1014)
 * add latency histograms to CFSMBean (CASSANDRA-1024)
 * make resolving timestamp ties deterministic by using value bytes
   as a tiebreaker (CASSANDRA-1039)
 * Add option to turn off Hinted Handoff (CASSANDRA-894)
 * fix windows startup (CASSANDRA-948)
 * make concurrent_reads, concurrent_writes configurable at runtime via JMX
   (CASSANDRA-1060)
 * disable GCInspector on non-Sun JVMs (CASSANDRA-1061)
 * fix tombstone handling in sstable rows with no other data (CASSANDRA-1063)
 * fix size of row in spanned index entries (CASSANDRA-1056)
 * install json2sstable, sstable2json, and sstablekeys to Debian package
 * StreamingService.StreamDestinations wouldn't empty itself after streaming
   finished (CASSANDRA-1076)
 * added Collections.shuffle(splits) before returning the splits in 
   ColumnFamilyInputFormat (CASSANDRA-1096)
 * do not recalculate cache capacity post-compaction if it's been manually 
   modified (CASSANDRA-1079)
 * better defaults for flush sorter + writer executor queue sizes
   (CASSANDRA-1100)
 * windows scripts for SSTableImport/Export (CASSANDRA-1051)
 * windows script for nodetool (CASSANDRA-1113)
 * expose PhiConvictThreshold (CASSANDRA-1053)
 * make repair of RF==1 a no-op (CASSANDRA-1090)
 * improve default JVM GC options (CASSANDRA-1014)
 * fix SlicePredicate serialization inside Hadoop jobs (CASSANDRA-1049)
 * close Thrift sockets in Hadoop ColumnFamilyRecordReader (CASSANDRA-1081)


0.6.1
 * fix NPE in sstable2json when no excluded keys are given (CASSANDRA-934)
 * keep the replica set constant throughout the read repair process
   (CASSANDRA-937)
 * allow querying getAllRanges with empty token list (CASSANDRA-933)
 * fix command line arguments inversion in clustertool (CASSANDRA-942)
 * fix race condition that could trigger a false-positive assertion
   during post-flush discard of old commitlog segments (CASSANDRA-936)
 * fix neighbor calculation for anti-entropy repair (CASSANDRA-924)
 * perform repair even for small entropy differences (CASSANDRA-924)
 * Use hostnames in CFInputFormat to allow Hadoop's naive string-based
   locality comparisons to work (CASSANDRA-955)
 * cache read-only BufferedRandomAccessFile length to avoid
   3 system calls per invocation (CASSANDRA-950)
 * nodes with IPv6 (and no IPv4) addresses could not join cluster
   (CASSANDRA-969)
 * Retrieve the correct number of undeleted columns, if any, from
   a supercolumn in a row that had been deleted previously (CASSANDRA-920)
 * fix index scans that cross the 2GB mmap boundaries for both mmap
   and standard i/o modes (CASSANDRA-866)
 * expose drain via nodetool (CASSANDRA-978)


0.6.0-RC1
 * JMX drain to flush memtables and run through commit log (CASSANDRA-880)
 * Bootstrapping can skip ranges under the right conditions (CASSANDRA-902)
 * fix merging row versions in range_slice for CL > ONE (CASSANDRA-884)
 * default write ConsistencyLeven chaned from ZERO to ONE
 * fix for index entries spanning mmap buffer boundaries (CASSANDRA-857)
 * use lexical comparison if time part of TimeUUIDs are the same 
   (CASSANDRA-907)
 * bound read, mutation, and response stages to fix possible OOM
   during log replay (CASSANDRA-885)
 * Use microseconds-since-epoch (UTC) in cli, instead of milliseconds
 * Treat batch_mutate Deletion with null supercolumn as "apply this predicate 
   to top level supercolumns" (CASSANDRA-834)
 * Streaming destination nodes do not update their JMX status (CASSANDRA-916)
 * Fix internal RPC timeout calculation (CASSANDRA-911)
 * Added Pig loadfunc to contrib/pig (CASSANDRA-910)


0.6.0-beta3
 * fix compaction bucketing bug (CASSANDRA-814)
 * update windows batch file (CASSANDRA-824)
 * deprecate KeysCachedFraction configuration directive in favor
   of KeysCached; move to unified-per-CF key cache (CASSANDRA-801)
 * add invalidateRowCache to ColumnFamilyStoreMBean (CASSANDRA-761)
 * send Handoff hints to natural locations to reduce load on
   remaining nodes in a failure scenario (CASSANDRA-822)
 * Add RowWarningThresholdInMB configuration option to warn before very 
   large rows get big enough to threaten node stability, and -x option to
   be able to remove them with sstable2json if the warning is unheeded
   until it's too late (CASSANDRA-843)
 * Add logging of GC activity (CASSANDRA-813)
 * fix ConcurrentModificationException in commitlog discard (CASSANDRA-853)
 * Fix hardcoded row count in Hadoop RecordReader (CASSANDRA-837)
 * Add a jmx status to the streaming service and change several DEBUG
   messages to INFO (CASSANDRA-845)
 * fix classpath in cassandra-cli.bat for Windows (CASSANDRA-858)
 * allow re-specifying host, port to cassandra-cli if invalid ones
   are first tried (CASSANDRA-867)
 * fix race condition handling rpc timeout in the coordinator
   (CASSANDRA-864)
 * Remove CalloutLocation and StagingFileDirectory from storage-conf files 
   since those settings are no longer used (CASSANDRA-878)
 * Parse a long from RowWarningThresholdInMB instead of an int (CASSANDRA-882)
 * Remove obsolete ControlPort code from DatabaseDescriptor (CASSANDRA-886)
 * move skipBytes side effect out of assert (CASSANDRA-899)
 * add "double getLoad" to StorageServiceMBean (CASSANDRA-898)
 * track row stats per CF at compaction time (CASSANDRA-870)
 * disallow CommitLogDirectory matching a DataFileDirectory (CASSANDRA-888)
 * default key cache size is 200k entries, changed from 10% (CASSANDRA-863)
 * add -Dcassandra-foreground=yes to cassandra.bat
 * exit if cluster name is changed unexpectedly (CASSANDRA-769)


0.6.0-beta1/beta2
 * add batch_mutate thrift command, deprecating batch_insert (CASSANDRA-336)
 * remove get_key_range Thrift API, deprecated in 0.5 (CASSANDRA-710)
 * add optional login() Thrift call for authentication (CASSANDRA-547)
 * support fat clients using gossiper and StorageProxy to perform
   replication in-process [jvm-only] (CASSANDRA-535)
 * support mmapped I/O for reads, on by default on 64bit JVMs 
   (CASSANDRA-408, CASSANDRA-669)
 * improve insert concurrency, particularly during Hinted Handoff
   (CASSANDRA-658)
 * faster network code (CASSANDRA-675)
 * stress.py moved to contrib (CASSANDRA-635)
 * row caching [must be explicitly enabled per-CF in config] (CASSANDRA-678)
 * present a useful measure of compaction progress in JMX (CASSANDRA-599)
 * add bin/sstablekeys (CASSNADRA-679)
 * add ConsistencyLevel.ANY (CASSANDRA-687)
 * make removetoken remove nodes from gossip entirely (CASSANDRA-644)
 * add ability to set cache sizes at runtime (CASSANDRA-708)
 * report latency and cache hit rate statistics with lifetime totals
   instead of average over the last minute (CASSANDRA-702)
 * support get_range_slice for RandomPartitioner (CASSANDRA-745)
 * per-keyspace replication factory and replication strategy (CASSANDRA-620)
 * track latency in microseconds (CASSANDRA-733)
 * add describe_ Thrift methods, deprecating get_string_property and 
   get_string_list_property
 * jmx interface for tracking operation mode and streams in general.
   (CASSANDRA-709)
 * keep memtables in sorted order to improve range query performance
   (CASSANDRA-799)
 * use while loop instead of recursion when trimming sstables compaction list 
   to avoid blowing stack in pathological cases (CASSANDRA-804)
 * basic Hadoop map/reduce support (CASSANDRA-342)


0.5.1
 * ensure all files for an sstable are streamed to the same directory.
   (CASSANDRA-716)
 * more accurate load estimate for bootstrapping (CASSANDRA-762)
 * tolerate dead or unavailable bootstrap target on write (CASSANDRA-731)
 * allow larger numbers of keys (> 140M) in a sstable bloom filter
   (CASSANDRA-790)
 * include jvm argument improvements from CASSANDRA-504 in debian package
 * change streaming chunk size to 32MB to accomodate Windows XP limitations
   (was 64MB) (CASSANDRA-795)
 * fix get_range_slice returning results in the wrong order (CASSANDRA-781)
 

0.5.0 final
 * avoid attempting to delete temporary bootstrap files twice (CASSANDRA-681)
 * fix bogus NaN in nodeprobe cfstats output (CASSANDRA-646)
 * provide a policy for dealing with single thread executors w/ a full queue
   (CASSANDRA-694)
 * optimize inner read in MessagingService, vastly improving multiple-node
   performance (CASSANDRA-675)
 * wait for table flush before streaming data back to a bootstrapping node.
   (CASSANDRA-696)
 * keep track of bootstrapping sources by table so that bootstrapping doesn't 
   give the indication of finishing early (CASSANDRA-673)


0.5.0 RC3
 * commit the correct version of the patch for CASSANDRA-663


0.5.0 RC2 (unreleased)
 * fix bugs in converting get_range_slice results to Thrift 
   (CASSANDRA-647, CASSANDRA-649)
 * expose java.util.concurrent.TimeoutException in StorageProxy methods
   (CASSANDRA-600)
 * TcpConnectionManager was holding on to disconnected connections, 
   giving the false indication they were being used. (CASSANDRA-651)
 * Remove duplicated write. (CASSANDRA-662)
 * Abort bootstrap if IP is already in the token ring (CASSANDRA-663)
 * increase default commitlog sync period, and wait for last sync to 
   finish before submitting another (CASSANDRA-668)


0.5.0 RC1
 * Fix potential NPE in get_range_slice (CASSANDRA-623)
 * add CRC32 to commitlog entries (CASSANDRA-605)
 * fix data streaming on windows (CASSANDRA-630)
 * GC compacted sstables after cleanup and compaction (CASSANDRA-621)
 * Speed up anti-entropy validation (CASSANDRA-629)
 * Fix anti-entropy assertion error (CASSANDRA-639)
 * Fix pending range conflicts when bootstapping or moving
   multiple nodes at once (CASSANDRA-603)
 * Handle obsolete gossip related to node movement in the case where
   one or more nodes is down when the movement occurs (CASSANDRA-572)
 * Include dead nodes in gossip to avoid a variety of problems
   and fix HH to removed nodes (CASSANDRA-634)
 * return an InvalidRequestException for mal-formed SlicePredicates
   (CASSANDRA-643)
 * fix bug determining closest neighbor for use in multiple datacenters
   (CASSANDRA-648)
 * Vast improvements in anticompaction speed (CASSANDRA-607)
 * Speed up log replay and writes by avoiding redundant serializations
   (CASSANDRA-652)


0.5.0 beta 2
 * Bootstrap improvements (several tickets)
 * add nodeprobe repair anti-entropy feature (CASSANDRA-193, CASSANDRA-520)
 * fix possibility of partition when many nodes restart at once
   in clusters with multiple seeds (CASSANDRA-150)
 * fix NPE in get_range_slice when no data is found (CASSANDRA-578)
 * fix potential NPE in hinted handoff (CASSANDRA-585)
 * fix cleanup of local "system" keyspace (CASSANDRA-576)
 * improve computation of cluster load balance (CASSANDRA-554)
 * added super column read/write, column count, and column/row delete to
   cassandra-cli (CASSANDRA-567, CASSANDRA-594)
 * fix returning live subcolumns of deleted supercolumns (CASSANDRA-583)
 * respect JAVA_HOME in bin/ scripts (several tickets)
 * add StorageService.initClient for fat clients on the JVM (CASSANDRA-535)
   (see contrib/client_only for an example of use)
 * make consistency_level functional in get_range_slice (CASSANDRA-568)
 * optimize key deserialization for RandomPartitioner (CASSANDRA-581)
 * avoid GCing tombstones except on major compaction (CASSANDRA-604)
 * increase failure conviction threshold, resulting in less nodes
   incorrectly (and temporarily) marked as down (CASSANDRA-610)
 * respect memtable thresholds during log replay (CASSANDRA-609)
 * support ConsistencyLevel.ALL on read (CASSANDRA-584)
 * add nodeprobe removetoken command (CASSANDRA-564)


0.5.0 beta
 * Allow multiple simultaneous flushes, improving flush throughput 
   on multicore systems (CASSANDRA-401)
 * Split up locks to improve write and read throughput on multicore systems
   (CASSANDRA-444, CASSANDRA-414)
 * More efficient use of memory during compaction (CASSANDRA-436)
 * autobootstrap option: when enabled, all non-seed nodes will attempt
   to bootstrap when started, until bootstrap successfully
   completes. -b option is removed.  (CASSANDRA-438)
 * Unless a token is manually specified in the configuration xml,
   a bootstraping node will use a token that gives it half the
   keys from the most-heavily-loaded node in the cluster,
   instead of generating a random token. 
   (CASSANDRA-385, CASSANDRA-517)
 * Miscellaneous bootstrap fixes (several tickets)
 * Ability to change a node's token even after it has data on it
   (CASSANDRA-541)
 * Ability to decommission a live node from the ring (CASSANDRA-435)
 * Semi-automatic loadbalancing via nodeprobe (CASSANDRA-192)
 * Add ability to set compaction thresholds at runtime via
   JMX / nodeprobe.  (CASSANDRA-465)
 * Add "comment" field to ColumnFamily definition. (CASSANDRA-481)
 * Additional JMX metrics (CASSANDRA-482)
 * JSON based export and import tools (several tickets)
 * Hinted Handoff fixes (several tickets)
 * Add key cache to improve read performance (CASSANDRA-423)
 * Simplified construction of custom ReplicationStrategy classes
   (CASSANDRA-497)
 * Graphical application (Swing) for ring integrity verification and 
   visualization was added to contrib (CASSANDRA-252)
 * Add DCQUORUM, DCQUORUMSYNC consistency levels and corresponding
   ReplicationStrategy / EndpointSnitch classes.  Experimental.
   (CASSANDRA-492)
 * Web client interface added to contrib (CASSANDRA-457)
 * More-efficient flush for Random, CollatedOPP partitioners 
   for normal writes (CASSANDRA-446) and bulk load (CASSANDRA-420)
 * Add MemtableFlushAfterMinutes, a global replacement for the old 
   per-CF FlushPeriodInMinutes setting (CASSANDRA-463)
 * optimizations to slice reading (CASSANDRA-350) and supercolumn
   queries (CASSANDRA-510)
 * force binding to given listenaddress for nodes with multiple
   interfaces (CASSANDRA-546)
 * stress.py benchmarking tool improvements (several tickets)
 * optimized replica placement code (CASSANDRA-525)
 * faster log replay on restart (CASSANDRA-539, CASSANDRA-540)
 * optimized local-node writes (CASSANDRA-558)
 * added get_range_slice, deprecating get_key_range (CASSANDRA-344)
 * expose TimedOutException to thrift (CASSANDRA-563)
 

0.4.2
 * Add validation disallowing null keys (CASSANDRA-486)
 * Fix race conditions in TCPConnectionManager (CASSANDRA-487)
 * Fix using non-utf8-aware comparison as a sanity check.
   (CASSANDRA-493)
 * Improve default garbage collector options (CASSANDRA-504)
 * Add "nodeprobe flush" (CASSANDRA-505)
 * remove NotFoundException from get_slice throws list (CASSANDRA-518)
 * fix get (not get_slice) of entire supercolumn (CASSANDRA-508)
 * fix null token during bootstrap (CASSANDRA-501)


0.4.1
 * Fix FlushPeriod columnfamily configuration regression
   (CASSANDRA-455)
 * Fix long column name support (CASSANDRA-460)
 * Fix for serializing a row that only contains tombstones
   (CASSANDRA-458)
 * Fix for discarding unneeded commitlog segments (CASSANDRA-459)
 * Add SnapshotBeforeCompaction configuration option (CASSANDRA-426)
 * Fix compaction abort under insufficient disk space (CASSANDRA-473)
 * Fix reading subcolumn slice from tombstoned CF (CASSANDRA-484)
 * Fix race condition in RVH causing occasional NPE (CASSANDRA-478)


0.4.0
 * fix get_key_range problems when a node is down (CASSANDRA-440)
   and add UnavailableException to more Thrift methods
 * Add example EndPointSnitch contrib code (several tickets)


0.4.0 RC2
 * fix SSTable generation clash during compaction (CASSANDRA-418)
 * reject method calls with null parameters (CASSANDRA-308)
 * properly order ranges in nodeprobe output (CASSANDRA-421)
 * fix logging of certain errors on executor threads (CASSANDRA-425)


0.4.0 RC1
 * Bootstrap feature is live; use -b on startup (several tickets)
 * Added multiget api (CASSANDRA-70)
 * fix Deadlock with SelectorManager.doProcess and TcpConnection.write
   (CASSANDRA-392)
 * remove key cache b/c of concurrency bugs in third-party
   CLHM library (CASSANDRA-405)
 * update non-major compaction logic to use two threshold values
   (CASSANDRA-407)
 * add periodic / batch commitlog sync modes (several tickets)
 * inline BatchMutation into batch_insert params (CASSANDRA-403)
 * allow setting the logging level at runtime via mbean (CASSANDRA-402)
 * change default comparator to BytesType (CASSANDRA-400)
 * add forwards-compatible ConsistencyLevel parameter to get_key_range
   (CASSANDRA-322)
 * r/m special case of blocking for local destination when writing with 
   ConsistencyLevel.ZERO (CASSANDRA-399)
 * Fixes to make BinaryMemtable [bulk load interface] useful (CASSANDRA-337);
   see contrib/bmt_example for an example of using it.
 * More JMX properties added (several tickets)
 * Thrift changes (several tickets)
    - Merged _super get methods with the normal ones; return values
      are now of ColumnOrSuperColumn.
    - Similarly, merged batch_insert_super into batch_insert.



0.4.0 beta
 * On-disk data format has changed to allow billions of keys/rows per
   node instead of only millions
 * Multi-keyspace support
 * Scan all sstables for all queries to avoid situations where
   different types of operation on the same ColumnFamily could
   disagree on what data was present
 * Snapshot support via JMX
 * Thrift API has changed a _lot_:
    - removed time-sorted CFs; instead, user-defined comparators
      may be defined on the column names, which are now byte arrays.
      Default comparators are provided for UTF8, Bytes, Ascii, Long (i64),
      and UUID types.
    - removed colon-delimited strings in thrift api in favor of explicit
      structs such as ColumnPath, ColumnParent, etc.  Also normalized
      thrift struct and argument naming.
    - Added columnFamily argument to get_key_range.
    - Change signature of get_slice to accept starting and ending
      columns as well as an offset.  (This allows use of indexes.)
      Added "ascending" flag to allow reasonably-efficient reverse
      scans as well.  Removed get_slice_by_range as redundant.
    - get_key_range operates on one CF at a time
    - changed `block` boolean on insert methods to ConsistencyLevel enum,
      with options of NONE, ONE, QUORUM, and ALL.
    - added similar consistency_level parameter to read methods
    - column-name-set slice with no names given now returns zero columns
      instead of all of them.  ("all" can run your server out of memory.
      use a range-based slice with a high max column count instead.)
 * Removed the web interface. Node information can now be obtained by 
   using the newly introduced nodeprobe utility.
 * More JMX stats
 * Remove magic values from internals (e.g. special key to indicate
   when to flush memtables)
 * Rename configuration "table" to "keyspace"
 * Moved to crash-only design; no more shutdown (just kill the process)
 * Lots of bug fixes

Full list of issues resolved in 0.4 is at https://issues.apache.org/jira/secure/IssueNavigator.jspa?reset=true&&pid=12310865&fixfor=12313862&resolution=1&sorter/field=issuekey&sorter/order=DESC


0.3.0 RC3
 * Fix potential deadlock under load in TCPConnection.
   (CASSANDRA-220)


0.3.0 RC2
 * Fix possible data loss when server is stopped after replaying
   log but before new inserts force memtable flush.
   (CASSANDRA-204)
 * Added BUGS file


0.3.0 RC1
 * Range queries on keys, including user-defined key collation
 * Remove support
 * Workarounds for a weird bug in JDK select/register that seems
   particularly common on VM environments. Cassandra should deploy
   fine on EC2 now
 * Much improved infrastructure: the beginnings of a decent test suite
   ("ant test" for unit tests; "nosetests" for system tests), code
   coverage reporting, etc.
 * Expanded node status reporting via JMX
 * Improved error reporting/logging on both server and client
 * Reduced memory footprint in default configuration
 * Combined blocking and non-blocking versions of insert APIs
 * Added FlushPeriodInMinutes configuration parameter to force
   flushing of infrequently-updated ColumnFamilies<|MERGE_RESOLUTION|>--- conflicted
+++ resolved
@@ -1,4 +1,3 @@
-<<<<<<< HEAD
 2.1.1
  * Pig support for hadoop CqlInputFormat (CASSANDRA-6454)
  * Add listen_interface and rpc_interface options (CASSANDRA-7417)
@@ -15,11 +14,9 @@
    (CASSANDRA-7578)
  * Fix ReversedType(DateType) mapping to native protocol (CASSANDRA-7576)
 
-=======
 2.1.0-final
  * Fix cqlsh display when zero rows are returned (CASSANDRA-7580)
  * Get java version correctly when JAVA_TOOL_OPTIONS is set (CASSANDRA-7572)
->>>>>>> c7b7a249
 
 2.1.0-rc4
  * Fix word count hadoop example (CASSANDRA-7200)
