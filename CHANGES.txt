--- conflicted
+++ resolved
@@ -1,4 +1,3 @@
-<<<<<<< HEAD
 2.2.5
  * Avoid over-fetching during the page of range queries (CASSANDRA-8521)
  * Start L0 STCS-compactions even if there is a L0 -> L1 compaction
@@ -24,10 +23,7 @@
  * Disable reloading of GossipingPropertyFileSnitch (CASSANDRA-9474)
  * Verify tables in pseudo-system keyspaces at startup (CASSANDRA-10761)
 Merged from 2.1:
-=======
-2.1.13
  * Fix bad gossip generation seen in long-running clusters (CASSANDRA-10969)
->>>>>>> 3c55732f
  * Avoid NPE when incremental repair fails (CASSANDRA-10909)
  * Unmark sstables compacting once they are done in cleanup/scrub/upgradesstables (CASSANDRA-10829)
  * Allow simultaneous bootstrapping with strict consistency when no vnodes are used (CASSANDRA-11005)
