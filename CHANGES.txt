--- conflicted
+++ resolved
@@ -1,15 +1,10 @@
-<<<<<<< HEAD
 3.11.5
  * Make sure user defined compaction transactions are always closed (CASSANDRA-15123)
  * Fix cassandra-env.sh to use $CASSANDRA_CONF to find cassandra-jaas.config (CASSANDRA-14305)
  * Fixed nodetool cfstats printing index name twice (CASSANDRA-14903)
  * Add flag to disable SASI indexes, and warnings on creation (CASSANDRA-14866)
 Merged from 3.0:
- * Fix NPE when using allocate_tokens_for_keyspace on new DC/rack (CASSANDRA-14592)
-=======
-3.0.19
  * Fix NPE when using allocate_tokens_for_keyspace on new DC/rack (CASSANDRA-14952)
->>>>>>> 54aeb507
  * Filter sstables earlier when running cleanup (CASSANDRA-15100)
  * Use mean row count instead of mean column count for index selectivity calculation (CASSANDRA-15259)
  * Avoid updating unchanged gossip states (CASSANDRA-15097)
