--- conflicted
+++ resolved
@@ -315,11 +315,8 @@
 
 3.11.4
 Merged from 3.0:
-<<<<<<< HEAD
-=======
  * Fix purging semi-expired RT boundaries in reversed iterators (CASSANDRA-14672)
  * DESC order reads can fail to return the last Unfiltered in the partition (CASSANDRA-14766)
->>>>>>> c34a0f52
  * Fix corrupted collection deletions for dropped columns in 3.0 <-> 2.{1,2} messages (CASSANDRA-14568)
  * Fix corrupted static collection deletions in 3.0 <-> 2.{1,2} messages (CASSANDRA-14568)
  * Handle failures in parallelAllSSTableOperation (cleanup/upgradesstables/etc) (CASSANDRA-14657)
