<<<<<<< HEAD
3.0.4
 * Hadoop integration is incompatible with Cassandra Driver 3.0.0 (CASSANDRA-11001)


3.0.3
 * Remove double initialization of newly added tables (CASSANDRA-11027)
 * Filter keys searcher results by target range (CASSANDRA-11104)
 * Fix deserialization of legacy read commands (CASSANDRA-11087)
 * Fix incorrect computation of deletion time in sstable metadata (CASSANDRA-11102)
 * Avoid memory leak when collecting sstable metadata (CASSANDRA-11026)
 * Mutations do not block for completion under view lock contention (CASSANDRA-10779)
 * Invalidate legacy schema tables when unloading them (CASSANDRA-11071)
 * (cqlsh) handle INSERT and UPDATE statements with LWT conditions correctly
   (CASSANDRA-11003)
 * Fix DISTINCT queries in mixed version clusters (CASSANDRA-10762)
 * Migrate build status for indexes along with legacy schema (CASSANDRA-11046)
 * Ensure SSTables for legacy KEYS indexes can be read (CASSANDRA-11045)
 * Added support for IBM zSystems architecture (CASSANDRA-11054)
 * Update CQL documentation (CASSANDRA-10899)
 * Check the column name, not cell name, for dropped columns when reading
   legacy sstables (CASSANDRA-11018)
 * Don't attempt to index clustering values of static rows (CASSANDRA-11021)
 * Remove checksum files after replaying hints (CASSANDRA-10947)
 * Support passing base table metadata to custom 2i validation (CASSANDRA-10924)
 * Ensure stale index entries are purged during reads (CASSANDRA-11013)
 * Fix AssertionError when removing from list using UPDATE (CASSANDRA-10954)
 * Fix UnsupportedOperationException when reading old sstable with range
   tombstone (CASSANDRA-10743)
 * MV should use the maximum timestamp of the primary key (CASSANDRA-10910)
 * Fix potential assertion error during compaction (CASSANDRA-10944)
 * Fix counting of received sstables in streaming (CASSANDRA-10949)
 * Implement hints compression (CASSANDRA-9428)
 * Fix potential assertion error when reading static columns (CASSANDRA-10903)
 * Avoid NoSuchElementException when executing empty batch (CASSANDRA-10711)
 * Avoid building PartitionUpdate in toString (CASSANDRA-10897)
 * Reduce heap spent when receiving many SSTables (CASSANDRA-10797)
 * Add back support for 3rd party auth providers to bulk loader (CASSANDRA-10873)
 * Eliminate the dependency on jgrapht for UDT resolution (CASSANDRA-10653)
 * (Hadoop) Close Clusters and Sessions in Hadoop Input/Output classes (CASSANDRA-10837)
 * Fix sstableloader not working with upper case keyspace name (CASSANDRA-10806)
Merged from 2.2:
=======
2.2.6
 * Gossiper#isEnabled is not thread safe (CASSANDRA-11116)
 * Fix paging on DISTINCT queries repeats result when first row in partition changes (CASSANDRA-10010)
>>>>>>> e4fb1def
2.2.5
 * maxPurgeableTimestamp needs to check memtables too (CASSANDRA-9949)
 * Apply change to compaction throughput in real time (CASSANDRA-10025)
 * Fix potential NPE on ORDER BY queries with IN (CASSANDRA-10955)
 * Start L0 STCS-compactions even if there is a L0 -> L1 compaction
   going (CASSANDRA-10979)
 * Make UUID LSB unique per process (CASSANDRA-7925)
 * Avoid NPE when performing sstable tasks (scrub etc.) (CASSANDRA-10980)
 * Make sure client gets tombstone overwhelmed warning (CASSANDRA-9465)
 * Fix error streaming section more than 2GB (CASSANDRA-10961)
 * (cqlsh) Also apply --connect-timeout to control connection
   timeout (CASSANDRA-10959)
 * Histogram buckets exposed in jmx are sorted incorrectly (CASSANDRA-10975)
 * Enable GC logging by default (CASSANDRA-10140)
 * Optimize pending range computation (CASSANDRA-9258)
 * Skip commit log and saved cache directories in SSTable version startup check (CASSANDRA-10902)
 * drop/alter user should be case sensitive (CASSANDRA-10817)
 * jemalloc detection fails due to quoting issues in regexv (CASSANDRA-10946)
 * (cqlsh) show correct column names for empty result sets (CASSANDRA-9813)
 * Add new types to Stress (CASSANDRA-9556)
 * Add property to allow listening on broadcast interface (CASSANDRA-9748)
 * Fix regression in split size on CqlInputFormat (CASSANDRA-10835)
 * Better handling of SSL connection errors inter-node (CASSANDRA-10816)
 * Disable reloading of GossipingPropertyFileSnitch (CASSANDRA-9474)
 * Verify tables in pseudo-system keyspaces at startup (CASSANDRA-10761)
 * (cqlsh) encode input correctly when saving history
Merged from 2.1:
 * test_bulk_round_trip_blogposts is failing occasionally (CASSANDRA-10938)
 * Fix isJoined return true only after becoming cluster member (CASANDRA-11007)
 * Fix bad gossip generation seen in long-running clusters (CASSANDRA-10969)
 * Avoid NPE when incremental repair fails (CASSANDRA-10909)
 * Unmark sstables compacting once they are done in cleanup/scrub/upgradesstables (CASSANDRA-10829)
 * Allow simultaneous bootstrapping with strict consistency when no vnodes are used (CASSANDRA-11005)
 * Log a message when major compaction does not result in a single file (CASSANDRA-10847)
 * (cqlsh) fix cqlsh_copy_tests when vnodes are disabled (CASSANDRA-10997)
 * (cqlsh) Add request timeout option to cqlsh (CASSANDRA-10686)
 * Avoid AssertionError while submitting hint with LWT (CASSANDRA-10477)
 * If CompactionMetadata is not in stats file, use index summary instead (CASSANDRA-10676)
 * Retry sending gossip syn multiple times during shadow round (CASSANDRA-8072)
 * Fix pending range calculation during moves (CASSANDRA-10887)
 * Sane default (200Mbps) for inter-DC streaming througput (CASSANDRA-8708)
 * Match cassandra-loader options in COPY FROM (CASSANDRA-9303)
 * Fix binding to any address in CqlBulkRecordWriter (CASSANDRA-9309)
 * cqlsh fails to decode utf-8 characters for text typed columns (CASSANDRA-10875)
 * Log error when stream session fails (CASSANDRA-9294)
 * Fix bugs in commit log archiving startup behavior (CASSANDRA-10593)
 * (cqlsh) further optimise COPY FROM (CASSANDRA-9302)
 * Allow CREATE TABLE WITH ID (CASSANDRA-9179)
 * Make Stress compiles within eclipse (CASSANDRA-10807)
 * Cassandra Daemon should print JVM arguments (CASSANDRA-10764)
 * Allow cancellation of index summary redistribution (CASSANDRA-8805)


3.0.2
 * Fix upgrade data loss due to range tombstone deleting more data than then should
   (CASSANDRA-10822)


3.0.1
 * Avoid MV race during node decommission (CASSANDRA-10674)
 * Disable reloading of GossipingPropertyFileSnitch (CASSANDRA-9474)
 * Handle single-column deletions correction in materialized views
   when the column is part of the view primary key (CASSANDRA-10796)
 * Fix issue with datadir migration on upgrade (CASSANDRA-10788)
 * Fix bug with range tombstones on reverse queries and test coverage for
   AbstractBTreePartition (CASSANDRA-10059)
 * Remove 64k limit on collection elements (CASSANDRA-10374)
 * Remove unclear Indexer.indexes() method (CASSANDRA-10690)
 * Fix NPE on stream read error (CASSANDRA-10771)
 * Normalize cqlsh DESC output (CASSANDRA-10431)
 * Rejects partition range deletions when columns are specified (CASSANDRA-10739)
 * Fix error when saving cached key for old format sstable (CASSANDRA-10778)
 * Invalidate prepared statements on DROP INDEX (CASSANDRA-10758)
 * Fix SELECT statement with IN restrictions on partition key,
   ORDER BY and LIMIT (CASSANDRA-10729)
 * Improve stress performance over 1k threads (CASSANDRA-7217)
 * Wait for migration responses to complete before bootstrapping (CASSANDRA-10731)
 * Unable to create a function with argument of type Inet (CASSANDRA-10741)
 * Fix backward incompatibiliy in CqlInputFormat (CASSANDRA-10717)
 * Correctly preserve deletion info on updated rows when notifying indexers
   of single-row deletions (CASSANDRA-10694)
 * Notify indexers of partition delete during cleanup (CASSANDRA-10685)
 * Keep the file open in trySkipCache (CASSANDRA-10669)
 * Updated trigger example (CASSANDRA-10257)
Merged from 2.2:
 * Verify tables in pseudo-system keyspaces at startup (CASSANDRA-10761)
 * Fix IllegalArgumentException in DataOutputBuffer.reallocate for large buffers (CASSANDRA-10592)
 * Show CQL help in cqlsh in web browser (CASSANDRA-7225)
 * Serialize on disk the proper SSTable compression ratio (CASSANDRA-10775)
 * Reject index queries while the index is building (CASSANDRA-8505)
 * CQL.textile syntax incorrectly includes optional keyspace for aggregate SFUNC and FINALFUNC (CASSANDRA-10747)
 * Fix JSON update with prepared statements (CASSANDRA-10631)
 * Don't do anticompaction after subrange repair (CASSANDRA-10422)
 * Fix SimpleDateType type compatibility (CASSANDRA-10027)
 * (Hadoop) fix splits calculation (CASSANDRA-10640)
 * (Hadoop) ensure that Cluster instances are always closed (CASSANDRA-10058)
Merged from 2.1:
 * Fix Stress profile parsing on Windows (CASSANDRA-10808)
 * Fix incremental repair hang when replica is down (CASSANDRA-10288)
 * Optimize the way we check if a token is repaired in anticompaction (CASSANDRA-10768)
 * Add proper error handling to stream receiver (CASSANDRA-10774)
 * Warn or fail when changing cluster topology live (CASSANDRA-10243)
 * Status command in debian/ubuntu init script doesn't work (CASSANDRA-10213)
 * Some DROP ... IF EXISTS incorrectly result in exceptions on non-existing KS (CASSANDRA-10658)
 * DeletionTime.compareTo wrong in rare cases (CASSANDRA-10749)
 * Force encoding when computing statement ids (CASSANDRA-10755)
 * Properly reject counters as map keys (CASSANDRA-10760)
 * Fix the sstable-needs-cleanup check (CASSANDRA-10740)
 * (cqlsh) Print column names before COPY operation (CASSANDRA-8935)
 * Fix CompressedInputStream for proper cleanup (CASSANDRA-10012)
 * (cqlsh) Support counters in COPY commands (CASSANDRA-9043)
 * Try next replica if not possible to connect to primary replica on
   ColumnFamilyRecordReader (CASSANDRA-2388)
 * Limit window size in DTCS (CASSANDRA-10280)
 * sstableloader does not use MAX_HEAP_SIZE env parameter (CASSANDRA-10188)
 * (cqlsh) Improve COPY TO performance and error handling (CASSANDRA-9304)
 * Create compression chunk for sending file only (CASSANDRA-10680)
 * Forbid compact clustering column type changes in ALTER TABLE (CASSANDRA-8879)
 * Reject incremental repair with subrange repair (CASSANDRA-10422)
 * Add a nodetool command to refresh size_estimates (CASSANDRA-9579)
 * Invalidate cache after stream receive task is completed (CASSANDRA-10341)
 * Reject counter writes in CQLSSTableWriter (CASSANDRA-10258)
 * Remove superfluous COUNTER_MUTATION stage mapping (CASSANDRA-10605)


3.0
 * Fix AssertionError while flushing memtable due to materialized views
   incorrectly inserting empty rows (CASSANDRA-10614)
 * Store UDA initcond as CQL literal in the schema table, instead of a blob (CASSANDRA-10650)
 * Don't use -1 for the position of partition key in schema (CASSANDRA-10491)
 * Fix distinct queries in mixed version cluster (CASSANDRA-10573)
 * Skip sstable on clustering in names query (CASSANDRA-10571)
 * Remove value skipping as it breaks read-repair (CASSANDRA-10655)
 * Fix bootstrapping with MVs (CASSANDRA-10621)
 * Make sure EACH_QUORUM reads are using NTS (CASSANDRA-10584)
 * Fix MV replica filtering for non-NetworkTopologyStrategy (CASSANDRA-10634)
 * (Hadoop) fix CIF describeSplits() not handling 0 size estimates (CASSANDRA-10600)
 * Fix reading of legacy sstables (CASSANDRA-10590)
 * Use CQL type names in schema metadata tables (CASSANDRA-10365)
 * Guard batchlog replay against integer division by zero (CASSANDRA-9223)
 * Fix bug when adding a column to thrift with the same name than a primary key (CASSANDRA-10608)
 * Add client address argument to IAuthenticator::newSaslNegotiator (CASSANDRA-8068)
 * Fix implementation of LegacyLayout.LegacyBoundComparator (CASSANDRA-10602)
 * Don't use 'names query' read path for counters (CASSANDRA-10572)
 * Fix backward compatibility for counters (CASSANDRA-10470)
 * Remove memory_allocator paramter from cassandra.yaml (CASSANDRA-10581,10628)
 * Execute the metadata reload task of all registered indexes on CFS::reload (CASSANDRA-10604)
 * Fix thrift cas operations with defined columns (CASSANDRA-10576)
 * Fix PartitionUpdate.operationCount()for updates with static column operations (CASSANDRA-10606)
 * Fix thrift get() queries with defined columns (CASSANDRA-10586)
 * Fix marking of indexes as built and removed (CASSANDRA-10601)
 * Skip initialization of non-registered 2i instances, remove Index::getIndexName (CASSANDRA-10595)
 * Fix batches on multiple tables (CASSANDRA-10554)
 * Ensure compaction options are validated when updating KeyspaceMetadata (CASSANDRA-10569)
 * Flatten Iterator Transformation Hierarchy (CASSANDRA-9975)
 * Remove token generator (CASSANDRA-5261)
 * RolesCache should not be created for any authenticator that does not requireAuthentication (CASSANDRA-10562)
 * Fix LogTransaction checking only a single directory for files (CASSANDRA-10421)
 * Fix handling of range tombstones when reading old format sstables (CASSANDRA-10360)
 * Aggregate with Initial Condition fails with C* 3.0 (CASSANDRA-10367)
Merged from 2.2:
 * (cqlsh) show partial trace if incomplete after max_trace_wait (CASSANDRA-7645)
 * Use most up-to-date version of schema for system tables (CASSANDRA-10652)
 * Deprecate memory_allocator in cassandra.yaml (CASSANDRA-10581,10628)
 * Expose phi values from failure detector via JMX and tweak debug
   and trace logging (CASSANDRA-9526)
 * Fix IllegalArgumentException in DataOutputBuffer.reallocate for large buffers (CASSANDRA-10592)
Merged from 2.1:
 * Shutdown compaction in drain to prevent leak (CASSANDRA-10079)
 * (cqlsh) fix COPY using wrong variable name for time_format (CASSANDRA-10633)
 * Do not run SizeEstimatesRecorder if a node is not a member of the ring (CASSANDRA-9912)
 * Improve handling of dead nodes in gossip (CASSANDRA-10298)
 * Fix logback-tools.xml incorrectly configured for outputing to System.err
   (CASSANDRA-9937)
 * Fix streaming to catch exception so retry not fail (CASSANDRA-10557)
 * Add validation method to PerRowSecondaryIndex (CASSANDRA-10092)
 * Support encrypted and plain traffic on the same port (CASSANDRA-10559)
 * Do STCS in DTCS windows (CASSANDRA-10276)
 * Avoid repetition of JVM_OPTS in debian package (CASSANDRA-10251)
 * Fix potential NPE from handling result of SIM.highestSelectivityIndex (CASSANDRA-10550)
 * Fix paging issues with partitions containing only static columns data (CASSANDRA-10381)
 * Fix conditions on static columns (CASSANDRA-10264)
 * AssertionError: attempted to delete non-existing file CommitLog (CASSANDRA-10377)
 * Fix sorting for queries with an IN condition on partition key columns (CASSANDRA-10363)


3.0-rc2
 * Fix SELECT DISTINCT queries between 2.2.2 nodes and 3.0 nodes (CASSANDRA-10473)
 * Remove circular references in SegmentedFile (CASSANDRA-10543)
 * Ensure validation of indexed values only occurs once per-partition (CASSANDRA-10536)
 * Fix handling of static columns for range tombstones in thrift (CASSANDRA-10174)
 * Support empty ColumnFilter for backward compatility on empty IN (CASSANDRA-10471)
 * Remove Pig support (CASSANDRA-10542)
 * Fix LogFile throws Exception when assertion is disabled (CASSANDRA-10522)
 * Revert CASSANDRA-7486, make CMS default GC, move GC config to
   conf/jvm.options (CASSANDRA-10403)
 * Fix TeeingAppender causing some logs to be truncated/empty (CASSANDRA-10447)
 * Allow EACH_QUORUM for reads (CASSANDRA-9602)
 * Fix potential ClassCastException while upgrading (CASSANDRA-10468)
 * Fix NPE in MVs on update (CASSANDRA-10503)
 * Only include modified cell data in indexing deltas (CASSANDRA-10438)
 * Do not load keyspace when creating sstable writer (CASSANDRA-10443)
 * If node is not yet gossiping write all MV updates to batchlog only (CASSANDRA-10413)
 * Re-populate token metadata after commit log recovery (CASSANDRA-10293)
 * Provide additional metrics for materialized views (CASSANDRA-10323)
 * Flush system schema tables after local schema changes (CASSANDRA-10429)
Merged from 2.2:
 * Reduce contention getting instances of CompositeType (CASSANDRA-10433)
 * Fix the regression when using LIMIT with aggregates (CASSANDRA-10487)
 * Avoid NoClassDefFoundError during DataDescriptor initialization on windows (CASSANDRA-10412)
 * Preserve case of quoted Role & User names (CASSANDRA-10394)
 * cqlsh pg-style-strings broken (CASSANDRA-10484)
 * cqlsh prompt includes name of keyspace after failed `use` statement (CASSANDRA-10369)
Merged from 2.1:
 * (cqlsh) Distinguish negative and positive infinity in output (CASSANDRA-10523)
 * (cqlsh) allow custom time_format for COPY TO (CASSANDRA-8970)
 * Don't allow startup if the node's rack has changed (CASSANDRA-10242)
 * (cqlsh) show partial trace if incomplete after max_trace_wait (CASSANDRA-7645)
 * Allow LOCAL_JMX to be easily overridden (CASSANDRA-10275)
 * Mark nodes as dead even if they've already left (CASSANDRA-10205)


3.0.0-rc1
 * Fix mixed version read request compatibility for compact static tables
   (CASSANDRA-10373)
 * Fix paging of DISTINCT with static and IN (CASSANDRA-10354)
 * Allow MATERIALIZED VIEW's SELECT statement to restrict primary key
   columns (CASSANDRA-9664)
 * Move crc_check_chance out of compression options (CASSANDRA-9839)
 * Fix descending iteration past end of BTreeSearchIterator (CASSANDRA-10301)
 * Transfer hints to a different node on decommission (CASSANDRA-10198)
 * Check partition keys for CAS operations during stmt validation (CASSANDRA-10338)
 * Add custom query expressions to SELECT (CASSANDRA-10217)
 * Fix minor bugs in MV handling (CASSANDRA-10362)
 * Allow custom indexes with 0,1 or multiple target columns (CASSANDRA-10124)
 * Improve MV schema representation (CASSANDRA-9921)
 * Add flag to enable/disable coordinator batchlog for MV writes (CASSANDRA-10230)
 * Update cqlsh COPY for new internal driver serialization interface (CASSANDRA-10318)
 * Give index implementations more control over rebuild operations (CASSANDRA-10312)
 * Update index file format (CASSANDRA-10314)
 * Add "shadowable" row tombstones to deal with mv timestamp issues (CASSANDRA-10261)
 * CFS.loadNewSSTables() broken for pre-3.0 sstables
 * Cache selected index in read command to reduce lookups (CASSANDRA-10215)
 * Small optimizations of sstable index serialization (CASSANDRA-10232)
 * Support for both encrypted and unencrypted native transport connections (CASSANDRA-9590)
Merged from 2.2:
 * Configurable page size in cqlsh (CASSANDRA-9855)
 * Defer default role manager setup until all nodes are on 2.2+ (CASSANDRA-9761)
 * Handle missing RoleManager in config after upgrade to 2.2 (CASSANDRA-10209)
Merged from 2.1:
 * Bulk Loader API could not tolerate even node failure (CASSANDRA-10347)
 * Avoid misleading pushed notifications when multiple nodes
   share an rpc_address (CASSANDRA-10052)
 * Fix dropping undroppable when message queue is full (CASSANDRA-10113)
 * Fix potential ClassCastException during paging (CASSANDRA-10352)
 * Prevent ALTER TYPE from creating circular references (CASSANDRA-10339)
 * Fix cache handling of 2i and base tables (CASSANDRA-10155, 10359)
 * Fix NPE in nodetool compactionhistory (CASSANDRA-9758)
 * (Pig) support BulkOutputFormat as a URL parameter (CASSANDRA-7410)
 * BATCH statement is broken in cqlsh (CASSANDRA-10272)
 * (cqlsh) Make cqlsh PEP8 Compliant (CASSANDRA-10066)
 * (cqlsh) Fix error when starting cqlsh with --debug (CASSANDRA-10282)
 * Scrub, Cleanup and Upgrade do not unmark compacting until all operations
   have completed, regardless of the occurence of exceptions (CASSANDRA-10274)


3.0.0-beta2
 * Fix columns returned by AbstractBtreePartitions (CASSANDRA-10220)
 * Fix backward compatibility issue due to AbstractBounds serialization bug (CASSANDRA-9857)
 * Fix startup error when upgrading nodes (CASSANDRA-10136)
 * Base table PRIMARY KEY can be assumed to be NOT NULL in MV creation (CASSANDRA-10147)
 * Improve batchlog write patch (CASSANDRA-9673)
 * Re-apply MaterializedView updates on commitlog replay (CASSANDRA-10164)
 * Require AbstractType.isByteOrderComparable declaration in constructor (CASSANDRA-9901)
 * Avoid digest mismatch on upgrade to 3.0 (CASSANDRA-9554)
 * Fix Materialized View builder when adding multiple MVs (CASSANDRA-10156)
 * Choose better poolingOptions for protocol v4 in cassandra-stress (CASSANDRA-10182)
 * Fix LWW bug affecting Materialized Views (CASSANDRA-10197)
 * Ensures frozen sets and maps are always sorted (CASSANDRA-10162)
 * Don't deadlock when flushing CFS backed custom indexes (CASSANDRA-10181)
 * Fix double flushing of secondary index tables (CASSANDRA-10180)
 * Fix incorrect handling of range tombstones in thrift (CASSANDRA-10046)
 * Only use batchlog when paired materialized view replica is remote (CASSANDRA-10061)
 * Reuse TemporalRow when updating multiple MaterializedViews (CASSANDRA-10060)
 * Validate gc_grace_seconds for batchlog writes and MVs (CASSANDRA-9917)
 * Fix sstablerepairedset (CASSANDRA-10132)
Merged from 2.2:
 * Cancel transaction for sstables we wont redistribute index summary
   for (CASSANDRA-10270)
 * Retry snapshot deletion after compaction and gc on Windows (CASSANDRA-10222)
 * Fix failure to start with space in directory path on Windows (CASSANDRA-10239)
 * Fix repair hang when snapshot failed (CASSANDRA-10057)
 * Fall back to 1/4 commitlog volume for commitlog_total_space on small disks
   (CASSANDRA-10199)
Merged from 2.1:
 * Added configurable warning threshold for GC duration (CASSANDRA-8907)
 * Fix handling of streaming EOF (CASSANDRA-10206)
 * Only check KeyCache when it is enabled
 * Change streaming_socket_timeout_in_ms default to 1 hour (CASSANDRA-8611)
 * (cqlsh) update list of CQL keywords (CASSANDRA-9232)
 * Add nodetool gettraceprobability command (CASSANDRA-10234)
Merged from 2.0:
 * Fix rare race where older gossip states can be shadowed (CASSANDRA-10366)
 * Fix consolidating racks violating the RF contract (CASSANDRA-10238)
 * Disallow decommission when node is in drained state (CASSANDRA-8741)


2.2.1
 * Fix race during construction of commit log (CASSANDRA-10049)
 * Fix LeveledCompactionStrategyTest (CASSANDRA-9757)
 * Fix broken UnbufferedDataOutputStreamPlus.writeUTF (CASSANDRA-10203)
 * (cqlsh) default load-from-file encoding to utf-8 (CASSANDRA-9898)
 * Avoid returning Permission.NONE when failing to query users table (CASSANDRA-10168)
 * (cqlsh) add CLEAR command (CASSANDRA-10086)
 * Support string literals as Role names for compatibility (CASSANDRA-10135)
Merged from 2.1:
 * Only check KeyCache when it is enabled
 * Change streaming_socket_timeout_in_ms default to 1 hour (CASSANDRA-8611)
 * (cqlsh) update list of CQL keywords (CASSANDRA-9232)


3.0.0-beta1
 * Redesign secondary index API (CASSANDRA-9459, 7771, 9041)
 * Fix throwing ReadFailure instead of ReadTimeout on range queries (CASSANDRA-10125)
 * Rewrite hinted handoff (CASSANDRA-6230)
 * Fix query on static compact tables (CASSANDRA-10093)
 * Fix race during construction of commit log (CASSANDRA-10049)
 * Add option to only purge repaired tombstones (CASSANDRA-6434)
 * Change authorization handling for MVs (CASSANDRA-9927)
 * Add custom JMX enabled executor for UDF sandbox (CASSANDRA-10026)
 * Fix row deletion bug for Materialized Views (CASSANDRA-10014)
 * Support mixed-version clusters with Cassandra 2.1 and 2.2 (CASSANDRA-9704)
 * Fix multiple slices on RowSearchers (CASSANDRA-10002)
 * Fix bug in merging of collections (CASSANDRA-10001)
 * Optimize batchlog replay to avoid full scans (CASSANDRA-7237)
 * Repair improvements when using vnodes (CASSANDRA-5220)
 * Disable scripted UDFs by default (CASSANDRA-9889)
 * Bytecode inspection for Java-UDFs (CASSANDRA-9890)
 * Use byte to serialize MT hash length (CASSANDRA-9792)
 * Replace usage of Adler32 with CRC32 (CASSANDRA-8684)
 * Fix migration to new format from 2.1 SSTable (CASSANDRA-10006)
 * SequentialWriter should extend BufferedDataOutputStreamPlus (CASSANDRA-9500)
 * Use the same repairedAt timestamp within incremental repair session (CASSANDRA-9111)
Merged from 2.2:
 * Allow count(*) and count(1) to be use as normal aggregation (CASSANDRA-10114)
 * An NPE is thrown if the column name is unknown for an IN relation (CASSANDRA-10043)
 * Apply commit_failure_policy to more errors on startup (CASSANDRA-9749)
 * Fix histogram overflow exception (CASSANDRA-9973)
 * Route gossip messages over dedicated socket (CASSANDRA-9237)
 * Add checksum to saved cache files (CASSANDRA-9265)
 * Log warning when using an aggregate without partition key (CASSANDRA-9737)
Merged from 2.1:
 * (cqlsh) Allow encoding to be set through command line (CASSANDRA-10004)
 * Add new JMX methods to change local compaction strategy (CASSANDRA-9965)
 * Write hints for paxos commits (CASSANDRA-7342)
 * (cqlsh) Fix timestamps before 1970 on Windows, always
   use UTC for timestamp display (CASSANDRA-10000)
 * (cqlsh) Avoid overwriting new config file with old config
   when both exist (CASSANDRA-9777)
 * Release snapshot selfRef when doing snapshot repair (CASSANDRA-9998)
 * Cannot replace token does not exist - DN node removed as Fat Client (CASSANDRA-9871)
Merged from 2.0:
 * Don't cast expected bf size to an int (CASSANDRA-9959)
 * Make getFullyExpiredSSTables less expensive (CASSANDRA-9882)


3.0.0-alpha1
 * Implement proper sandboxing for UDFs (CASSANDRA-9402)
 * Simplify (and unify) cleanup of compaction leftovers (CASSANDRA-7066)
 * Allow extra schema definitions in cassandra-stress yaml (CASSANDRA-9850)
 * Metrics should use up to date nomenclature (CASSANDRA-9448)
 * Change CREATE/ALTER TABLE syntax for compression (CASSANDRA-8384)
 * Cleanup crc and adler code for java 8 (CASSANDRA-9650)
 * Storage engine refactor (CASSANDRA-8099, 9743, 9746, 9759, 9781, 9808, 9825,
   9848, 9705, 9859, 9867, 9874, 9828, 9801)
 * Update Guava to 18.0 (CASSANDRA-9653)
 * Bloom filter false positive ratio is not honoured (CASSANDRA-8413)
 * New option for cassandra-stress to leave a ratio of columns null (CASSANDRA-9522)
 * Change hinted_handoff_enabled yaml setting, JMX (CASSANDRA-9035)
 * Add algorithmic token allocation (CASSANDRA-7032)
 * Add nodetool command to replay batchlog (CASSANDRA-9547)
 * Make file buffer cache independent of paths being read (CASSANDRA-8897)
 * Remove deprecated legacy Hadoop code (CASSANDRA-9353)
 * Decommissioned nodes will not rejoin the cluster (CASSANDRA-8801)
 * Change gossip stabilization to use endpoit size (CASSANDRA-9401)
 * Change default garbage collector to G1 (CASSANDRA-7486)
 * Populate TokenMetadata early during startup (CASSANDRA-9317)
 * Undeprecate cache recentHitRate (CASSANDRA-6591)
 * Add support for selectively varint encoding fields (CASSANDRA-9499, 9865)
 * Materialized Views (CASSANDRA-6477)
Merged from 2.2:
 * Avoid grouping sstables for anticompaction with DTCS (CASSANDRA-9900)
 * UDF / UDA execution time in trace (CASSANDRA-9723)
 * Fix broken internode SSL (CASSANDRA-9884)
Merged from 2.1:
 * Add new JMX methods to change local compaction strategy (CASSANDRA-9965)
 * Fix handling of enable/disable autocompaction (CASSANDRA-9899)
 * Add consistency level to tracing ouput (CASSANDRA-9827)
 * Remove repair snapshot leftover on startup (CASSANDRA-7357)
 * Use random nodes for batch log when only 2 racks (CASSANDRA-8735)
 * Ensure atomicity inside thrift and stream session (CASSANDRA-7757)
 * Fix nodetool info error when the node is not joined (CASSANDRA-9031)
Merged from 2.0:
 * Log when messages are dropped due to cross_node_timeout (CASSANDRA-9793)
 * Don't track hotness when opening from snapshot for validation (CASSANDRA-9382)


2.2.0
 * Allow the selection of columns together with aggregates (CASSANDRA-9767)
 * Fix cqlsh copy methods and other windows specific issues (CASSANDRA-9795)
 * Don't wrap byte arrays in SequentialWriter (CASSANDRA-9797)
 * sum() and avg() functions missing for smallint and tinyint types (CASSANDRA-9671)
 * Revert CASSANDRA-9542 (allow native functions in UDA) (CASSANDRA-9771)
Merged from 2.1:
 * Fix MarshalException when upgrading superColumn family (CASSANDRA-9582)
 * Fix broken logging for "empty" flushes in Memtable (CASSANDRA-9837)
 * Handle corrupt files on startup (CASSANDRA-9686)
 * Fix clientutil jar and tests (CASSANDRA-9760)
 * (cqlsh) Allow the SSL protocol version to be specified through the
    config file or environment variables (CASSANDRA-9544)
Merged from 2.0:
 * Add tool to find why expired sstables are not getting dropped (CASSANDRA-10015)
 * Remove erroneous pending HH tasks from tpstats/jmx (CASSANDRA-9129)
 * Don't cast expected bf size to an int (CASSANDRA-9959)
 * checkForEndpointCollision fails for legitimate collisions (CASSANDRA-9765)
 * Complete CASSANDRA-8448 fix (CASSANDRA-9519)
 * Don't include auth credentials in debug log (CASSANDRA-9682)
 * Can't transition from write survey to normal mode (CASSANDRA-9740)
 * Scrub (recover) sstables even when -Index.db is missing (CASSANDRA-9591)
 * Fix growing pending background compaction (CASSANDRA-9662)


2.2.0-rc2
 * Re-enable memory-mapped I/O on Windows (CASSANDRA-9658)
 * Warn when an extra-large partition is compacted (CASSANDRA-9643)
 * (cqlsh) Allow setting the initial connection timeout (CASSANDRA-9601)
 * BulkLoader has --transport-factory option but does not use it (CASSANDRA-9675)
 * Allow JMX over SSL directly from nodetool (CASSANDRA-9090)
 * Update cqlsh for UDFs (CASSANDRA-7556)
 * Change Windows kernel default timer resolution (CASSANDRA-9634)
 * Deprected sstable2json and json2sstable (CASSANDRA-9618)
 * Allow native functions in user-defined aggregates (CASSANDRA-9542)
 * Don't repair system_distributed by default (CASSANDRA-9621)
 * Fix mixing min, max, and count aggregates for blob type (CASSANRA-9622)
 * Rename class for DATE type in Java driver (CASSANDRA-9563)
 * Duplicate compilation of UDFs on coordinator (CASSANDRA-9475)
 * Fix connection leak in CqlRecordWriter (CASSANDRA-9576)
 * Mlockall before opening system sstables & remove boot_without_jna option (CASSANDRA-9573)
 * Add functions to convert timeuuid to date or time, deprecate dateOf and unixTimestampOf (CASSANDRA-9229)
 * Make sure we cancel non-compacting sstables from LifecycleTransaction (CASSANDRA-9566)
 * Fix deprecated repair JMX API (CASSANDRA-9570)
 * Add logback metrics (CASSANDRA-9378)
 * Update and refactor ant test/test-compression to run the tests in parallel (CASSANDRA-9583)
 * Fix upgrading to new directory for secondary index (CASSANDRA-9687)
Merged from 2.1:
 * (cqlsh) Fix bad check for CQL compatibility when DESCRIBE'ing
   COMPACT STORAGE tables with no clustering columns
 * Eliminate strong self-reference chains in sstable ref tidiers (CASSANDRA-9656)
 * Ensure StreamSession uses canonical sstable reader instances (CASSANDRA-9700) 
 * Ensure memtable book keeping is not corrupted in the event we shrink usage (CASSANDRA-9681)
 * Update internal python driver for cqlsh (CASSANDRA-9064)
 * Fix IndexOutOfBoundsException when inserting tuple with too many
   elements using the string literal notation (CASSANDRA-9559)
 * Enable describe on indices (CASSANDRA-7814)
 * Fix incorrect result for IN queries where column not found (CASSANDRA-9540)
 * ColumnFamilyStore.selectAndReference may block during compaction (CASSANDRA-9637)
 * Fix bug in cardinality check when compacting (CASSANDRA-9580)
 * Fix memory leak in Ref due to ConcurrentLinkedQueue.remove() behaviour (CASSANDRA-9549)
 * Make rebuild only run one at a time (CASSANDRA-9119)
Merged from 2.0:
 * Avoid NPE in AuthSuccess#decode (CASSANDRA-9727)
 * Add listen_address to system.local (CASSANDRA-9603)
 * Bug fixes to resultset metadata construction (CASSANDRA-9636)
 * Fix setting 'durable_writes' in ALTER KEYSPACE (CASSANDRA-9560)
 * Avoids ballot clash in Paxos (CASSANDRA-9649)
 * Improve trace messages for RR (CASSANDRA-9479)
 * Fix suboptimal secondary index selection when restricted
   clustering column is also indexed (CASSANDRA-9631)
 * (cqlsh) Add min_threshold to DTCS option autocomplete (CASSANDRA-9385)
 * Fix error message when attempting to create an index on a column
   in a COMPACT STORAGE table with clustering columns (CASSANDRA-9527)
 * 'WITH WITH' in alter keyspace statements causes NPE (CASSANDRA-9565)
 * Expose some internals of SelectStatement for inspection (CASSANDRA-9532)
 * ArrivalWindow should use primitives (CASSANDRA-9496)
 * Periodically submit background compaction tasks (CASSANDRA-9592)
 * Set HAS_MORE_PAGES flag to false when PagingState is null (CASSANDRA-9571)


2.2.0-rc1
 * Compressed commit log should measure compressed space used (CASSANDRA-9095)
 * Fix comparison bug in CassandraRoleManager#collectRoles (CASSANDRA-9551)
 * Add tinyint,smallint,time,date support for UDFs (CASSANDRA-9400)
 * Deprecates SSTableSimpleWriter and SSTableSimpleUnsortedWriter (CASSANDRA-9546)
 * Empty INITCOND treated as null in aggregate (CASSANDRA-9457)
 * Remove use of Cell in Thrift MapReduce classes (CASSANDRA-8609)
 * Integrate pre-release Java Driver 2.2-rc1, custom build (CASSANDRA-9493)
 * Clean up gossiper logic for old versions (CASSANDRA-9370)
 * Fix custom payload coding/decoding to match the spec (CASSANDRA-9515)
 * ant test-all results incomplete when parsed (CASSANDRA-9463)
 * Disallow frozen<> types in function arguments and return types for
   clarity (CASSANDRA-9411)
 * Static Analysis to warn on unsafe use of Autocloseable instances (CASSANDRA-9431)
 * Update commitlog archiving examples now that commitlog segments are
   not recycled (CASSANDRA-9350)
 * Extend Transactional API to sstable lifecycle management (CASSANDRA-8568)
 * (cqlsh) Add support for native protocol 4 (CASSANDRA-9399)
 * Ensure that UDF and UDAs are keyspace-isolated (CASSANDRA-9409)
 * Revert CASSANDRA-7807 (tracing completion client notifications) (CASSANDRA-9429)
 * Add ability to stop compaction by ID (CASSANDRA-7207)
 * Let CassandraVersion handle SNAPSHOT version (CASSANDRA-9438)
Merged from 2.1:
 * (cqlsh) Fix using COPY through SOURCE or -f (CASSANDRA-9083)
 * Fix occasional lack of `system` keyspace in schema tables (CASSANDRA-8487)
 * Use ProtocolError code instead of ServerError code for native protocol
   error responses to unsupported protocol versions (CASSANDRA-9451)
 * Default commitlog_sync_batch_window_in_ms changed to 2ms (CASSANDRA-9504)
 * Fix empty partition assertion in unsorted sstable writing tools (CASSANDRA-9071)
 * Ensure truncate without snapshot cannot produce corrupt responses (CASSANDRA-9388) 
 * Consistent error message when a table mixes counter and non-counter
   columns (CASSANDRA-9492)
 * Avoid getting unreadable keys during anticompaction (CASSANDRA-9508)
 * (cqlsh) Better float precision by default (CASSANDRA-9224)
 * Improve estimated row count (CASSANDRA-9107)
 * Optimize range tombstone memory footprint (CASSANDRA-8603)
 * Use configured gcgs in anticompaction (CASSANDRA-9397)
Merged from 2.0:
 * Don't accumulate more range than necessary in RangeTombstone.Tracker (CASSANDRA-9486)
 * Add broadcast and rpc addresses to system.local (CASSANDRA-9436)
 * Always mark sstable suspect when corrupted (CASSANDRA-9478)
 * Add database users and permissions to CQL3 documentation (CASSANDRA-7558)
 * Allow JVM_OPTS to be passed to standalone tools (CASSANDRA-5969)
 * Fix bad condition in RangeTombstoneList (CASSANDRA-9485)
 * Fix potential StackOverflow when setting CrcCheckChance over JMX (CASSANDRA-9488)
 * Fix null static columns in pages after the first, paged reversed
   queries (CASSANDRA-8502)
 * Fix counting cache serialization in request metrics (CASSANDRA-9466)
 * Add option not to validate atoms during scrub (CASSANDRA-9406)


2.2.0-beta1
 * Introduce Transactional API for internal state changes (CASSANDRA-8984)
 * Add a flag in cassandra.yaml to enable UDFs (CASSANDRA-9404)
 * Better support of null for UDF (CASSANDRA-8374)
 * Use ecj instead of javassist for UDFs (CASSANDRA-8241)
 * faster async logback configuration for tests (CASSANDRA-9376)
 * Add `smallint` and `tinyint` data types (CASSANDRA-8951)
 * Avoid thrift schema creation when native driver is used in stress tool (CASSANDRA-9374)
 * Make Functions.declared thread-safe
 * Add client warnings to native protocol v4 (CASSANDRA-8930)
 * Allow roles cache to be invalidated (CASSANDRA-8967)
 * Upgrade Snappy (CASSANDRA-9063)
 * Don't start Thrift rpc by default (CASSANDRA-9319)
 * Only stream from unrepaired sstables with incremental repair (CASSANDRA-8267)
 * Aggregate UDFs allow SFUNC return type to differ from STYPE if FFUNC specified (CASSANDRA-9321)
 * Remove Thrift dependencies in bundled tools (CASSANDRA-8358)
 * Disable memory mapping of hsperfdata file for JVM statistics (CASSANDRA-9242)
 * Add pre-startup checks to detect potential incompatibilities (CASSANDRA-8049)
 * Distinguish between null and unset in protocol v4 (CASSANDRA-7304)
 * Add user/role permissions for user-defined functions (CASSANDRA-7557)
 * Allow cassandra config to be updated to restart daemon without unloading classes (CASSANDRA-9046)
 * Don't initialize compaction writer before checking if iter is empty (CASSANDRA-9117)
 * Don't execute any functions at prepare-time (CASSANDRA-9037)
 * Share file handles between all instances of a SegmentedFile (CASSANDRA-8893)
 * Make it possible to major compact LCS (CASSANDRA-7272)
 * Make FunctionExecutionException extend RequestExecutionException
   (CASSANDRA-9055)
 * Add support for SELECT JSON, INSERT JSON syntax and new toJson(), fromJson()
   functions (CASSANDRA-7970)
 * Optimise max purgeable timestamp calculation in compaction (CASSANDRA-8920)
 * Constrain internode message buffer sizes, and improve IO class hierarchy (CASSANDRA-8670) 
 * New tool added to validate all sstables in a node (CASSANDRA-5791)
 * Push notification when tracing completes for an operation (CASSANDRA-7807)
 * Delay "node up" and "node added" notifications until native protocol server is started (CASSANDRA-8236)
 * Compressed Commit Log (CASSANDRA-6809)
 * Optimise IntervalTree (CASSANDRA-8988)
 * Add a key-value payload for third party usage (CASSANDRA-8553, 9212)
 * Bump metrics-reporter-config dependency for metrics 3.0 (CASSANDRA-8149)
 * Partition intra-cluster message streams by size, not type (CASSANDRA-8789)
 * Add WriteFailureException to native protocol, notify coordinator of
   write failures (CASSANDRA-8592)
 * Convert SequentialWriter to nio (CASSANDRA-8709)
 * Add role based access control (CASSANDRA-7653, 8650, 7216, 8760, 8849, 8761, 8850)
 * Record client ip address in tracing sessions (CASSANDRA-8162)
 * Indicate partition key columns in response metadata for prepared
   statements (CASSANDRA-7660)
 * Merge UUIDType and TimeUUIDType parse logic (CASSANDRA-8759)
 * Avoid memory allocation when searching index summary (CASSANDRA-8793)
 * Optimise (Time)?UUIDType Comparisons (CASSANDRA-8730)
 * Make CRC32Ex into a separate maven dependency (CASSANDRA-8836)
 * Use preloaded jemalloc w/ Unsafe (CASSANDRA-8714, 9197)
 * Avoid accessing partitioner through StorageProxy (CASSANDRA-8244, 8268)
 * Upgrade Metrics library and remove depricated metrics (CASSANDRA-5657)
 * Serializing Row cache alternative, fully off heap (CASSANDRA-7438)
 * Duplicate rows returned when in clause has repeated values (CASSANDRA-6706)
 * Make CassandraException unchecked, extend RuntimeException (CASSANDRA-8560)
 * Support direct buffer decompression for reads (CASSANDRA-8464)
 * DirectByteBuffer compatible LZ4 methods (CASSANDRA-7039)
 * Group sstables for anticompaction correctly (CASSANDRA-8578)
 * Add ReadFailureException to native protocol, respond
   immediately when replicas encounter errors while handling
   a read request (CASSANDRA-7886)
 * Switch CommitLogSegment from RandomAccessFile to nio (CASSANDRA-8308)
 * Allow mixing token and partition key restrictions (CASSANDRA-7016)
 * Support index key/value entries on map collections (CASSANDRA-8473)
 * Modernize schema tables (CASSANDRA-8261)
 * Support for user-defined aggregation functions (CASSANDRA-8053)
 * Fix NPE in SelectStatement with empty IN values (CASSANDRA-8419)
 * Refactor SelectStatement, return IN results in natural order instead
   of IN value list order and ignore duplicate values in partition key IN restrictions (CASSANDRA-7981)
 * Support UDTs, tuples, and collections in user-defined
   functions (CASSANDRA-7563)
 * Fix aggregate fn results on empty selection, result column name,
   and cqlsh parsing (CASSANDRA-8229)
 * Mark sstables as repaired after full repair (CASSANDRA-7586)
 * Extend Descriptor to include a format value and refactor reader/writer
   APIs (CASSANDRA-7443)
 * Integrate JMH for microbenchmarks (CASSANDRA-8151)
 * Keep sstable levels when bootstrapping (CASSANDRA-7460)
 * Add Sigar library and perform basic OS settings check on startup (CASSANDRA-7838)
 * Support for aggregation functions (CASSANDRA-4914)
 * Remove cassandra-cli (CASSANDRA-7920)
 * Accept dollar quoted strings in CQL (CASSANDRA-7769)
 * Make assassinate a first class command (CASSANDRA-7935)
 * Support IN clause on any partition key column (CASSANDRA-7855)
 * Support IN clause on any clustering column (CASSANDRA-4762)
 * Improve compaction logging (CASSANDRA-7818)
 * Remove YamlFileNetworkTopologySnitch (CASSANDRA-7917)
 * Do anticompaction in groups (CASSANDRA-6851)
 * Support user-defined functions (CASSANDRA-7395, 7526, 7562, 7740, 7781, 7929,
   7924, 7812, 8063, 7813, 7708)
 * Permit configurable timestamps with cassandra-stress (CASSANDRA-7416)
 * Move sstable RandomAccessReader to nio2, which allows using the
   FILE_SHARE_DELETE flag on Windows (CASSANDRA-4050)
 * Remove CQL2 (CASSANDRA-5918)
 * Optimize fetching multiple cells by name (CASSANDRA-6933)
 * Allow compilation in java 8 (CASSANDRA-7028)
 * Make incremental repair default (CASSANDRA-7250)
 * Enable code coverage thru JaCoCo (CASSANDRA-7226)
 * Switch external naming of 'column families' to 'tables' (CASSANDRA-4369) 
 * Shorten SSTable path (CASSANDRA-6962)
 * Use unsafe mutations for most unit tests (CASSANDRA-6969)
 * Fix race condition during calculation of pending ranges (CASSANDRA-7390)
 * Fail on very large batch sizes (CASSANDRA-8011)
 * Improve concurrency of repair (CASSANDRA-6455, 8208, 9145)
 * Select optimal CRC32 implementation at runtime (CASSANDRA-8614)
 * Evaluate MurmurHash of Token once per query (CASSANDRA-7096)
 * Generalize progress reporting (CASSANDRA-8901)
 * Resumable bootstrap streaming (CASSANDRA-8838, CASSANDRA-8942)
 * Allow scrub for secondary index (CASSANDRA-5174)
 * Save repair data to system table (CASSANDRA-5839)
 * fix nodetool names that reference column families (CASSANDRA-8872)
 Merged from 2.1:
 * Warn on misuse of unlogged batches (CASSANDRA-9282)
 * Failure detector detects and ignores local pauses (CASSANDRA-9183)
 * Add utility class to support for rate limiting a given log statement (CASSANDRA-9029)
 * Add missing consistency levels to cassandra-stess (CASSANDRA-9361)
 * Fix commitlog getCompletedTasks to not increment (CASSANDRA-9339)
 * Fix for harmless exceptions logged as ERROR (CASSANDRA-8564)
 * Delete processed sstables in sstablesplit/sstableupgrade (CASSANDRA-8606)
 * Improve sstable exclusion from partition tombstones (CASSANDRA-9298)
 * Validate the indexed column rather than the cell's contents for 2i (CASSANDRA-9057)
 * Add support for top-k custom 2i queries (CASSANDRA-8717)
 * Fix error when dropping table during compaction (CASSANDRA-9251)
 * cassandra-stress supports validation operations over user profiles (CASSANDRA-8773)
 * Add support for rate limiting log messages (CASSANDRA-9029)
 * Log the partition key with tombstone warnings (CASSANDRA-8561)
 * Reduce runWithCompactionsDisabled poll interval to 1ms (CASSANDRA-9271)
 * Fix PITR commitlog replay (CASSANDRA-9195)
 * GCInspector logs very different times (CASSANDRA-9124)
 * Fix deleting from an empty list (CASSANDRA-9198)
 * Update tuple and collection types that use a user-defined type when that UDT
   is modified (CASSANDRA-9148, CASSANDRA-9192)
 * Use higher timeout for prepair and snapshot in repair (CASSANDRA-9261)
 * Fix anticompaction blocking ANTI_ENTROPY stage (CASSANDRA-9151)
 * Repair waits for anticompaction to finish (CASSANDRA-9097)
 * Fix streaming not holding ref when stream error (CASSANDRA-9295)
 * Fix canonical view returning early opened SSTables (CASSANDRA-9396)
Merged from 2.0:
 * (cqlsh) Add LOGIN command to switch users (CASSANDRA-7212)
 * Clone SliceQueryFilter in AbstractReadCommand implementations (CASSANDRA-8940)
 * Push correct protocol notification for DROP INDEX (CASSANDRA-9310)
 * token-generator - generated tokens too long (CASSANDRA-9300)
 * Fix counting of tombstones for TombstoneOverwhelmingException (CASSANDRA-9299)
 * Fix ReconnectableSnitch reconnecting to peers during upgrade (CASSANDRA-6702)
 * Include keyspace and table name in error log for collections over the size
   limit (CASSANDRA-9286)
 * Avoid potential overlap in LCS with single-partition sstables (CASSANDRA-9322)
 * Log warning message when a table is queried before the schema has fully
   propagated (CASSANDRA-9136)
 * Overload SecondaryIndex#indexes to accept the column definition (CASSANDRA-9314)
 * (cqlsh) Add SERIAL and LOCAL_SERIAL consistency levels (CASSANDRA-8051)
 * Fix index selection during rebuild with certain table layouts (CASSANDRA-9281)
 * Fix partition-level-delete-only workload accounting (CASSANDRA-9194)
 * Allow scrub to handle corrupted compressed chunks (CASSANDRA-9140)
 * Fix assertion error when resetlocalschema is run during repair (CASSANDRA-9249)
 * Disable single sstable tombstone compactions for DTCS by default (CASSANDRA-9234)
 * IncomingTcpConnection thread is not named (CASSANDRA-9262)
 * Close incoming connections when MessagingService is stopped (CASSANDRA-9238)
 * Fix streaming hang when retrying (CASSANDRA-9132)


2.1.5
 * Re-add deprecated cold_reads_to_omit param for backwards compat (CASSANDRA-9203)
 * Make anticompaction visible in compactionstats (CASSANDRA-9098)
 * Improve nodetool getendpoints documentation about the partition
   key parameter (CASSANDRA-6458)
 * Don't check other keyspaces for schema changes when an user-defined
   type is altered (CASSANDRA-9187)
 * Add generate-idea-files target to build.xml (CASSANDRA-9123)
 * Allow takeColumnFamilySnapshot to take a list of tables (CASSANDRA-8348)
 * Limit major sstable operations to their canonical representation (CASSANDRA-8669)
 * cqlsh: Add tests for INSERT and UPDATE tab completion (CASSANDRA-9125)
 * cqlsh: quote column names when needed in COPY FROM inserts (CASSANDRA-9080)
 * Do not load read meter for offline operations (CASSANDRA-9082)
 * cqlsh: Make CompositeType data readable (CASSANDRA-8919)
 * cqlsh: Fix display of triggers (CASSANDRA-9081)
 * Fix NullPointerException when deleting or setting an element by index on
   a null list collection (CASSANDRA-9077)
 * Buffer bloom filter serialization (CASSANDRA-9066)
 * Fix anti-compaction target bloom filter size (CASSANDRA-9060)
 * Make FROZEN and TUPLE unreserved keywords in CQL (CASSANDRA-9047)
 * Prevent AssertionError from SizeEstimatesRecorder (CASSANDRA-9034)
 * Avoid overwriting index summaries for sstables with an older format that
   does not support downsampling; rebuild summaries on startup when this
   is detected (CASSANDRA-8993)
 * Fix potential data loss in CompressedSequentialWriter (CASSANDRA-8949)
 * Make PasswordAuthenticator number of hashing rounds configurable (CASSANDRA-8085)
 * Fix AssertionError when binding nested collections in DELETE (CASSANDRA-8900)
 * Check for overlap with non-early sstables in LCS (CASSANDRA-8739)
 * Only calculate max purgable timestamp if we have to (CASSANDRA-8914)
 * (cqlsh) Greatly improve performance of COPY FROM (CASSANDRA-8225)
 * IndexSummary effectiveIndexInterval is now a guideline, not a rule (CASSANDRA-8993)
 * Use correct bounds for page cache eviction of compressed files (CASSANDRA-8746)
 * SSTableScanner enforces its bounds (CASSANDRA-8946)
 * Cleanup cell equality (CASSANDRA-8947)
 * Introduce intra-cluster message coalescing (CASSANDRA-8692)
 * DatabaseDescriptor throws NPE when rpc_interface is used (CASSANDRA-8839)
 * Don't check if an sstable is live for offline compactions (CASSANDRA-8841)
 * Don't set clientMode in SSTableLoader (CASSANDRA-8238)
 * Fix SSTableRewriter with disabled early open (CASSANDRA-8535)
 * Fix cassandra-stress so it respects the CL passed in user mode (CASSANDRA-8948)
 * Fix rare NPE in ColumnDefinition#hasIndexOption() (CASSANDRA-8786)
 * cassandra-stress reports per-operation statistics, plus misc (CASSANDRA-8769)
 * Add SimpleDate (cql date) and Time (cql time) types (CASSANDRA-7523)
 * Use long for key count in cfstats (CASSANDRA-8913)
 * Make SSTableRewriter.abort() more robust to failure (CASSANDRA-8832)
 * Remove cold_reads_to_omit from STCS (CASSANDRA-8860)
 * Make EstimatedHistogram#percentile() use ceil instead of floor (CASSANDRA-8883)
 * Fix top partitions reporting wrong cardinality (CASSANDRA-8834)
 * Fix rare NPE in KeyCacheSerializer (CASSANDRA-8067)
 * Pick sstables for validation as late as possible inc repairs (CASSANDRA-8366)
 * Fix commitlog getPendingTasks to not increment (CASSANDRA-8862)
 * Fix parallelism adjustment in range and secondary index queries
   when the first fetch does not satisfy the limit (CASSANDRA-8856)
 * Check if the filtered sstables is non-empty in STCS (CASSANDRA-8843)
 * Upgrade java-driver used for cassandra-stress (CASSANDRA-8842)
 * Fix CommitLog.forceRecycleAllSegments() memory access error (CASSANDRA-8812)
 * Improve assertions in Memory (CASSANDRA-8792)
 * Fix SSTableRewriter cleanup (CASSANDRA-8802)
 * Introduce SafeMemory for CompressionMetadata.Writer (CASSANDRA-8758)
 * 'nodetool info' prints exception against older node (CASSANDRA-8796)
 * Ensure SSTableReader.last corresponds exactly with the file end (CASSANDRA-8750)
 * Make SSTableWriter.openEarly more robust and obvious (CASSANDRA-8747)
 * Enforce SSTableReader.first/last (CASSANDRA-8744)
 * Cleanup SegmentedFile API (CASSANDRA-8749)
 * Avoid overlap with early compaction replacement (CASSANDRA-8683)
 * Safer Resource Management++ (CASSANDRA-8707)
 * Write partition size estimates into a system table (CASSANDRA-7688)
 * cqlsh: Fix keys() and full() collection indexes in DESCRIBE output
   (CASSANDRA-8154)
 * Show progress of streaming in nodetool netstats (CASSANDRA-8886)
 * IndexSummaryBuilder utilises offheap memory, and shares data between
   each IndexSummary opened from it (CASSANDRA-8757)
 * markCompacting only succeeds if the exact SSTableReader instances being 
   marked are in the live set (CASSANDRA-8689)
 * cassandra-stress support for varint (CASSANDRA-8882)
 * Fix Adler32 digest for compressed sstables (CASSANDRA-8778)
 * Add nodetool statushandoff/statusbackup (CASSANDRA-8912)
 * Use stdout for progress and stats in sstableloader (CASSANDRA-8982)
 * Correctly identify 2i datadir from older versions (CASSANDRA-9116)
Merged from 2.0:
 * Ignore gossip SYNs after shutdown (CASSANDRA-9238)
 * Avoid overflow when calculating max sstable size in LCS (CASSANDRA-9235)
 * Make sstable blacklisting work with compression (CASSANDRA-9138)
 * Do not attempt to rebuild indexes if no index accepts any column (CASSANDRA-9196)
 * Don't initiate snitch reconnection for dead states (CASSANDRA-7292)
 * Fix ArrayIndexOutOfBoundsException in CQLSSTableWriter (CASSANDRA-8978)
 * Add shutdown gossip state to prevent timeouts during rolling restarts (CASSANDRA-8336)
 * Fix running with java.net.preferIPv6Addresses=true (CASSANDRA-9137)
 * Fix failed bootstrap/replace attempts being persisted in system.peers (CASSANDRA-9180)
 * Flush system.IndexInfo after marking index built (CASSANDRA-9128)
 * Fix updates to min/max_compaction_threshold through cassandra-cli
   (CASSANDRA-8102)
 * Don't include tmp files when doing offline relevel (CASSANDRA-9088)
 * Use the proper CAS WriteType when finishing a previous round during Paxos
   preparation (CASSANDRA-8672)
 * Avoid race in cancelling compactions (CASSANDRA-9070)
 * More aggressive check for expired sstables in DTCS (CASSANDRA-8359)
 * Fix ignored index_interval change in ALTER TABLE statements (CASSANDRA-7976)
 * Do more aggressive compaction in old time windows in DTCS (CASSANDRA-8360)
 * java.lang.AssertionError when reading saved cache (CASSANDRA-8740)
 * "disk full" when running cleanup (CASSANDRA-9036)
 * Lower logging level from ERROR to DEBUG when a scheduled schema pull
   cannot be completed due to a node being down (CASSANDRA-9032)
 * Fix MOVED_NODE client event (CASSANDRA-8516)
 * Allow overriding MAX_OUTSTANDING_REPLAY_COUNT (CASSANDRA-7533)
 * Fix malformed JMX ObjectName containing IPv6 addresses (CASSANDRA-9027)
 * (cqlsh) Allow increasing CSV field size limit through
   cqlshrc config option (CASSANDRA-8934)
 * Stop logging range tombstones when exceeding the threshold
   (CASSANDRA-8559)
 * Fix NullPointerException when nodetool getendpoints is run
   against invalid keyspaces or tables (CASSANDRA-8950)
 * Allow specifying the tmp dir (CASSANDRA-7712)
 * Improve compaction estimated tasks estimation (CASSANDRA-8904)
 * Fix duplicate up/down messages sent to native clients (CASSANDRA-7816)
 * Expose commit log archive status via JMX (CASSANDRA-8734)
 * Provide better exceptions for invalid replication strategy parameters
   (CASSANDRA-8909)
 * Fix regression in mixed single and multi-column relation support for
   SELECT statements (CASSANDRA-8613)
 * Add ability to limit number of native connections (CASSANDRA-8086)
 * Fix CQLSSTableWriter throwing exception and spawning threads
   (CASSANDRA-8808)
 * Fix MT mismatch between empty and GC-able data (CASSANDRA-8979)
 * Fix incorrect validation when snapshotting single table (CASSANDRA-8056)
 * Add offline tool to relevel sstables (CASSANDRA-8301)
 * Preserve stream ID for more protocol errors (CASSANDRA-8848)
 * Fix combining token() function with multi-column relations on
   clustering columns (CASSANDRA-8797)
 * Make CFS.markReferenced() resistant to bad refcounting (CASSANDRA-8829)
 * Fix StreamTransferTask abort/complete bad refcounting (CASSANDRA-8815)
 * Fix AssertionError when querying a DESC clustering ordered
   table with ASC ordering and paging (CASSANDRA-8767)
 * AssertionError: "Memory was freed" when running cleanup (CASSANDRA-8716)
 * Make it possible to set max_sstable_age to fractional days (CASSANDRA-8406)
 * Fix some multi-column relations with indexes on some clustering
   columns (CASSANDRA-8275)
 * Fix memory leak in SSTableSimple*Writer and SSTableReader.validate()
   (CASSANDRA-8748)
 * Throw OOM if allocating memory fails to return a valid pointer (CASSANDRA-8726)
 * Fix SSTableSimpleUnsortedWriter ConcurrentModificationException (CASSANDRA-8619)
 * 'nodetool info' prints exception against older node (CASSANDRA-8796)
 * Ensure SSTableSimpleUnsortedWriter.close() terminates if
   disk writer has crashed (CASSANDRA-8807)


2.1.4
 * Bind JMX to localhost unless explicitly configured otherwise (CASSANDRA-9085)


2.1.3
 * Fix HSHA/offheap_objects corruption (CASSANDRA-8719)
 * Upgrade libthrift to 0.9.2 (CASSANDRA-8685)
 * Don't use the shared ref in sstableloader (CASSANDRA-8704)
 * Purge internal prepared statements if related tables or
   keyspaces are dropped (CASSANDRA-8693)
 * (cqlsh) Handle unicode BOM at start of files (CASSANDRA-8638)
 * Stop compactions before exiting offline tools (CASSANDRA-8623)
 * Update tools/stress/README.txt to match current behaviour (CASSANDRA-7933)
 * Fix schema from Thrift conversion with empty metadata (CASSANDRA-8695)
 * Safer Resource Management (CASSANDRA-7705)
 * Make sure we compact highly overlapping cold sstables with
   STCS (CASSANDRA-8635)
 * rpc_interface and listen_interface generate NPE on startup when specified
   interface doesn't exist (CASSANDRA-8677)
 * Fix ArrayIndexOutOfBoundsException in nodetool cfhistograms (CASSANDRA-8514)
 * Switch from yammer metrics for nodetool cf/proxy histograms (CASSANDRA-8662)
 * Make sure we don't add tmplink files to the compaction
   strategy (CASSANDRA-8580)
 * (cqlsh) Handle maps with blob keys (CASSANDRA-8372)
 * (cqlsh) Handle DynamicCompositeType schemas correctly (CASSANDRA-8563)
 * Duplicate rows returned when in clause has repeated values (CASSANDRA-6706)
 * Add tooling to detect hot partitions (CASSANDRA-7974)
 * Fix cassandra-stress user-mode truncation of partition generation (CASSANDRA-8608)
 * Only stream from unrepaired sstables during inc repair (CASSANDRA-8267)
 * Don't allow starting multiple inc repairs on the same sstables (CASSANDRA-8316)
 * Invalidate prepared BATCH statements when related tables
   or keyspaces are dropped (CASSANDRA-8652)
 * Fix missing results in secondary index queries on collections
   with ALLOW FILTERING (CASSANDRA-8421)
 * Expose EstimatedHistogram metrics for range slices (CASSANDRA-8627)
 * (cqlsh) Escape clqshrc passwords properly (CASSANDRA-8618)
 * Fix NPE when passing wrong argument in ALTER TABLE statement (CASSANDRA-8355)
 * Pig: Refactor and deprecate CqlStorage (CASSANDRA-8599)
 * Don't reuse the same cleanup strategy for all sstables (CASSANDRA-8537)
 * Fix case-sensitivity of index name on CREATE and DROP INDEX
   statements (CASSANDRA-8365)
 * Better detection/logging for corruption in compressed sstables (CASSANDRA-8192)
 * Use the correct repairedAt value when closing writer (CASSANDRA-8570)
 * (cqlsh) Handle a schema mismatch being detected on startup (CASSANDRA-8512)
 * Properly calculate expected write size during compaction (CASSANDRA-8532)
 * Invalidate affected prepared statements when a table's columns
   are altered (CASSANDRA-7910)
 * Stress - user defined writes should populate sequentally (CASSANDRA-8524)
 * Fix regression in SSTableRewriter causing some rows to become unreadable 
   during compaction (CASSANDRA-8429)
 * Run major compactions for repaired/unrepaired in parallel (CASSANDRA-8510)
 * (cqlsh) Fix compression options in DESCRIBE TABLE output when compression
   is disabled (CASSANDRA-8288)
 * (cqlsh) Fix DESCRIBE output after keyspaces are altered (CASSANDRA-7623)
 * Make sure we set lastCompactedKey correctly (CASSANDRA-8463)
 * (cqlsh) Fix output of CONSISTENCY command (CASSANDRA-8507)
 * (cqlsh) Fixed the handling of LIST statements (CASSANDRA-8370)
 * Make sstablescrub check leveled manifest again (CASSANDRA-8432)
 * Check first/last keys in sstable when giving out positions (CASSANDRA-8458)
 * Disable mmap on Windows (CASSANDRA-6993)
 * Add missing ConsistencyLevels to cassandra-stress (CASSANDRA-8253)
 * Add auth support to cassandra-stress (CASSANDRA-7985)
 * Fix ArrayIndexOutOfBoundsException when generating error message
   for some CQL syntax errors (CASSANDRA-8455)
 * Scale memtable slab allocation logarithmically (CASSANDRA-7882)
 * cassandra-stress simultaneous inserts over same seed (CASSANDRA-7964)
 * Reduce cassandra-stress sampling memory requirements (CASSANDRA-7926)
 * Ensure memtable flush cannot expire commit log entries from its future (CASSANDRA-8383)
 * Make read "defrag" async to reclaim memtables (CASSANDRA-8459)
 * Remove tmplink files for offline compactions (CASSANDRA-8321)
 * Reduce maxHintsInProgress (CASSANDRA-8415)
 * BTree updates may call provided update function twice (CASSANDRA-8018)
 * Release sstable references after anticompaction (CASSANDRA-8386)
 * Handle abort() in SSTableRewriter properly (CASSANDRA-8320)
 * Centralize shared executors (CASSANDRA-8055)
 * Fix filtering for CONTAINS (KEY) relations on frozen collection
   clustering columns when the query is restricted to a single
   partition (CASSANDRA-8203)
 * Do more aggressive entire-sstable TTL expiry checks (CASSANDRA-8243)
 * Add more log info if readMeter is null (CASSANDRA-8238)
 * add check of the system wall clock time at startup (CASSANDRA-8305)
 * Support for frozen collections (CASSANDRA-7859)
 * Fix overflow on histogram computation (CASSANDRA-8028)
 * Have paxos reuse the timestamp generation of normal queries (CASSANDRA-7801)
 * Fix incremental repair not remove parent session on remote (CASSANDRA-8291)
 * Improve JBOD disk utilization (CASSANDRA-7386)
 * Log failed host when preparing incremental repair (CASSANDRA-8228)
 * Force config client mode in CQLSSTableWriter (CASSANDRA-8281)
 * Fix sstableupgrade throws exception (CASSANDRA-8688)
 * Fix hang when repairing empty keyspace (CASSANDRA-8694)
Merged from 2.0:
 * Fix IllegalArgumentException in dynamic snitch (CASSANDRA-8448)
 * Add support for UPDATE ... IF EXISTS (CASSANDRA-8610)
 * Fix reversal of list prepends (CASSANDRA-8733)
 * Prevent non-zero default_time_to_live on tables with counters
   (CASSANDRA-8678)
 * Fix SSTableSimpleUnsortedWriter ConcurrentModificationException
   (CASSANDRA-8619)
 * Round up time deltas lower than 1ms in BulkLoader (CASSANDRA-8645)
 * Add batch remove iterator to ABSC (CASSANDRA-8414, 8666)
 * Round up time deltas lower than 1ms in BulkLoader (CASSANDRA-8645)
 * Fix isClientMode check in Keyspace (CASSANDRA-8687)
 * Use more efficient slice size for querying internal secondary
   index tables (CASSANDRA-8550)
 * Fix potentially returning deleted rows with range tombstone (CASSANDRA-8558)
 * Check for available disk space before starting a compaction (CASSANDRA-8562)
 * Fix DISTINCT queries with LIMITs or paging when some partitions
   contain only tombstones (CASSANDRA-8490)
 * Introduce background cache refreshing to permissions cache
   (CASSANDRA-8194)
 * Fix race condition in StreamTransferTask that could lead to
   infinite loops and premature sstable deletion (CASSANDRA-7704)
 * Add an extra version check to MigrationTask (CASSANDRA-8462)
 * Ensure SSTableWriter cleans up properly after failure (CASSANDRA-8499)
 * Increase bf true positive count on key cache hit (CASSANDRA-8525)
 * Move MeteredFlusher to its own thread (CASSANDRA-8485)
 * Fix non-distinct results in DISTNCT queries on static columns when
   paging is enabled (CASSANDRA-8087)
 * Move all hints related tasks to hints internal executor (CASSANDRA-8285)
 * Fix paging for multi-partition IN queries (CASSANDRA-8408)
 * Fix MOVED_NODE topology event never being emitted when a node
   moves its token (CASSANDRA-8373)
 * Fix validation of indexes in COMPACT tables (CASSANDRA-8156)
 * Avoid StackOverflowError when a large list of IN values
   is used for a clustering column (CASSANDRA-8410)
 * Fix NPE when writetime() or ttl() calls are wrapped by
   another function call (CASSANDRA-8451)
 * Fix NPE after dropping a keyspace (CASSANDRA-8332)
 * Fix error message on read repair timeouts (CASSANDRA-7947)
 * Default DTCS base_time_seconds changed to 60 (CASSANDRA-8417)
 * Refuse Paxos operation with more than one pending endpoint (CASSANDRA-8346, 8640)
 * Throw correct exception when trying to bind a keyspace or table
   name (CASSANDRA-6952)
 * Make HHOM.compact synchronized (CASSANDRA-8416)
 * cancel latency-sampling task when CF is dropped (CASSANDRA-8401)
 * don't block SocketThread for MessagingService (CASSANDRA-8188)
 * Increase quarantine delay on replacement (CASSANDRA-8260)
 * Expose off-heap memory usage stats (CASSANDRA-7897)
 * Ignore Paxos commits for truncated tables (CASSANDRA-7538)
 * Validate size of indexed column values (CASSANDRA-8280)
 * Make LCS split compaction results over all data directories (CASSANDRA-8329)
 * Fix some failing queries that use multi-column relations
   on COMPACT STORAGE tables (CASSANDRA-8264)
 * Fix InvalidRequestException with ORDER BY (CASSANDRA-8286)
 * Disable SSLv3 for POODLE (CASSANDRA-8265)
 * Fix millisecond timestamps in Tracing (CASSANDRA-8297)
 * Include keyspace name in error message when there are insufficient
   live nodes to stream from (CASSANDRA-8221)
 * Avoid overlap in L1 when L0 contains many nonoverlapping
   sstables (CASSANDRA-8211)
 * Improve PropertyFileSnitch logging (CASSANDRA-8183)
 * Add DC-aware sequential repair (CASSANDRA-8193)
 * Use live sstables in snapshot repair if possible (CASSANDRA-8312)
 * Fix hints serialized size calculation (CASSANDRA-8587)


2.1.2
 * (cqlsh) parse_for_table_meta errors out on queries with undefined
   grammars (CASSANDRA-8262)
 * (cqlsh) Fix SELECT ... TOKEN() function broken in C* 2.1.1 (CASSANDRA-8258)
 * Fix Cassandra crash when running on JDK8 update 40 (CASSANDRA-8209)
 * Optimize partitioner tokens (CASSANDRA-8230)
 * Improve compaction of repaired/unrepaired sstables (CASSANDRA-8004)
 * Make cache serializers pluggable (CASSANDRA-8096)
 * Fix issues with CONTAINS (KEY) queries on secondary indexes
   (CASSANDRA-8147)
 * Fix read-rate tracking of sstables for some queries (CASSANDRA-8239)
 * Fix default timestamp in QueryOptions (CASSANDRA-8246)
 * Set socket timeout when reading remote version (CASSANDRA-8188)
 * Refactor how we track live size (CASSANDRA-7852)
 * Make sure unfinished compaction files are removed (CASSANDRA-8124)
 * Fix shutdown when run as Windows service (CASSANDRA-8136)
 * Fix DESCRIBE TABLE with custom indexes (CASSANDRA-8031)
 * Fix race in RecoveryManagerTest (CASSANDRA-8176)
 * Avoid IllegalArgumentException while sorting sstables in
   IndexSummaryManager (CASSANDRA-8182)
 * Shutdown JVM on file descriptor exhaustion (CASSANDRA-7579)
 * Add 'die' policy for commit log and disk failure (CASSANDRA-7927)
 * Fix installing as service on Windows (CASSANDRA-8115)
 * Fix CREATE TABLE for CQL2 (CASSANDRA-8144)
 * Avoid boxing in ColumnStats min/max trackers (CASSANDRA-8109)
Merged from 2.0:
 * Correctly handle non-text column names in cql3 (CASSANDRA-8178)
 * Fix deletion for indexes on primary key columns (CASSANDRA-8206)
 * Add 'nodetool statusgossip' (CASSANDRA-8125)
 * Improve client notification that nodes are ready for requests (CASSANDRA-7510)
 * Handle negative timestamp in writetime method (CASSANDRA-8139)
 * Pig: Remove errant LIMIT clause in CqlNativeStorage (CASSANDRA-8166)
 * Throw ConfigurationException when hsha is used with the default
   rpc_max_threads setting of 'unlimited' (CASSANDRA-8116)
 * Allow concurrent writing of the same table in the same JVM using
   CQLSSTableWriter (CASSANDRA-7463)
 * Fix totalDiskSpaceUsed calculation (CASSANDRA-8205)


2.1.1
 * Fix spin loop in AtomicSortedColumns (CASSANDRA-7546)
 * Dont notify when replacing tmplink files (CASSANDRA-8157)
 * Fix validation with multiple CONTAINS clause (CASSANDRA-8131)
 * Fix validation of collections in TriggerExecutor (CASSANDRA-8146)
 * Fix IllegalArgumentException when a list of IN values containing tuples
   is passed as a single arg to a prepared statement with the v1 or v2
   protocol (CASSANDRA-8062)
 * Fix ClassCastException in DISTINCT query on static columns with
   query paging (CASSANDRA-8108)
 * Fix NPE on null nested UDT inside a set (CASSANDRA-8105)
 * Fix exception when querying secondary index on set items or map keys
   when some clustering columns are specified (CASSANDRA-8073)
 * Send proper error response when there is an error during native
   protocol message decode (CASSANDRA-8118)
 * Gossip should ignore generation numbers too far in the future (CASSANDRA-8113)
 * Fix NPE when creating a table with frozen sets, lists (CASSANDRA-8104)
 * Fix high memory use due to tracking reads on incrementally opened sstable
   readers (CASSANDRA-8066)
 * Fix EXECUTE request with skipMetadata=false returning no metadata
   (CASSANDRA-8054)
 * Allow concurrent use of CQLBulkOutputFormat (CASSANDRA-7776)
 * Shutdown JVM on OOM (CASSANDRA-7507)
 * Upgrade netty version and enable epoll event loop (CASSANDRA-7761)
 * Don't duplicate sstables smaller than split size when using
   the sstablesplitter tool (CASSANDRA-7616)
 * Avoid re-parsing already prepared statements (CASSANDRA-7923)
 * Fix some Thrift slice deletions and updates of COMPACT STORAGE
   tables with some clustering columns omitted (CASSANDRA-7990)
 * Fix filtering for CONTAINS on sets (CASSANDRA-8033)
 * Properly track added size (CASSANDRA-7239)
 * Allow compilation in java 8 (CASSANDRA-7208)
 * Fix Assertion error on RangeTombstoneList diff (CASSANDRA-8013)
 * Release references to overlapping sstables during compaction (CASSANDRA-7819)
 * Send notification when opening compaction results early (CASSANDRA-8034)
 * Make native server start block until properly bound (CASSANDRA-7885)
 * (cqlsh) Fix IPv6 support (CASSANDRA-7988)
 * Ignore fat clients when checking for endpoint collision (CASSANDRA-7939)
 * Make sstablerepairedset take a list of files (CASSANDRA-7995)
 * (cqlsh) Tab completeion for indexes on map keys (CASSANDRA-7972)
 * (cqlsh) Fix UDT field selection in select clause (CASSANDRA-7891)
 * Fix resource leak in event of corrupt sstable
 * (cqlsh) Add command line option for cqlshrc file path (CASSANDRA-7131)
 * Provide visibility into prepared statements churn (CASSANDRA-7921, CASSANDRA-7930)
 * Invalidate prepared statements when their keyspace or table is
   dropped (CASSANDRA-7566)
 * cassandra-stress: fix support for NetworkTopologyStrategy (CASSANDRA-7945)
 * Fix saving caches when a table is dropped (CASSANDRA-7784)
 * Add better error checking of new stress profile (CASSANDRA-7716)
 * Use ThreadLocalRandom and remove FBUtilities.threadLocalRandom (CASSANDRA-7934)
 * Prevent operator mistakes due to simultaneous bootstrap (CASSANDRA-7069)
 * cassandra-stress supports whitelist mode for node config (CASSANDRA-7658)
 * GCInspector more closely tracks GC; cassandra-stress and nodetool report it (CASSANDRA-7916)
 * nodetool won't output bogus ownership info without a keyspace (CASSANDRA-7173)
 * Add human readable option to nodetool commands (CASSANDRA-5433)
 * Don't try to set repairedAt on old sstables (CASSANDRA-7913)
 * Add metrics for tracking PreparedStatement use (CASSANDRA-7719)
 * (cqlsh) tab-completion for triggers (CASSANDRA-7824)
 * (cqlsh) Support for query paging (CASSANDRA-7514)
 * (cqlsh) Show progress of COPY operations (CASSANDRA-7789)
 * Add syntax to remove multiple elements from a map (CASSANDRA-6599)
 * Support non-equals conditions in lightweight transactions (CASSANDRA-6839)
 * Add IF [NOT] EXISTS to create/drop triggers (CASSANDRA-7606)
 * (cqlsh) Display the current logged-in user (CASSANDRA-7785)
 * (cqlsh) Don't ignore CTRL-C during COPY FROM execution (CASSANDRA-7815)
 * (cqlsh) Order UDTs according to cross-type dependencies in DESCRIBE
   output (CASSANDRA-7659)
 * (cqlsh) Fix handling of CAS statement results (CASSANDRA-7671)
 * (cqlsh) COPY TO/FROM improvements (CASSANDRA-7405)
 * Support list index operations with conditions (CASSANDRA-7499)
 * Add max live/tombstoned cells to nodetool cfstats output (CASSANDRA-7731)
 * Validate IPv6 wildcard addresses properly (CASSANDRA-7680)
 * (cqlsh) Error when tracing query (CASSANDRA-7613)
 * Avoid IOOBE when building SyntaxError message snippet (CASSANDRA-7569)
 * SSTableExport uses correct validator to create string representation of partition
   keys (CASSANDRA-7498)
 * Avoid NPEs when receiving type changes for an unknown keyspace (CASSANDRA-7689)
 * Add support for custom 2i validation (CASSANDRA-7575)
 * Pig support for hadoop CqlInputFormat (CASSANDRA-6454)
 * Add duration mode to cassandra-stress (CASSANDRA-7468)
 * Add listen_interface and rpc_interface options (CASSANDRA-7417)
 * Improve schema merge performance (CASSANDRA-7444)
 * Adjust MT depth based on # of partition validating (CASSANDRA-5263)
 * Optimise NativeCell comparisons (CASSANDRA-6755)
 * Configurable client timeout for cqlsh (CASSANDRA-7516)
 * Include snippet of CQL query near syntax error in messages (CASSANDRA-7111)
 * Make repair -pr work with -local (CASSANDRA-7450)
 * Fix error in sstableloader with -cph > 1 (CASSANDRA-8007)
 * Fix snapshot repair error on indexed tables (CASSANDRA-8020)
 * Do not exit nodetool repair when receiving JMX NOTIF_LOST (CASSANDRA-7909)
 * Stream to private IP when available (CASSANDRA-8084)
Merged from 2.0:
 * Reject conditions on DELETE unless full PK is given (CASSANDRA-6430)
 * Properly reject the token function DELETE (CASSANDRA-7747)
 * Force batchlog replay before decommissioning a node (CASSANDRA-7446)
 * Fix hint replay with many accumulated expired hints (CASSANDRA-6998)
 * Fix duplicate results in DISTINCT queries on static columns with query
   paging (CASSANDRA-8108)
 * Add DateTieredCompactionStrategy (CASSANDRA-6602)
 * Properly validate ascii and utf8 string literals in CQL queries (CASSANDRA-8101)
 * (cqlsh) Fix autocompletion for alter keyspace (CASSANDRA-8021)
 * Create backup directories for commitlog archiving during startup (CASSANDRA-8111)
 * Reduce totalBlockFor() for LOCAL_* consistency levels (CASSANDRA-8058)
 * Fix merging schemas with re-dropped keyspaces (CASSANDRA-7256)
 * Fix counters in supercolumns during live upgrades from 1.2 (CASSANDRA-7188)
 * Notify DT subscribers when a column family is truncated (CASSANDRA-8088)
 * Add sanity check of $JAVA on startup (CASSANDRA-7676)
 * Schedule fat client schema pull on join (CASSANDRA-7993)
 * Don't reset nodes' versions when closing IncomingTcpConnections
   (CASSANDRA-7734)
 * Record the real messaging version in all cases in OutboundTcpConnection
   (CASSANDRA-8057)
 * SSL does not work in cassandra-cli (CASSANDRA-7899)
 * Fix potential exception when using ReversedType in DynamicCompositeType
   (CASSANDRA-7898)
 * Better validation of collection values (CASSANDRA-7833)
 * Track min/max timestamps correctly (CASSANDRA-7969)
 * Fix possible overflow while sorting CL segments for replay (CASSANDRA-7992)
 * Increase nodetool Xmx (CASSANDRA-7956)
 * Archive any commitlog segments present at startup (CASSANDRA-6904)
 * CrcCheckChance should adjust based on live CFMetadata not 
   sstable metadata (CASSANDRA-7978)
 * token() should only accept columns in the partitioning
   key order (CASSANDRA-6075)
 * Add method to invalidate permission cache via JMX (CASSANDRA-7977)
 * Allow propagating multiple gossip states atomically (CASSANDRA-6125)
 * Log exceptions related to unclean native protocol client disconnects
   at DEBUG or INFO (CASSANDRA-7849)
 * Allow permissions cache to be set via JMX (CASSANDRA-7698)
 * Include schema_triggers CF in readable system resources (CASSANDRA-7967)
 * Fix RowIndexEntry to report correct serializedSize (CASSANDRA-7948)
 * Make CQLSSTableWriter sync within partitions (CASSANDRA-7360)
 * Potentially use non-local replicas in CqlConfigHelper (CASSANDRA-7906)
 * Explicitly disallow mixing multi-column and single-column
   relations on clustering columns (CASSANDRA-7711)
 * Better error message when condition is set on PK column (CASSANDRA-7804)
 * Don't send schema change responses and events for no-op DDL
   statements (CASSANDRA-7600)
 * (Hadoop) fix cluster initialisation for a split fetching (CASSANDRA-7774)
 * Throw InvalidRequestException when queries contain relations on entire
   collection columns (CASSANDRA-7506)
 * (cqlsh) enable CTRL-R history search with libedit (CASSANDRA-7577)
 * (Hadoop) allow ACFRW to limit nodes to local DC (CASSANDRA-7252)
 * (cqlsh) cqlsh should automatically disable tracing when selecting
   from system_traces (CASSANDRA-7641)
 * (Hadoop) Add CqlOutputFormat (CASSANDRA-6927)
 * Don't depend on cassandra config for nodetool ring (CASSANDRA-7508)
 * (cqlsh) Fix failing cqlsh formatting tests (CASSANDRA-7703)
 * Fix IncompatibleClassChangeError from hadoop2 (CASSANDRA-7229)
 * Add 'nodetool sethintedhandoffthrottlekb' (CASSANDRA-7635)
 * (cqlsh) Add tab-completion for CREATE/DROP USER IF [NOT] EXISTS (CASSANDRA-7611)
 * Catch errors when the JVM pulls the rug out from GCInspector (CASSANDRA-5345)
 * cqlsh fails when version number parts are not int (CASSANDRA-7524)
 * Fix NPE when table dropped during streaming (CASSANDRA-7946)
 * Fix wrong progress when streaming uncompressed (CASSANDRA-7878)
 * Fix possible infinite loop in creating repair range (CASSANDRA-7983)
 * Fix unit in nodetool for streaming throughput (CASSANDRA-7375)
Merged from 1.2:
 * Don't index tombstones (CASSANDRA-7828)
 * Improve PasswordAuthenticator default super user setup (CASSANDRA-7788)


2.1.0
 * (cqlsh) Removed "ALTER TYPE <name> RENAME TO <name>" from tab-completion
   (CASSANDRA-7895)
 * Fixed IllegalStateException in anticompaction (CASSANDRA-7892)
 * cqlsh: DESCRIBE support for frozen UDTs, tuples (CASSANDRA-7863)
 * Avoid exposing internal classes over JMX (CASSANDRA-7879)
 * Add null check for keys when freezing collection (CASSANDRA-7869)
 * Improve stress workload realism (CASSANDRA-7519)
Merged from 2.0:
 * Configure system.paxos with LeveledCompactionStrategy (CASSANDRA-7753)
 * Fix ALTER clustering column type from DateType to TimestampType when
   using DESC clustering order (CASSANRDA-7797)
 * Throw EOFException if we run out of chunks in compressed datafile
   (CASSANDRA-7664)
 * Fix PRSI handling of CQL3 row markers for row cleanup (CASSANDRA-7787)
 * Fix dropping collection when it's the last regular column (CASSANDRA-7744)
 * Make StreamReceiveTask thread safe and gc friendly (CASSANDRA-7795)
 * Validate empty cell names from counter updates (CASSANDRA-7798)
Merged from 1.2:
 * Don't allow compacted sstables to be marked as compacting (CASSANDRA-7145)
 * Track expired tombstones (CASSANDRA-7810)


2.1.0-rc7
 * Add frozen keyword and require UDT to be frozen (CASSANDRA-7857)
 * Track added sstable size correctly (CASSANDRA-7239)
 * (cqlsh) Fix case insensitivity (CASSANDRA-7834)
 * Fix failure to stream ranges when moving (CASSANDRA-7836)
 * Correctly remove tmplink files (CASSANDRA-7803)
 * (cqlsh) Fix column name formatting for functions, CAS operations,
   and UDT field selections (CASSANDRA-7806)
 * (cqlsh) Fix COPY FROM handling of null/empty primary key
   values (CASSANDRA-7792)
 * Fix ordering of static cells (CASSANDRA-7763)
Merged from 2.0:
 * Forbid re-adding dropped counter columns (CASSANDRA-7831)
 * Fix CFMetaData#isThriftCompatible() for PK-only tables (CASSANDRA-7832)
 * Always reject inequality on the partition key without token()
   (CASSANDRA-7722)
 * Always send Paxos commit to all replicas (CASSANDRA-7479)
 * Make disruptor_thrift_server invocation pool configurable (CASSANDRA-7594)
 * Make repair no-op when RF=1 (CASSANDRA-7864)


2.1.0-rc6
 * Fix OOM issue from netty caching over time (CASSANDRA-7743)
 * json2sstable couldn't import JSON for CQL table (CASSANDRA-7477)
 * Invalidate all caches on table drop (CASSANDRA-7561)
 * Skip strict endpoint selection for ranges if RF == nodes (CASSANRA-7765)
 * Fix Thrift range filtering without 2ary index lookups (CASSANDRA-7741)
 * Add tracing entries about concurrent range requests (CASSANDRA-7599)
 * (cqlsh) Fix DESCRIBE for NTS keyspaces (CASSANDRA-7729)
 * Remove netty buffer ref-counting (CASSANDRA-7735)
 * Pass mutated cf to index updater for use by PRSI (CASSANDRA-7742)
 * Include stress yaml example in release and deb (CASSANDRA-7717)
 * workaround for netty issue causing corrupted data off the wire (CASSANDRA-7695)
 * cqlsh DESC CLUSTER fails retrieving ring information (CASSANDRA-7687)
 * Fix binding null values inside UDT (CASSANDRA-7685)
 * Fix UDT field selection with empty fields (CASSANDRA-7670)
 * Bogus deserialization of static cells from sstable (CASSANDRA-7684)
 * Fix NPE on compaction leftover cleanup for dropped table (CASSANDRA-7770)
Merged from 2.0:
 * Fix race condition in StreamTransferTask that could lead to
   infinite loops and premature sstable deletion (CASSANDRA-7704)
 * (cqlsh) Wait up to 10 sec for a tracing session (CASSANDRA-7222)
 * Fix NPE in FileCacheService.sizeInBytes (CASSANDRA-7756)
 * Remove duplicates from StorageService.getJoiningNodes (CASSANDRA-7478)
 * Clone token map outside of hot gossip loops (CASSANDRA-7758)
 * Fix MS expiring map timeout for Paxos messages (CASSANDRA-7752)
 * Do not flush on truncate if durable_writes is false (CASSANDRA-7750)
 * Give CRR a default input_cql Statement (CASSANDRA-7226)
 * Better error message when adding a collection with the same name
   than a previously dropped one (CASSANDRA-6276)
 * Fix validation when adding static columns (CASSANDRA-7730)
 * (Thrift) fix range deletion of supercolumns (CASSANDRA-7733)
 * Fix potential AssertionError in RangeTombstoneList (CASSANDRA-7700)
 * Validate arguments of blobAs* functions (CASSANDRA-7707)
 * Fix potential AssertionError with 2ndary indexes (CASSANDRA-6612)
 * Avoid logging CompactionInterrupted at ERROR (CASSANDRA-7694)
 * Minor leak in sstable2jon (CASSANDRA-7709)
 * Add cassandra.auto_bootstrap system property (CASSANDRA-7650)
 * Update java driver (for hadoop) (CASSANDRA-7618)
 * Remove CqlPagingRecordReader/CqlPagingInputFormat (CASSANDRA-7570)
 * Support connecting to ipv6 jmx with nodetool (CASSANDRA-7669)


2.1.0-rc5
 * Reject counters inside user types (CASSANDRA-7672)
 * Switch to notification-based GCInspector (CASSANDRA-7638)
 * (cqlsh) Handle nulls in UDTs and tuples correctly (CASSANDRA-7656)
 * Don't use strict consistency when replacing (CASSANDRA-7568)
 * Fix min/max cell name collection on 2.0 SSTables with range
   tombstones (CASSANDRA-7593)
 * Tolerate min/max cell names of different lengths (CASSANDRA-7651)
 * Filter cached results correctly (CASSANDRA-7636)
 * Fix tracing on the new SEPExecutor (CASSANDRA-7644)
 * Remove shuffle and taketoken (CASSANDRA-7601)
 * Clean up Windows batch scripts (CASSANDRA-7619)
 * Fix native protocol drop user type notification (CASSANDRA-7571)
 * Give read access to system.schema_usertypes to all authenticated users
   (CASSANDRA-7578)
 * (cqlsh) Fix cqlsh display when zero rows are returned (CASSANDRA-7580)
 * Get java version correctly when JAVA_TOOL_OPTIONS is set (CASSANDRA-7572)
 * Fix NPE when dropping index from non-existent keyspace, AssertionError when
   dropping non-existent index with IF EXISTS (CASSANDRA-7590)
 * Fix sstablelevelresetter hang (CASSANDRA-7614)
 * (cqlsh) Fix deserialization of blobs (CASSANDRA-7603)
 * Use "keyspace updated" schema change message for UDT changes in v1 and
   v2 protocols (CASSANDRA-7617)
 * Fix tracing of range slices and secondary index lookups that are local
   to the coordinator (CASSANDRA-7599)
 * Set -Dcassandra.storagedir for all tool shell scripts (CASSANDRA-7587)
 * Don't swap max/min col names when mutating sstable metadata (CASSANDRA-7596)
 * (cqlsh) Correctly handle paged result sets (CASSANDRA-7625)
 * (cqlsh) Improve waiting for a trace to complete (CASSANDRA-7626)
 * Fix tracing of concurrent range slices and 2ary index queries (CASSANDRA-7626)
 * Fix scrub against collection type (CASSANDRA-7665)
Merged from 2.0:
 * Set gc_grace_seconds to seven days for system schema tables (CASSANDRA-7668)
 * SimpleSeedProvider no longer caches seeds forever (CASSANDRA-7663)
 * Always flush on truncate (CASSANDRA-7511)
 * Fix ReversedType(DateType) mapping to native protocol (CASSANDRA-7576)
 * Always merge ranges owned by a single node (CASSANDRA-6930)
 * Track max/min timestamps for range tombstones (CASSANDRA-7647)
 * Fix NPE when listing saved caches dir (CASSANDRA-7632)


2.1.0-rc4
 * Fix word count hadoop example (CASSANDRA-7200)
 * Updated memtable_cleanup_threshold and memtable_flush_writers defaults 
   (CASSANDRA-7551)
 * (Windows) fix startup when WMI memory query fails (CASSANDRA-7505)
 * Anti-compaction proceeds if any part of the repair failed (CASSANDRA-7521)
 * Add missing table name to DROP INDEX responses and notifications (CASSANDRA-7539)
 * Bump CQL version to 3.2.0 and update CQL documentation (CASSANDRA-7527)
 * Fix configuration error message when running nodetool ring (CASSANDRA-7508)
 * Support conditional updates, tuple type, and the v3 protocol in cqlsh (CASSANDRA-7509)
 * Handle queries on multiple secondary index types (CASSANDRA-7525)
 * Fix cqlsh authentication with v3 native protocol (CASSANDRA-7564)
 * Fix NPE when unknown prepared statement ID is used (CASSANDRA-7454)
Merged from 2.0:
 * (Windows) force range-based repair to non-sequential mode (CASSANDRA-7541)
 * Fix range merging when DES scores are zero (CASSANDRA-7535)
 * Warn when SSL certificates have expired (CASSANDRA-7528)
 * Fix error when doing reversed queries with static columns (CASSANDRA-7490)
Merged from 1.2:
 * Set correct stream ID on responses when non-Exception Throwables
   are thrown while handling native protocol messages (CASSANDRA-7470)


2.1.0-rc3
 * Consider expiry when reconciling otherwise equal cells (CASSANDRA-7403)
 * Introduce CQL support for stress tool (CASSANDRA-6146)
 * Fix ClassCastException processing expired messages (CASSANDRA-7496)
 * Fix prepared marker for collections inside UDT (CASSANDRA-7472)
 * Remove left-over populate_io_cache_on_flush and replicate_on_write
   uses (CASSANDRA-7493)
 * (Windows) handle spaces in path names (CASSANDRA-7451)
 * Ensure writes have completed after dropping a table, before recycling
   commit log segments (CASSANDRA-7437)
 * Remove left-over rows_per_partition_to_cache (CASSANDRA-7493)
 * Fix error when CONTAINS is used with a bind marker (CASSANDRA-7502)
 * Properly reject unknown UDT field (CASSANDRA-7484)
Merged from 2.0:
 * Fix CC#collectTimeOrderedData() tombstone optimisations (CASSANDRA-7394)
 * Support DISTINCT for static columns and fix behaviour when DISTINC is
   not use (CASSANDRA-7305).
 * Workaround JVM NPE on JMX bind failure (CASSANDRA-7254)
 * Fix race in FileCacheService RemovalListener (CASSANDRA-7278)
 * Fix inconsistent use of consistencyForCommit that allowed LOCAL_QUORUM
   operations to incorrect become full QUORUM (CASSANDRA-7345)
 * Properly handle unrecognized opcodes and flags (CASSANDRA-7440)
 * (Hadoop) close CqlRecordWriter clients when finished (CASSANDRA-7459)
 * Commit disk failure policy (CASSANDRA-7429)
 * Make sure high level sstables get compacted (CASSANDRA-7414)
 * Fix AssertionError when using empty clustering columns and static columns
   (CASSANDRA-7455)
 * Add option to disable STCS in L0 (CASSANDRA-6621)
 * Upgrade to snappy-java 1.0.5.2 (CASSANDRA-7476)


2.1.0-rc2
 * Fix heap size calculation for CompoundSparseCellName and 
   CompoundSparseCellName.WithCollection (CASSANDRA-7421)
 * Allow counter mutations in UNLOGGED batches (CASSANDRA-7351)
 * Modify reconcile logic to always pick a tombstone over a counter cell
   (CASSANDRA-7346)
 * Avoid incremental compaction on Windows (CASSANDRA-7365)
 * Fix exception when querying a composite-keyed table with a collection index
   (CASSANDRA-7372)
 * Use node's host id in place of counter ids (CASSANDRA-7366)
 * Fix error when doing reversed queries with static columns (CASSANDRA-7490)
 * Backport CASSANDRA-6747 (CASSANDRA-7560)
 * Track max/min timestamps for range tombstones (CASSANDRA-7647)
 * Fix NPE when listing saved caches dir (CASSANDRA-7632)
 * Fix sstableloader unable to connect encrypted node (CASSANDRA-7585)
Merged from 1.2:
 * Clone token map outside of hot gossip loops (CASSANDRA-7758)
 * Add stop method to EmbeddedCassandraService (CASSANDRA-7595)
 * Support connecting to ipv6 jmx with nodetool (CASSANDRA-7669)
 * Set gc_grace_seconds to seven days for system schema tables (CASSANDRA-7668)
 * SimpleSeedProvider no longer caches seeds forever (CASSANDRA-7663)
 * Set correct stream ID on responses when non-Exception Throwables
   are thrown while handling native protocol messages (CASSANDRA-7470)
 * Fix row size miscalculation in LazilyCompactedRow (CASSANDRA-7543)
 * Fix race in background compaction check (CASSANDRA-7745)
 * Don't clear out range tombstones during compaction (CASSANDRA-7808)


2.1.0-rc1
 * Revert flush directory (CASSANDRA-6357)
 * More efficient executor service for fast operations (CASSANDRA-4718)
 * Move less common tools into a new cassandra-tools package (CASSANDRA-7160)
 * Support more concurrent requests in native protocol (CASSANDRA-7231)
 * Add tab-completion to debian nodetool packaging (CASSANDRA-6421)
 * Change concurrent_compactors defaults (CASSANDRA-7139)
 * Add PowerShell Windows launch scripts (CASSANDRA-7001)
 * Make commitlog archive+restore more robust (CASSANDRA-6974)
 * Fix marking commitlogsegments clean (CASSANDRA-6959)
 * Add snapshot "manifest" describing files included (CASSANDRA-6326)
 * Parallel streaming for sstableloader (CASSANDRA-3668)
 * Fix bugs in supercolumns handling (CASSANDRA-7138)
 * Fix ClassClassException on composite dense tables (CASSANDRA-7112)
 * Cleanup and optimize collation and slice iterators (CASSANDRA-7107)
 * Upgrade NBHM lib (CASSANDRA-7128)
 * Optimize netty server (CASSANDRA-6861)
 * Fix repair hang when given CF does not exist (CASSANDRA-7189)
 * Allow c* to be shutdown in an embedded mode (CASSANDRA-5635)
 * Add server side batching to native transport (CASSANDRA-5663)
 * Make batchlog replay asynchronous (CASSANDRA-6134)
 * remove unused classes (CASSANDRA-7197)
 * Limit user types to the keyspace they are defined in (CASSANDRA-6643)
 * Add validate method to CollectionType (CASSANDRA-7208)
 * New serialization format for UDT values (CASSANDRA-7209, CASSANDRA-7261)
 * Fix nodetool netstats (CASSANDRA-7270)
 * Fix potential ClassCastException in HintedHandoffManager (CASSANDRA-7284)
 * Use prepared statements internally (CASSANDRA-6975)
 * Fix broken paging state with prepared statement (CASSANDRA-7120)
 * Fix IllegalArgumentException in CqlStorage (CASSANDRA-7287)
 * Allow nulls/non-existant fields in UDT (CASSANDRA-7206)
 * Add Thrift MultiSliceRequest (CASSANDRA-6757, CASSANDRA-7027)
 * Handle overlapping MultiSlices (CASSANDRA-7279)
 * Fix DataOutputTest on Windows (CASSANDRA-7265)
 * Embedded sets in user defined data-types are not updating (CASSANDRA-7267)
 * Add tuple type to CQL/native protocol (CASSANDRA-7248)
 * Fix CqlPagingRecordReader on tables with few rows (CASSANDRA-7322)
Merged from 2.0:
 * Copy compaction options to make sure they are reloaded (CASSANDRA-7290)
 * Add option to do more aggressive tombstone compactions (CASSANDRA-6563)
 * Don't try to compact already-compacting files in HHOM (CASSANDRA-7288)
 * Always reallocate buffers in HSHA (CASSANDRA-6285)
 * (Hadoop) support authentication in CqlRecordReader (CASSANDRA-7221)
 * (Hadoop) Close java driver Cluster in CQLRR.close (CASSANDRA-7228)
 * Warn when 'USING TIMESTAMP' is used on a CAS BATCH (CASSANDRA-7067)
 * return all cpu values from BackgroundActivityMonitor.readAndCompute (CASSANDRA-7183)
 * Correctly delete scheduled range xfers (CASSANDRA-7143)
 * return all cpu values from BackgroundActivityMonitor.readAndCompute (CASSANDRA-7183)  
 * reduce garbage creation in calculatePendingRanges (CASSANDRA-7191)
 * fix c* launch issues on Russian os's due to output of linux 'free' cmd (CASSANDRA-6162)
 * Fix disabling autocompaction (CASSANDRA-7187)
 * Fix potential NumberFormatException when deserializing IntegerType (CASSANDRA-7088)
 * cqlsh can't tab-complete disabling compaction (CASSANDRA-7185)
 * cqlsh: Accept and execute CQL statement(s) from command-line parameter (CASSANDRA-7172)
 * Fix IllegalStateException in CqlPagingRecordReader (CASSANDRA-7198)
 * Fix the InvertedIndex trigger example (CASSANDRA-7211)
 * Add --resolve-ip option to 'nodetool ring' (CASSANDRA-7210)
 * reduce garbage on codec flag deserialization (CASSANDRA-7244) 
 * Fix duplicated error messages on directory creation error at startup (CASSANDRA-5818)
 * Proper null handle for IF with map element access (CASSANDRA-7155)
 * Improve compaction visibility (CASSANDRA-7242)
 * Correctly delete scheduled range xfers (CASSANDRA-7143)
 * Make batchlog replica selection rack-aware (CASSANDRA-6551)
 * Fix CFMetaData#getColumnDefinitionFromColumnName() (CASSANDRA-7074)
 * Fix writetime/ttl functions for static columns (CASSANDRA-7081)
 * Suggest CTRL-C or semicolon after three blank lines in cqlsh (CASSANDRA-7142)
 * Fix 2ndary index queries with DESC clustering order (CASSANDRA-6950)
 * Invalid key cache entries on DROP (CASSANDRA-6525)
 * Fix flapping RecoveryManagerTest (CASSANDRA-7084)
 * Add missing iso8601 patterns for date strings (CASSANDRA-6973)
 * Support selecting multiple rows in a partition using IN (CASSANDRA-6875)
 * Add authentication support to shuffle (CASSANDRA-6484)
 * Swap local and global default read repair chances (CASSANDRA-7320)
 * Add conditional CREATE/DROP USER support (CASSANDRA-7264)
 * Cqlsh counts non-empty lines for "Blank lines" warning (CASSANDRA-7325)
Merged from 1.2:
 * Add Cloudstack snitch (CASSANDRA-7147)
 * Update system.peers correctly when relocating tokens (CASSANDRA-7126)
 * Add Google Compute Engine snitch (CASSANDRA-7132)
 * remove duplicate query for local tokens (CASSANDRA-7182)
 * exit CQLSH with error status code if script fails (CASSANDRA-6344)
 * Fix bug with some IN queries missig results (CASSANDRA-7105)
 * Fix availability validation for LOCAL_ONE CL (CASSANDRA-7319)
 * Hint streaming can cause decommission to fail (CASSANDRA-7219)


2.1.0-beta2
 * Increase default CL space to 8GB (CASSANDRA-7031)
 * Add range tombstones to read repair digests (CASSANDRA-6863)
 * Fix BTree.clear for large updates (CASSANDRA-6943)
 * Fail write instead of logging a warning when unable to append to CL
   (CASSANDRA-6764)
 * Eliminate possibility of CL segment appearing twice in active list 
   (CASSANDRA-6557)
 * Apply DONTNEED fadvise to commitlog segments (CASSANDRA-6759)
 * Switch CRC component to Adler and include it for compressed sstables 
   (CASSANDRA-4165)
 * Allow cassandra-stress to set compaction strategy options (CASSANDRA-6451)
 * Add broadcast_rpc_address option to cassandra.yaml (CASSANDRA-5899)
 * Auto reload GossipingPropertyFileSnitch config (CASSANDRA-5897)
 * Fix overflow of memtable_total_space_in_mb (CASSANDRA-6573)
 * Fix ABTC NPE and apply update function correctly (CASSANDRA-6692)
 * Allow nodetool to use a file or prompt for password (CASSANDRA-6660)
 * Fix AIOOBE when concurrently accessing ABSC (CASSANDRA-6742)
 * Fix assertion error in ALTER TYPE RENAME (CASSANDRA-6705)
 * Scrub should not always clear out repaired status (CASSANDRA-5351)
 * Improve handling of range tombstone for wide partitions (CASSANDRA-6446)
 * Fix ClassCastException for compact table with composites (CASSANDRA-6738)
 * Fix potentially repairing with wrong nodes (CASSANDRA-6808)
 * Change caching option syntax (CASSANDRA-6745)
 * Fix stress to do proper counter reads (CASSANDRA-6835)
 * Fix help message for stress counter_write (CASSANDRA-6824)
 * Fix stress smart Thrift client to pick servers correctly (CASSANDRA-6848)
 * Add logging levels (minimal, normal or verbose) to stress tool (CASSANDRA-6849)
 * Fix race condition in Batch CLE (CASSANDRA-6860)
 * Improve cleanup/scrub/upgradesstables failure handling (CASSANDRA-6774)
 * ByteBuffer write() methods for serializing sstables (CASSANDRA-6781)
 * Proper compare function for CollectionType (CASSANDRA-6783)
 * Update native server to Netty 4 (CASSANDRA-6236)
 * Fix off-by-one error in stress (CASSANDRA-6883)
 * Make OpOrder AutoCloseable (CASSANDRA-6901)
 * Remove sync repair JMX interface (CASSANDRA-6900)
 * Add multiple memory allocation options for memtables (CASSANDRA-6689, 6694)
 * Remove adjusted op rate from stress output (CASSANDRA-6921)
 * Add optimized CF.hasColumns() implementations (CASSANDRA-6941)
 * Serialize batchlog mutations with the version of the target node
   (CASSANDRA-6931)
 * Optimize CounterColumn#reconcile() (CASSANDRA-6953)
 * Properly remove 1.2 sstable support in 2.1 (CASSANDRA-6869)
 * Lock counter cells, not partitions (CASSANDRA-6880)
 * Track presence of legacy counter shards in sstables (CASSANDRA-6888)
 * Ensure safe resource cleanup when replacing sstables (CASSANDRA-6912)
 * Add failure handler to async callback (CASSANDRA-6747)
 * Fix AE when closing SSTable without releasing reference (CASSANDRA-7000)
 * Clean up IndexInfo on keyspace/table drops (CASSANDRA-6924)
 * Only snapshot relative SSTables when sequential repair (CASSANDRA-7024)
 * Require nodetool rebuild_index to specify index names (CASSANDRA-7038)
 * fix cassandra stress errors on reads with native protocol (CASSANDRA-7033)
 * Use OpOrder to guard sstable references for reads (CASSANDRA-6919)
 * Preemptive opening of compaction result (CASSANDRA-6916)
 * Multi-threaded scrub/cleanup/upgradesstables (CASSANDRA-5547)
 * Optimize cellname comparison (CASSANDRA-6934)
 * Native protocol v3 (CASSANDRA-6855)
 * Optimize Cell liveness checks and clean up Cell (CASSANDRA-7119)
 * Support consistent range movements (CASSANDRA-2434)
 * Display min timestamp in sstablemetadata viewer (CASSANDRA-6767)
Merged from 2.0:
 * Avoid race-prone second "scrub" of system keyspace (CASSANDRA-6797)
 * Pool CqlRecordWriter clients by inetaddress rather than Range
   (CASSANDRA-6665)
 * Fix compaction_history timestamps (CASSANDRA-6784)
 * Compare scores of full replica ordering in DES (CASSANDRA-6683)
 * fix CME in SessionInfo updateProgress affecting netstats (CASSANDRA-6577)
 * Allow repairing between specific replicas (CASSANDRA-6440)
 * Allow per-dc enabling of hints (CASSANDRA-6157)
 * Add compatibility for Hadoop 0.2.x (CASSANDRA-5201)
 * Fix EstimatedHistogram races (CASSANDRA-6682)
 * Failure detector correctly converts initial value to nanos (CASSANDRA-6658)
 * Add nodetool taketoken to relocate vnodes (CASSANDRA-4445)
 * Expose bulk loading progress over JMX (CASSANDRA-4757)
 * Correctly handle null with IF conditions and TTL (CASSANDRA-6623)
 * Account for range/row tombstones in tombstone drop
   time histogram (CASSANDRA-6522)
 * Stop CommitLogSegment.close() from calling sync() (CASSANDRA-6652)
 * Make commitlog failure handling configurable (CASSANDRA-6364)
 * Avoid overlaps in LCS (CASSANDRA-6688)
 * Improve support for paginating over composites (CASSANDRA-4851)
 * Fix count(*) queries in a mixed cluster (CASSANDRA-6707)
 * Improve repair tasks(snapshot, differencing) concurrency (CASSANDRA-6566)
 * Fix replaying pre-2.0 commit logs (CASSANDRA-6714)
 * Add static columns to CQL3 (CASSANDRA-6561)
 * Optimize single partition batch statements (CASSANDRA-6737)
 * Disallow post-query re-ordering when paging (CASSANDRA-6722)
 * Fix potential paging bug with deleted columns (CASSANDRA-6748)
 * Fix NPE on BulkLoader caused by losing StreamEvent (CASSANDRA-6636)
 * Fix truncating compression metadata (CASSANDRA-6791)
 * Add CMSClassUnloadingEnabled JVM option (CASSANDRA-6541)
 * Catch memtable flush exceptions during shutdown (CASSANDRA-6735)
 * Fix upgradesstables NPE for non-CF-based indexes (CASSANDRA-6645)
 * Fix UPDATE updating PRIMARY KEY columns implicitly (CASSANDRA-6782)
 * Fix IllegalArgumentException when updating from 1.2 with SuperColumns
   (CASSANDRA-6733)
 * FBUtilities.singleton() should use the CF comparator (CASSANDRA-6778)
 * Fix CQLSStableWriter.addRow(Map<String, Object>) (CASSANDRA-6526)
 * Fix HSHA server introducing corrupt data (CASSANDRA-6285)
 * Fix CAS conditions for COMPACT STORAGE tables (CASSANDRA-6813)
 * Starting threads in OutboundTcpConnectionPool constructor causes race conditions (CASSANDRA-7177)
 * Allow overriding cassandra-rackdc.properties file (CASSANDRA-7072)
 * Set JMX RMI port to 7199 (CASSANDRA-7087)
 * Use LOCAL_QUORUM for data reads at LOCAL_SERIAL (CASSANDRA-6939)
 * Log a warning for large batches (CASSANDRA-6487)
 * Put nodes in hibernate when join_ring is false (CASSANDRA-6961)
 * Avoid early loading of non-system keyspaces before compaction-leftovers 
   cleanup at startup (CASSANDRA-6913)
 * Restrict Windows to parallel repairs (CASSANDRA-6907)
 * (Hadoop) Allow manually specifying start/end tokens in CFIF (CASSANDRA-6436)
 * Fix NPE in MeteredFlusher (CASSANDRA-6820)
 * Fix race processing range scan responses (CASSANDRA-6820)
 * Allow deleting snapshots from dropped keyspaces (CASSANDRA-6821)
 * Add uuid() function (CASSANDRA-6473)
 * Omit tombstones from schema digests (CASSANDRA-6862)
 * Include correct consistencyLevel in LWT timeout (CASSANDRA-6884)
 * Lower chances for losing new SSTables during nodetool refresh and
   ColumnFamilyStore.loadNewSSTables (CASSANDRA-6514)
 * Add support for DELETE ... IF EXISTS to CQL3 (CASSANDRA-5708)
 * Update hadoop_cql3_word_count example (CASSANDRA-6793)
 * Fix handling of RejectedExecution in sync Thrift server (CASSANDRA-6788)
 * Log more information when exceeding tombstone_warn_threshold (CASSANDRA-6865)
 * Fix truncate to not abort due to unreachable fat clients (CASSANDRA-6864)
 * Fix schema concurrency exceptions (CASSANDRA-6841)
 * Fix leaking validator FH in StreamWriter (CASSANDRA-6832)
 * Fix saving triggers to schema (CASSANDRA-6789)
 * Fix trigger mutations when base mutation list is immutable (CASSANDRA-6790)
 * Fix accounting in FileCacheService to allow re-using RAR (CASSANDRA-6838)
 * Fix static counter columns (CASSANDRA-6827)
 * Restore expiring->deleted (cell) compaction optimization (CASSANDRA-6844)
 * Fix CompactionManager.needsCleanup (CASSANDRA-6845)
 * Correctly compare BooleanType values other than 0 and 1 (CASSANDRA-6779)
 * Read message id as string from earlier versions (CASSANDRA-6840)
 * Properly use the Paxos consistency for (non-protocol) batch (CASSANDRA-6837)
 * Add paranoid disk failure option (CASSANDRA-6646)
 * Improve PerRowSecondaryIndex performance (CASSANDRA-6876)
 * Extend triggers to support CAS updates (CASSANDRA-6882)
 * Static columns with IF NOT EXISTS don't always work as expected (CASSANDRA-6873)
 * Fix paging with SELECT DISTINCT (CASSANDRA-6857)
 * Fix UnsupportedOperationException on CAS timeout (CASSANDRA-6923)
 * Improve MeteredFlusher handling of MF-unaffected column families
   (CASSANDRA-6867)
 * Add CqlRecordReader using native pagination (CASSANDRA-6311)
 * Add QueryHandler interface (CASSANDRA-6659)
 * Track liveRatio per-memtable, not per-CF (CASSANDRA-6945)
 * Make sure upgradesstables keeps sstable level (CASSANDRA-6958)
 * Fix LIMIT with static columns (CASSANDRA-6956)
 * Fix clash with CQL column name in thrift validation (CASSANDRA-6892)
 * Fix error with super columns in mixed 1.2-2.0 clusters (CASSANDRA-6966)
 * Fix bad skip of sstables on slice query with composite start/finish (CASSANDRA-6825)
 * Fix unintended update with conditional statement (CASSANDRA-6893)
 * Fix map element access in IF (CASSANDRA-6914)
 * Avoid costly range calculations for range queries on system keyspaces
   (CASSANDRA-6906)
 * Fix SSTable not released if stream session fails (CASSANDRA-6818)
 * Avoid build failure due to ANTLR timeout (CASSANDRA-6991)
 * Queries on compact tables can return more rows that requested (CASSANDRA-7052)
 * USING TIMESTAMP for batches does not work (CASSANDRA-7053)
 * Fix performance regression from CASSANDRA-5614 (CASSANDRA-6949)
 * Ensure that batchlog and hint timeouts do not produce hints (CASSANDRA-7058)
 * Merge groupable mutations in TriggerExecutor#execute() (CASSANDRA-7047)
 * Plug holes in resource release when wiring up StreamSession (CASSANDRA-7073)
 * Re-add parameter columns to tracing session (CASSANDRA-6942)
 * Preserves CQL metadata when updating table from thrift (CASSANDRA-6831)
Merged from 1.2:
 * Fix nodetool display with vnodes (CASSANDRA-7082)
 * Add UNLOGGED, COUNTER options to BATCH documentation (CASSANDRA-6816)
 * add extra SSL cipher suites (CASSANDRA-6613)
 * fix nodetool getsstables for blob PK (CASSANDRA-6803)
 * Fix BatchlogManager#deleteBatch() use of millisecond timestamps
   (CASSANDRA-6822)
 * Continue assassinating even if the endpoint vanishes (CASSANDRA-6787)
 * Schedule schema pulls on change (CASSANDRA-6971)
 * Non-droppable verbs shouldn't be dropped from OTC (CASSANDRA-6980)
 * Shutdown batchlog executor in SS#drain() (CASSANDRA-7025)
 * Fix batchlog to account for CF truncation records (CASSANDRA-6999)
 * Fix CQLSH parsing of functions and BLOB literals (CASSANDRA-7018)
 * Properly load trustore in the native protocol (CASSANDRA-6847)
 * Always clean up references in SerializingCache (CASSANDRA-6994)
 * Don't shut MessagingService down when replacing a node (CASSANDRA-6476)
 * fix npe when doing -Dcassandra.fd_initial_value_ms (CASSANDRA-6751)


2.1.0-beta1
 * Add flush directory distinct from compaction directories (CASSANDRA-6357)
 * Require JNA by default (CASSANDRA-6575)
 * add listsnapshots command to nodetool (CASSANDRA-5742)
 * Introduce AtomicBTreeColumns (CASSANDRA-6271, 6692)
 * Multithreaded commitlog (CASSANDRA-3578)
 * allocate fixed index summary memory pool and resample cold index summaries 
   to use less memory (CASSANDRA-5519)
 * Removed multithreaded compaction (CASSANDRA-6142)
 * Parallelize fetching rows for low-cardinality indexes (CASSANDRA-1337)
 * change logging from log4j to logback (CASSANDRA-5883)
 * switch to LZ4 compression for internode communication (CASSANDRA-5887)
 * Stop using Thrift-generated Index* classes internally (CASSANDRA-5971)
 * Remove 1.2 network compatibility code (CASSANDRA-5960)
 * Remove leveled json manifest migration code (CASSANDRA-5996)
 * Remove CFDefinition (CASSANDRA-6253)
 * Use AtomicIntegerFieldUpdater in RefCountedMemory (CASSANDRA-6278)
 * User-defined types for CQL3 (CASSANDRA-5590)
 * Use of o.a.c.metrics in nodetool (CASSANDRA-5871, 6406)
 * Batch read from OTC's queue and cleanup (CASSANDRA-1632)
 * Secondary index support for collections (CASSANDRA-4511, 6383)
 * SSTable metadata(Stats.db) format change (CASSANDRA-6356)
 * Push composites support in the storage engine
   (CASSANDRA-5417, CASSANDRA-6520)
 * Add snapshot space used to cfstats (CASSANDRA-6231)
 * Add cardinality estimator for key count estimation (CASSANDRA-5906)
 * CF id is changed to be non-deterministic. Data dir/key cache are created
   uniquely for CF id (CASSANDRA-5202)
 * New counters implementation (CASSANDRA-6504)
 * Replace UnsortedColumns, EmptyColumns, TreeMapBackedSortedColumns with new
   ArrayBackedSortedColumns (CASSANDRA-6630, CASSANDRA-6662, CASSANDRA-6690)
 * Add option to use row cache with a given amount of rows (CASSANDRA-5357)
 * Avoid repairing already repaired data (CASSANDRA-5351)
 * Reject counter updates with USING TTL/TIMESTAMP (CASSANDRA-6649)
 * Replace index_interval with min/max_index_interval (CASSANDRA-6379)
 * Lift limitation that order by columns must be selected for IN queries (CASSANDRA-4911)


2.0.5
 * Reduce garbage generated by bloom filter lookups (CASSANDRA-6609)
 * Add ks.cf names to tombstone logging (CASSANDRA-6597)
 * Use LOCAL_QUORUM for LWT operations at LOCAL_SERIAL (CASSANDRA-6495)
 * Wait for gossip to settle before accepting client connections (CASSANDRA-4288)
 * Delete unfinished compaction incrementally (CASSANDRA-6086)
 * Allow specifying custom secondary index options in CQL3 (CASSANDRA-6480)
 * Improve replica pinning for cache efficiency in DES (CASSANDRA-6485)
 * Fix LOCAL_SERIAL from thrift (CASSANDRA-6584)
 * Don't special case received counts in CAS timeout exceptions (CASSANDRA-6595)
 * Add support for 2.1 global counter shards (CASSANDRA-6505)
 * Fix NPE when streaming connection is not yet established (CASSANDRA-6210)
 * Avoid rare duplicate read repair triggering (CASSANDRA-6606)
 * Fix paging discardFirst (CASSANDRA-6555)
 * Fix ArrayIndexOutOfBoundsException in 2ndary index query (CASSANDRA-6470)
 * Release sstables upon rebuilding 2i (CASSANDRA-6635)
 * Add AbstractCompactionStrategy.startup() method (CASSANDRA-6637)
 * SSTableScanner may skip rows during cleanup (CASSANDRA-6638)
 * sstables from stalled repair sessions can resurrect deleted data (CASSANDRA-6503)
 * Switch stress to use ITransportFactory (CASSANDRA-6641)
 * Fix IllegalArgumentException during prepare (CASSANDRA-6592)
 * Fix possible loss of 2ndary index entries during compaction (CASSANDRA-6517)
 * Fix direct Memory on architectures that do not support unaligned long access
   (CASSANDRA-6628)
 * Let scrub optionally skip broken counter partitions (CASSANDRA-5930)
Merged from 1.2:
 * fsync compression metadata (CASSANDRA-6531)
 * Validate CF existence on execution for prepared statement (CASSANDRA-6535)
 * Add ability to throttle batchlog replay (CASSANDRA-6550)
 * Fix executing LOCAL_QUORUM with SimpleStrategy (CASSANDRA-6545)
 * Avoid StackOverflow when using large IN queries (CASSANDRA-6567)
 * Nodetool upgradesstables includes secondary indexes (CASSANDRA-6598)
 * Paginate batchlog replay (CASSANDRA-6569)
 * skip blocking on streaming during drain (CASSANDRA-6603)
 * Improve error message when schema doesn't match loaded sstable (CASSANDRA-6262)
 * Add properties to adjust FD initial value and max interval (CASSANDRA-4375)
 * Fix preparing with batch and delete from collection (CASSANDRA-6607)
 * Fix ABSC reverse iterator's remove() method (CASSANDRA-6629)
 * Handle host ID conflicts properly (CASSANDRA-6615)
 * Move handling of migration event source to solve bootstrap race. (CASSANDRA-6648)
 * Make sure compaction throughput value doesn't overflow with int math (CASSANDRA-6647)


2.0.4
 * Allow removing snapshots of no-longer-existing CFs (CASSANDRA-6418)
 * add StorageService.stopDaemon() (CASSANDRA-4268)
 * add IRE for invalid CF supplied to get_count (CASSANDRA-5701)
 * add client encryption support to sstableloader (CASSANDRA-6378)
 * Fix accept() loop for SSL sockets post-shutdown (CASSANDRA-6468)
 * Fix size-tiered compaction in LCS L0 (CASSANDRA-6496)
 * Fix assertion failure in filterColdSSTables (CASSANDRA-6483)
 * Fix row tombstones in larger-than-memory compactions (CASSANDRA-6008)
 * Fix cleanup ClassCastException (CASSANDRA-6462)
 * Reduce gossip memory use by interning VersionedValue strings (CASSANDRA-6410)
 * Allow specifying datacenters to participate in a repair (CASSANDRA-6218)
 * Fix divide-by-zero in PCI (CASSANDRA-6403)
 * Fix setting last compacted key in the wrong level for LCS (CASSANDRA-6284)
 * Add millisecond precision formats to the timestamp parser (CASSANDRA-6395)
 * Expose a total memtable size metric for a CF (CASSANDRA-6391)
 * cqlsh: handle symlinks properly (CASSANDRA-6425)
 * Fix potential infinite loop when paging query with IN (CASSANDRA-6464)
 * Fix assertion error in AbstractQueryPager.discardFirst (CASSANDRA-6447)
 * Fix streaming older SSTable yields unnecessary tombstones (CASSANDRA-6527)
Merged from 1.2:
 * Improved error message on bad properties in DDL queries (CASSANDRA-6453)
 * Randomize batchlog candidates selection (CASSANDRA-6481)
 * Fix thundering herd on endpoint cache invalidation (CASSANDRA-6345, 6485)
 * Improve batchlog write performance with vnodes (CASSANDRA-6488)
 * cqlsh: quote single quotes in strings inside collections (CASSANDRA-6172)
 * Improve gossip performance for typical messages (CASSANDRA-6409)
 * Throw IRE if a prepared statement has more markers than supported 
   (CASSANDRA-5598)
 * Expose Thread metrics for the native protocol server (CASSANDRA-6234)
 * Change snapshot response message verb to INTERNAL to avoid dropping it 
   (CASSANDRA-6415)
 * Warn when collection read has > 65K elements (CASSANDRA-5428)
 * Fix cache persistence when both row and key cache are enabled 
   (CASSANDRA-6413)
 * (Hadoop) add describe_local_ring (CASSANDRA-6268)
 * Fix handling of concurrent directory creation failure (CASSANDRA-6459)
 * Allow executing CREATE statements multiple times (CASSANDRA-6471)
 * Don't send confusing info with timeouts (CASSANDRA-6491)
 * Don't resubmit counter mutation runnables internally (CASSANDRA-6427)
 * Don't drop local mutations without a hint (CASSANDRA-6510)
 * Don't allow null max_hint_window_in_ms (CASSANDRA-6419)
 * Validate SliceRange start and finish lengths (CASSANDRA-6521)


2.0.3
 * Fix FD leak on slice read path (CASSANDRA-6275)
 * Cancel read meter task when closing SSTR (CASSANDRA-6358)
 * free off-heap IndexSummary during bulk (CASSANDRA-6359)
 * Recover from IOException in accept() thread (CASSANDRA-6349)
 * Improve Gossip tolerance of abnormally slow tasks (CASSANDRA-6338)
 * Fix trying to hint timed out counter writes (CASSANDRA-6322)
 * Allow restoring specific columnfamilies from archived CL (CASSANDRA-4809)
 * Avoid flushing compaction_history after each operation (CASSANDRA-6287)
 * Fix repair assertion error when tombstones expire (CASSANDRA-6277)
 * Skip loading corrupt key cache (CASSANDRA-6260)
 * Fixes for compacting larger-than-memory rows (CASSANDRA-6274)
 * Compact hottest sstables first and optionally omit coldest from
   compaction entirely (CASSANDRA-6109)
 * Fix modifying column_metadata from thrift (CASSANDRA-6182)
 * cqlsh: fix LIST USERS output (CASSANDRA-6242)
 * Add IRequestSink interface (CASSANDRA-6248)
 * Update memtable size while flushing (CASSANDRA-6249)
 * Provide hooks around CQL2/CQL3 statement execution (CASSANDRA-6252)
 * Require Permission.SELECT for CAS updates (CASSANDRA-6247)
 * New CQL-aware SSTableWriter (CASSANDRA-5894)
 * Reject CAS operation when the protocol v1 is used (CASSANDRA-6270)
 * Correctly throw error when frame too large (CASSANDRA-5981)
 * Fix serialization bug in PagedRange with 2ndary indexes (CASSANDRA-6299)
 * Fix CQL3 table validation in Thrift (CASSANDRA-6140)
 * Fix bug missing results with IN clauses (CASSANDRA-6327)
 * Fix paging with reversed slices (CASSANDRA-6343)
 * Set minTimestamp correctly to be able to drop expired sstables (CASSANDRA-6337)
 * Support NaN and Infinity as float literals (CASSANDRA-6003)
 * Remove RF from nodetool ring output (CASSANDRA-6289)
 * Fix attempting to flush empty rows (CASSANDRA-6374)
 * Fix potential out of bounds exception when paging (CASSANDRA-6333)
Merged from 1.2:
 * Optimize FD phi calculation (CASSANDRA-6386)
 * Improve initial FD phi estimate when starting up (CASSANDRA-6385)
 * Don't list CQL3 table in CLI describe even if named explicitely 
   (CASSANDRA-5750)
 * Invalidate row cache when dropping CF (CASSANDRA-6351)
 * add non-jamm path for cached statements (CASSANDRA-6293)
 * add windows bat files for shell commands (CASSANDRA-6145)
 * Require logging in for Thrift CQL2/3 statement preparation (CASSANDRA-6254)
 * restrict max_num_tokens to 1536 (CASSANDRA-6267)
 * Nodetool gets default JMX port from cassandra-env.sh (CASSANDRA-6273)
 * make calculatePendingRanges asynchronous (CASSANDRA-6244)
 * Remove blocking flushes in gossip thread (CASSANDRA-6297)
 * Fix potential socket leak in connectionpool creation (CASSANDRA-6308)
 * Allow LOCAL_ONE/LOCAL_QUORUM to work with SimpleStrategy (CASSANDRA-6238)
 * cqlsh: handle 'null' as session duration (CASSANDRA-6317)
 * Fix json2sstable handling of range tombstones (CASSANDRA-6316)
 * Fix missing one row in reverse query (CASSANDRA-6330)
 * Fix reading expired row value from row cache (CASSANDRA-6325)
 * Fix AssertionError when doing set element deletion (CASSANDRA-6341)
 * Make CL code for the native protocol match the one in C* 2.0
   (CASSANDRA-6347)
 * Disallow altering CQL3 table from thrift (CASSANDRA-6370)
 * Fix size computation of prepared statement (CASSANDRA-6369)


2.0.2
 * Update FailureDetector to use nanontime (CASSANDRA-4925)
 * Fix FileCacheService regressions (CASSANDRA-6149)
 * Never return WriteTimeout for CL.ANY (CASSANDRA-6132)
 * Fix race conditions in bulk loader (CASSANDRA-6129)
 * Add configurable metrics reporting (CASSANDRA-4430)
 * drop queries exceeding a configurable number of tombstones (CASSANDRA-6117)
 * Track and persist sstable read activity (CASSANDRA-5515)
 * Fixes for speculative retry (CASSANDRA-5932, CASSANDRA-6194)
 * Improve memory usage of metadata min/max column names (CASSANDRA-6077)
 * Fix thrift validation refusing row markers on CQL3 tables (CASSANDRA-6081)
 * Fix insertion of collections with CAS (CASSANDRA-6069)
 * Correctly send metadata on SELECT COUNT (CASSANDRA-6080)
 * Track clients' remote addresses in ClientState (CASSANDRA-6070)
 * Create snapshot dir if it does not exist when migrating
   leveled manifest (CASSANDRA-6093)
 * make sequential nodetool repair the default (CASSANDRA-5950)
 * Add more hooks for compaction strategy implementations (CASSANDRA-6111)
 * Fix potential NPE on composite 2ndary indexes (CASSANDRA-6098)
 * Delete can potentially be skipped in batch (CASSANDRA-6115)
 * Allow alter keyspace on system_traces (CASSANDRA-6016)
 * Disallow empty column names in cql (CASSANDRA-6136)
 * Use Java7 file-handling APIs and fix file moving on Windows (CASSANDRA-5383)
 * Save compaction history to system keyspace (CASSANDRA-5078)
 * Fix NPE if StorageService.getOperationMode() is executed before full startup (CASSANDRA-6166)
 * CQL3: support pre-epoch longs for TimestampType (CASSANDRA-6212)
 * Add reloadtriggers command to nodetool (CASSANDRA-4949)
 * cqlsh: ignore empty 'value alias' in DESCRIBE (CASSANDRA-6139)
 * Fix sstable loader (CASSANDRA-6205)
 * Reject bootstrapping if the node already exists in gossip (CASSANDRA-5571)
 * Fix NPE while loading paxos state (CASSANDRA-6211)
 * cqlsh: add SHOW SESSION <tracing-session> command (CASSANDRA-6228)
Merged from 1.2:
 * (Hadoop) Require CFRR batchSize to be at least 2 (CASSANDRA-6114)
 * Add a warning for small LCS sstable size (CASSANDRA-6191)
 * Add ability to list specific KS/CF combinations in nodetool cfstats (CASSANDRA-4191)
 * Mark CF clean if a mutation raced the drop and got it marked dirty (CASSANDRA-5946)
 * Add a LOCAL_ONE consistency level (CASSANDRA-6202)
 * Limit CQL prepared statement cache by size instead of count (CASSANDRA-6107)
 * Tracing should log write failure rather than raw exceptions (CASSANDRA-6133)
 * lock access to TM.endpointToHostIdMap (CASSANDRA-6103)
 * Allow estimated memtable size to exceed slab allocator size (CASSANDRA-6078)
 * Start MeteredFlusher earlier to prevent OOM during CL replay (CASSANDRA-6087)
 * Avoid sending Truncate command to fat clients (CASSANDRA-6088)
 * Allow where clause conditions to be in parenthesis (CASSANDRA-6037)
 * Do not open non-ssl storage port if encryption option is all (CASSANDRA-3916)
 * Move batchlog replay to its own executor (CASSANDRA-6079)
 * Add tombstone debug threshold and histogram (CASSANDRA-6042, 6057)
 * Enable tcp keepalive on incoming connections (CASSANDRA-4053)
 * Fix fat client schema pull NPE (CASSANDRA-6089)
 * Fix memtable flushing for indexed tables (CASSANDRA-6112)
 * Fix skipping columns with multiple slices (CASSANDRA-6119)
 * Expose connected thrift + native client counts (CASSANDRA-5084)
 * Optimize auth setup (CASSANDRA-6122)
 * Trace index selection (CASSANDRA-6001)
 * Update sstablesPerReadHistogram to use biased sampling (CASSANDRA-6164)
 * Log UnknownColumnfamilyException when closing socket (CASSANDRA-5725)
 * Properly error out on CREATE INDEX for counters table (CASSANDRA-6160)
 * Handle JMX notification failure for repair (CASSANDRA-6097)
 * (Hadoop) Fetch no more than 128 splits in parallel (CASSANDRA-6169)
 * stress: add username/password authentication support (CASSANDRA-6068)
 * Fix indexed queries with row cache enabled on parent table (CASSANDRA-5732)
 * Fix compaction race during columnfamily drop (CASSANDRA-5957)
 * Fix validation of empty column names for compact tables (CASSANDRA-6152)
 * Skip replaying mutations that pass CRC but fail to deserialize (CASSANDRA-6183)
 * Rework token replacement to use replace_address (CASSANDRA-5916)
 * Fix altering column types (CASSANDRA-6185)
 * cqlsh: fix CREATE/ALTER WITH completion (CASSANDRA-6196)
 * add windows bat files for shell commands (CASSANDRA-6145)
 * Fix potential stack overflow during range tombstones insertion (CASSANDRA-6181)
 * (Hadoop) Make LOCAL_ONE the default consistency level (CASSANDRA-6214)


2.0.1
 * Fix bug that could allow reading deleted data temporarily (CASSANDRA-6025)
 * Improve memory use defaults (CASSANDRA-6059)
 * Make ThriftServer more easlly extensible (CASSANDRA-6058)
 * Remove Hadoop dependency from ITransportFactory (CASSANDRA-6062)
 * add file_cache_size_in_mb setting (CASSANDRA-5661)
 * Improve error message when yaml contains invalid properties (CASSANDRA-5958)
 * Improve leveled compaction's ability to find non-overlapping L0 compactions
   to work on concurrently (CASSANDRA-5921)
 * Notify indexer of columns shadowed by range tombstones (CASSANDRA-5614)
 * Log Merkle tree stats (CASSANDRA-2698)
 * Switch from crc32 to adler32 for compressed sstable checksums (CASSANDRA-5862)
 * Improve offheap memcpy performance (CASSANDRA-5884)
 * Use a range aware scanner for cleanup (CASSANDRA-2524)
 * Cleanup doesn't need to inspect sstables that contain only local data
   (CASSANDRA-5722)
 * Add ability for CQL3 to list partition keys (CASSANDRA-4536)
 * Improve native protocol serialization (CASSANDRA-5664)
 * Upgrade Thrift to 0.9.1 (CASSANDRA-5923)
 * Require superuser status for adding triggers (CASSANDRA-5963)
 * Make standalone scrubber handle old and new style leveled manifest
   (CASSANDRA-6005)
 * Fix paxos bugs (CASSANDRA-6012, 6013, 6023)
 * Fix paged ranges with multiple replicas (CASSANDRA-6004)
 * Fix potential AssertionError during tracing (CASSANDRA-6041)
 * Fix NPE in sstablesplit (CASSANDRA-6027)
 * Migrate pre-2.0 key/value/column aliases to system.schema_columns
   (CASSANDRA-6009)
 * Paging filter empty rows too agressively (CASSANDRA-6040)
 * Support variadic parameters for IN clauses (CASSANDRA-4210)
 * cqlsh: return the result of CAS writes (CASSANDRA-5796)
 * Fix validation of IN clauses with 2ndary indexes (CASSANDRA-6050)
 * Support named bind variables in CQL (CASSANDRA-6033)
Merged from 1.2:
 * Allow cache-keys-to-save to be set at runtime (CASSANDRA-5980)
 * Avoid second-guessing out-of-space state (CASSANDRA-5605)
 * Tuning knobs for dealing with large blobs and many CFs (CASSANDRA-5982)
 * (Hadoop) Fix CQLRW for thrift tables (CASSANDRA-6002)
 * Fix possible divide-by-zero in HHOM (CASSANDRA-5990)
 * Allow local batchlog writes for CL.ANY (CASSANDRA-5967)
 * Upgrade metrics-core to version 2.2.0 (CASSANDRA-5947)
 * Fix CqlRecordWriter with composite keys (CASSANDRA-5949)
 * Add snitch, schema version, cluster, partitioner to JMX (CASSANDRA-5881)
 * Allow disabling SlabAllocator (CASSANDRA-5935)
 * Make user-defined compaction JMX blocking (CASSANDRA-4952)
 * Fix streaming does not transfer wrapped range (CASSANDRA-5948)
 * Fix loading index summary containing empty key (CASSANDRA-5965)
 * Correctly handle limits in CompositesSearcher (CASSANDRA-5975)
 * Pig: handle CQL collections (CASSANDRA-5867)
 * Pass the updated cf to the PRSI index() method (CASSANDRA-5999)
 * Allow empty CQL3 batches (as no-op) (CASSANDRA-5994)
 * Support null in CQL3 functions (CASSANDRA-5910)
 * Replace the deprecated MapMaker with CacheLoader (CASSANDRA-6007)
 * Add SSTableDeletingNotification to DataTracker (CASSANDRA-6010)
 * Fix snapshots in use get deleted during snapshot repair (CASSANDRA-6011)
 * Move hints and exception count to o.a.c.metrics (CASSANDRA-6017)
 * Fix memory leak in snapshot repair (CASSANDRA-6047)
 * Fix sstable2sjon for CQL3 tables (CASSANDRA-5852)


2.0.0
 * Fix thrift validation when inserting into CQL3 tables (CASSANDRA-5138)
 * Fix periodic memtable flushing behavior with clean memtables (CASSANDRA-5931)
 * Fix dateOf() function for pre-2.0 timestamp columns (CASSANDRA-5928)
 * Fix SSTable unintentionally loads BF when opened for batch (CASSANDRA-5938)
 * Add stream session progress to JMX (CASSANDRA-4757)
 * Fix NPE during CAS operation (CASSANDRA-5925)
Merged from 1.2:
 * Fix getBloomFilterDiskSpaceUsed for AlwaysPresentFilter (CASSANDRA-5900)
 * Don't announce schema version until we've loaded the changes locally
   (CASSANDRA-5904)
 * Fix to support off heap bloom filters size greater than 2 GB (CASSANDRA-5903)
 * Properly handle parsing huge map and set literals (CASSANDRA-5893)


2.0.0-rc2
 * enable vnodes by default (CASSANDRA-5869)
 * fix CAS contention timeout (CASSANDRA-5830)
 * fix HsHa to respect max frame size (CASSANDRA-4573)
 * Fix (some) 2i on composite components omissions (CASSANDRA-5851)
 * cqlsh: add DESCRIBE FULL SCHEMA variant (CASSANDRA-5880)
Merged from 1.2:
 * Correctly validate sparse composite cells in scrub (CASSANDRA-5855)
 * Add KeyCacheHitRate metric to CF metrics (CASSANDRA-5868)
 * cqlsh: add support for multiline comments (CASSANDRA-5798)
 * Handle CQL3 SELECT duplicate IN restrictions on clustering columns
   (CASSANDRA-5856)


2.0.0-rc1
 * improve DecimalSerializer performance (CASSANDRA-5837)
 * fix potential spurious wakeup in AsyncOneResponse (CASSANDRA-5690)
 * fix schema-related trigger issues (CASSANDRA-5774)
 * Better validation when accessing CQL3 table from thrift (CASSANDRA-5138)
 * Fix assertion error during repair (CASSANDRA-5801)
 * Fix range tombstone bug (CASSANDRA-5805)
 * DC-local CAS (CASSANDRA-5797)
 * Add a native_protocol_version column to the system.local table (CASSANRDA-5819)
 * Use index_interval from cassandra.yaml when upgraded (CASSANDRA-5822)
 * Fix buffer underflow on socket close (CASSANDRA-5792)
Merged from 1.2:
 * Fix reading DeletionTime from 1.1-format sstables (CASSANDRA-5814)
 * cqlsh: add collections support to COPY (CASSANDRA-5698)
 * retry important messages for any IOException (CASSANDRA-5804)
 * Allow empty IN relations in SELECT/UPDATE/DELETE statements (CASSANDRA-5626)
 * cqlsh: fix crashing on Windows due to libedit detection (CASSANDRA-5812)
 * fix bulk-loading compressed sstables (CASSANDRA-5820)
 * (Hadoop) fix quoting in CqlPagingRecordReader and CqlRecordWriter 
   (CASSANDRA-5824)
 * update default LCS sstable size to 160MB (CASSANDRA-5727)
 * Allow compacting 2Is via nodetool (CASSANDRA-5670)
 * Hex-encode non-String keys in OPP (CASSANDRA-5793)
 * nodetool history logging (CASSANDRA-5823)
 * (Hadoop) fix support for Thrift tables in CqlPagingRecordReader 
   (CASSANDRA-5752)
 * add "all time blocked" to StatusLogger output (CASSANDRA-5825)
 * Future-proof inter-major-version schema migrations (CASSANDRA-5845)
 * (Hadoop) add CqlPagingRecordReader support for ReversedType in Thrift table
   (CASSANDRA-5718)
 * Add -no-snapshot option to scrub (CASSANDRA-5891)
 * Fix to support off heap bloom filters size greater than 2 GB (CASSANDRA-5903)
 * Properly handle parsing huge map and set literals (CASSANDRA-5893)
 * Fix LCS L0 compaction may overlap in L1 (CASSANDRA-5907)
 * New sstablesplit tool to split large sstables offline (CASSANDRA-4766)
 * Fix potential deadlock in native protocol server (CASSANDRA-5926)
 * Disallow incompatible type change in CQL3 (CASSANDRA-5882)
Merged from 1.1:
 * Correctly validate sparse composite cells in scrub (CASSANDRA-5855)


2.0.0-beta2
 * Replace countPendingHints with Hints Created metric (CASSANDRA-5746)
 * Allow nodetool with no args, and with help to run without a server (CASSANDRA-5734)
 * Cleanup AbstractType/TypeSerializer classes (CASSANDRA-5744)
 * Remove unimplemented cli option schema-mwt (CASSANDRA-5754)
 * Support range tombstones in thrift (CASSANDRA-5435)
 * Normalize table-manipulating CQL3 statements' class names (CASSANDRA-5759)
 * cqlsh: add missing table options to DESCRIBE output (CASSANDRA-5749)
 * Fix assertion error during repair (CASSANDRA-5757)
 * Fix bulkloader (CASSANDRA-5542)
 * Add LZ4 compression to the native protocol (CASSANDRA-5765)
 * Fix bugs in the native protocol v2 (CASSANDRA-5770)
 * CAS on 'primary key only' table (CASSANDRA-5715)
 * Support streaming SSTables of old versions (CASSANDRA-5772)
 * Always respect protocol version in native protocol (CASSANDRA-5778)
 * Fix ConcurrentModificationException during streaming (CASSANDRA-5782)
 * Update deletion timestamp in Commit#updatesWithPaxosTime (CASSANDRA-5787)
 * Thrift cas() method crashes if input columns are not sorted (CASSANDRA-5786)
 * Order columns names correctly when querying for CAS (CASSANDRA-5788)
 * Fix streaming retry (CASSANDRA-5775)
Merged from 1.2:
 * if no seeds can be a reached a node won't start in a ring by itself (CASSANDRA-5768)
 * add cassandra.unsafesystem property (CASSANDRA-5704)
 * (Hadoop) quote identifiers in CqlPagingRecordReader (CASSANDRA-5763)
 * Add replace_node functionality for vnodes (CASSANDRA-5337)
 * Add timeout events to query traces (CASSANDRA-5520)
 * Fix serialization of the LEFT gossip value (CASSANDRA-5696)
 * Pig: support for cql3 tables (CASSANDRA-5234)
 * Fix skipping range tombstones with reverse queries (CASSANDRA-5712)
 * Expire entries out of ThriftSessionManager (CASSANDRA-5719)
 * Don't keep ancestor information in memory (CASSANDRA-5342)
 * Expose native protocol server status in nodetool info (CASSANDRA-5735)
 * Fix pathetic performance of range tombstones (CASSANDRA-5677)
 * Fix querying with an empty (impossible) range (CASSANDRA-5573)
 * cqlsh: handle CUSTOM 2i in DESCRIBE output (CASSANDRA-5760)
 * Fix minor bug in Range.intersects(Bound) (CASSANDRA-5771)
 * cqlsh: handle disabled compression in DESCRIBE output (CASSANDRA-5766)
 * Ensure all UP events are notified on the native protocol (CASSANDRA-5769)
 * Fix formatting of sstable2json with multiple -k arguments (CASSANDRA-5781)
 * Don't rely on row marker for queries in general to hide lost markers
   after TTL expires (CASSANDRA-5762)
 * Sort nodetool help output (CASSANDRA-5776)
 * Fix column expiring during 2 phases compaction (CASSANDRA-5799)
 * now() is being rejected in INSERTs when inside collections (CASSANDRA-5795)


2.0.0-beta1
 * Add support for indexing clustered columns (CASSANDRA-5125)
 * Removed on-heap row cache (CASSANDRA-5348)
 * use nanotime consistently for node-local timeouts (CASSANDRA-5581)
 * Avoid unnecessary second pass on name-based queries (CASSANDRA-5577)
 * Experimental triggers (CASSANDRA-1311)
 * JEMalloc support for off-heap allocation (CASSANDRA-3997)
 * Single-pass compaction (CASSANDRA-4180)
 * Removed token range bisection (CASSANDRA-5518)
 * Removed compatibility with pre-1.2.5 sstables and network messages
   (CASSANDRA-5511)
 * removed PBSPredictor (CASSANDRA-5455)
 * CAS support (CASSANDRA-5062, 5441, 5442, 5443, 5619, 5667)
 * Leveled compaction performs size-tiered compactions in L0 
   (CASSANDRA-5371, 5439)
 * Add yaml network topology snitch for mixed ec2/other envs (CASSANDRA-5339)
 * Log when a node is down longer than the hint window (CASSANDRA-4554)
 * Optimize tombstone creation for ExpiringColumns (CASSANDRA-4917)
 * Improve LeveledScanner work estimation (CASSANDRA-5250, 5407)
 * Replace compaction lock with runWithCompactionsDisabled (CASSANDRA-3430)
 * Change Message IDs to ints (CASSANDRA-5307)
 * Move sstable level information into the Stats component, removing the
   need for a separate Manifest file (CASSANDRA-4872)
 * avoid serializing to byte[] on commitlog append (CASSANDRA-5199)
 * make index_interval configurable per columnfamily (CASSANDRA-3961, CASSANDRA-5650)
 * add default_time_to_live (CASSANDRA-3974)
 * add memtable_flush_period_in_ms (CASSANDRA-4237)
 * replace supercolumns internally by composites (CASSANDRA-3237, 5123)
 * upgrade thrift to 0.9.0 (CASSANDRA-3719)
 * drop unnecessary keyspace parameter from user-defined compaction API 
   (CASSANDRA-5139)
 * more robust solution to incomplete compactions + counters (CASSANDRA-5151)
 * Change order of directory searching for c*.in.sh (CASSANDRA-3983)
 * Add tool to reset SSTable compaction level for LCS (CASSANDRA-5271)
 * Allow custom configuration loader (CASSANDRA-5045)
 * Remove memory emergency pressure valve logic (CASSANDRA-3534)
 * Reduce request latency with eager retry (CASSANDRA-4705)
 * cqlsh: Remove ASSUME command (CASSANDRA-5331)
 * Rebuild BF when loading sstables if bloom_filter_fp_chance
   has changed since compaction (CASSANDRA-5015)
 * remove row-level bloom filters (CASSANDRA-4885)
 * Change Kernel Page Cache skipping into row preheating (disabled by default)
   (CASSANDRA-4937)
 * Improve repair by deciding on a gcBefore before sending
   out TreeRequests (CASSANDRA-4932)
 * Add an official way to disable compactions (CASSANDRA-5074)
 * Reenable ALTER TABLE DROP with new semantics (CASSANDRA-3919)
 * Add binary protocol versioning (CASSANDRA-5436)
 * Swap THshaServer for TThreadedSelectorServer (CASSANDRA-5530)
 * Add alias support to SELECT statement (CASSANDRA-5075)
 * Don't create empty RowMutations in CommitLogReplayer (CASSANDRA-5541)
 * Use range tombstones when dropping cfs/columns from schema (CASSANDRA-5579)
 * cqlsh: drop CQL2/CQL3-beta support (CASSANDRA-5585)
 * Track max/min column names in sstables to be able to optimize slice
   queries (CASSANDRA-5514, CASSANDRA-5595, CASSANDRA-5600)
 * Binary protocol: allow batching already prepared statements (CASSANDRA-4693)
 * Allow preparing timestamp, ttl and limit in CQL3 queries (CASSANDRA-4450)
 * Support native link w/o JNA in Java7 (CASSANDRA-3734)
 * Use SASL authentication in binary protocol v2 (CASSANDRA-5545)
 * Replace Thrift HsHa with LMAX Disruptor based implementation (CASSANDRA-5582)
 * cqlsh: Add row count to SELECT output (CASSANDRA-5636)
 * Include a timestamp with all read commands to determine column expiration
   (CASSANDRA-5149)
 * Streaming 2.0 (CASSANDRA-5286, 5699)
 * Conditional create/drop ks/table/index statements in CQL3 (CASSANDRA-2737)
 * more pre-table creation property validation (CASSANDRA-5693)
 * Redesign repair messages (CASSANDRA-5426)
 * Fix ALTER RENAME post-5125 (CASSANDRA-5702)
 * Disallow renaming a 2ndary indexed column (CASSANDRA-5705)
 * Rename Table to Keyspace (CASSANDRA-5613)
 * Ensure changing column_index_size_in_kb on different nodes don't corrupt the
   sstable (CASSANDRA-5454)
 * Move resultset type information into prepare, not execute (CASSANDRA-5649)
 * Auto paging in binary protocol (CASSANDRA-4415, 5714)
 * Don't tie client side use of AbstractType to JDBC (CASSANDRA-4495)
 * Adds new TimestampType to replace DateType (CASSANDRA-5723, CASSANDRA-5729)
Merged from 1.2:
 * make starting native protocol server idempotent (CASSANDRA-5728)
 * Fix loading key cache when a saved entry is no longer valid (CASSANDRA-5706)
 * Fix serialization of the LEFT gossip value (CASSANDRA-5696)
 * cqlsh: Don't show 'null' in place of empty values (CASSANDRA-5675)
 * Race condition in detecting version on a mixed 1.1/1.2 cluster
   (CASSANDRA-5692)
 * Fix skipping range tombstones with reverse queries (CASSANDRA-5712)
 * Expire entries out of ThriftSessionManager (CASSANRDA-5719)
 * Don't keep ancestor information in memory (CASSANDRA-5342)
 * cqlsh: fix handling of semicolons inside BATCH queries (CASSANDRA-5697)


1.2.6
 * Fix tracing when operation completes before all responses arrive 
   (CASSANDRA-5668)
 * Fix cross-DC mutation forwarding (CASSANDRA-5632)
 * Reduce SSTableLoader memory usage (CASSANDRA-5555)
 * Scale hinted_handoff_throttle_in_kb to cluster size (CASSANDRA-5272)
 * (Hadoop) Add CQL3 input/output formats (CASSANDRA-4421, 5622)
 * (Hadoop) Fix InputKeyRange in CFIF (CASSANDRA-5536)
 * Fix dealing with ridiculously large max sstable sizes in LCS (CASSANDRA-5589)
 * Ignore pre-truncate hints (CASSANDRA-4655)
 * Move System.exit on OOM into a separate thread (CASSANDRA-5273)
 * Write row markers when serializing schema (CASSANDRA-5572)
 * Check only SSTables for the requested range when streaming (CASSANDRA-5569)
 * Improve batchlog replay behavior and hint ttl handling (CASSANDRA-5314)
 * Exclude localTimestamp from validation for tombstones (CASSANDRA-5398)
 * cqlsh: add custom prompt support (CASSANDRA-5539)
 * Reuse prepared statements in hot auth queries (CASSANDRA-5594)
 * cqlsh: add vertical output option (see EXPAND) (CASSANDRA-5597)
 * Add a rate limit option to stress (CASSANDRA-5004)
 * have BulkLoader ignore snapshots directories (CASSANDRA-5587) 
 * fix SnitchProperties logging context (CASSANDRA-5602)
 * Expose whether jna is enabled and memory is locked via JMX (CASSANDRA-5508)
 * cqlsh: fix COPY FROM with ReversedType (CASSANDRA-5610)
 * Allow creating CUSTOM indexes on collections (CASSANDRA-5615)
 * Evaluate now() function at execution time (CASSANDRA-5616)
 * Expose detailed read repair metrics (CASSANDRA-5618)
 * Correct blob literal + ReversedType parsing (CASSANDRA-5629)
 * Allow GPFS to prefer the internal IP like EC2MRS (CASSANDRA-5630)
 * fix help text for -tspw cassandra-cli (CASSANDRA-5643)
 * don't throw away initial causes exceptions for internode encryption issues 
   (CASSANDRA-5644)
 * Fix message spelling errors for cql select statements (CASSANDRA-5647)
 * Suppress custom exceptions thru jmx (CASSANDRA-5652)
 * Update CREATE CUSTOM INDEX syntax (CASSANDRA-5639)
 * Fix PermissionDetails.equals() method (CASSANDRA-5655)
 * Never allow partition key ranges in CQL3 without token() (CASSANDRA-5666)
 * Gossiper incorrectly drops AppState for an upgrading node (CASSANDRA-5660)
 * Connection thrashing during multi-region ec2 during upgrade, due to 
   messaging version (CASSANDRA-5669)
 * Avoid over reconnecting in EC2MRS (CASSANDRA-5678)
 * Fix ReadResponseSerializer.serializedSize() for digest reads (CASSANDRA-5476)
 * allow sstable2json on 2i CFs (CASSANDRA-5694)
Merged from 1.1:
 * Remove buggy thrift max message length option (CASSANDRA-5529)
 * Fix NPE in Pig's widerow mode (CASSANDRA-5488)
 * Add split size parameter to Pig and disable split combination (CASSANDRA-5544)


1.2.5
 * make BytesToken.toString only return hex bytes (CASSANDRA-5566)
 * Ensure that submitBackground enqueues at least one task (CASSANDRA-5554)
 * fix 2i updates with identical values and timestamps (CASSANDRA-5540)
 * fix compaction throttling bursty-ness (CASSANDRA-4316)
 * reduce memory consumption of IndexSummary (CASSANDRA-5506)
 * remove per-row column name bloom filters (CASSANDRA-5492)
 * Include fatal errors in trace events (CASSANDRA-5447)
 * Ensure that PerRowSecondaryIndex is notified of row-level deletes
   (CASSANDRA-5445)
 * Allow empty blob literals in CQL3 (CASSANDRA-5452)
 * Fix streaming RangeTombstones at column index boundary (CASSANDRA-5418)
 * Fix preparing statements when current keyspace is not set (CASSANDRA-5468)
 * Fix SemanticVersion.isSupportedBy minor/patch handling (CASSANDRA-5496)
 * Don't provide oldCfId for post-1.1 system cfs (CASSANDRA-5490)
 * Fix primary range ignores replication strategy (CASSANDRA-5424)
 * Fix shutdown of binary protocol server (CASSANDRA-5507)
 * Fix repair -snapshot not working (CASSANDRA-5512)
 * Set isRunning flag later in binary protocol server (CASSANDRA-5467)
 * Fix use of CQL3 functions with descending clustering order (CASSANDRA-5472)
 * Disallow renaming columns one at a time for thrift table in CQL3
   (CASSANDRA-5531)
 * cqlsh: add CLUSTERING ORDER BY support to DESCRIBE (CASSANDRA-5528)
 * Add custom secondary index support to CQL3 (CASSANDRA-5484)
 * Fix repair hanging silently on unexpected error (CASSANDRA-5229)
 * Fix Ec2Snitch regression introduced by CASSANDRA-5171 (CASSANDRA-5432)
 * Add nodetool enablebackup/disablebackup (CASSANDRA-5556)
 * cqlsh: fix DESCRIBE after case insensitive USE (CASSANDRA-5567)
Merged from 1.1
 * Add retry mechanism to OTC for non-droppable_verbs (CASSANDRA-5393)
 * Use allocator information to improve memtable memory usage estimate
   (CASSANDRA-5497)
 * Fix trying to load deleted row into row cache on startup (CASSANDRA-4463)
 * fsync leveled manifest to avoid corruption (CASSANDRA-5535)
 * Fix Bound intersection computation (CASSANDRA-5551)
 * sstablescrub now respects max memory size in cassandra.in.sh (CASSANDRA-5562)


1.2.4
 * Ensure that PerRowSecondaryIndex updates see the most recent values
   (CASSANDRA-5397)
 * avoid duplicate index entries ind PrecompactedRow and 
   ParallelCompactionIterable (CASSANDRA-5395)
 * remove the index entry on oldColumn when new column is a tombstone 
   (CASSANDRA-5395)
 * Change default stream throughput from 400 to 200 mbps (CASSANDRA-5036)
 * Gossiper logs DOWN for symmetry with UP (CASSANDRA-5187)
 * Fix mixing prepared statements between keyspaces (CASSANDRA-5352)
 * Fix consistency level during bootstrap - strike 3 (CASSANDRA-5354)
 * Fix transposed arguments in AlreadyExistsException (CASSANDRA-5362)
 * Improve asynchronous hint delivery (CASSANDRA-5179)
 * Fix Guava dependency version (12.0 -> 13.0.1) for Maven (CASSANDRA-5364)
 * Validate that provided CQL3 collection value are < 64K (CASSANDRA-5355)
 * Make upgradeSSTable skip current version sstables by default (CASSANDRA-5366)
 * Optimize min/max timestamp collection (CASSANDRA-5373)
 * Invalid streamId in cql binary protocol when using invalid CL 
   (CASSANDRA-5164)
 * Fix validation for IN where clauses with collections (CASSANDRA-5376)
 * Copy resultSet on count query to avoid ConcurrentModificationException 
   (CASSANDRA-5382)
 * Correctly typecheck in CQL3 even with ReversedType (CASSANDRA-5386)
 * Fix streaming compressed files when using encryption (CASSANDRA-5391)
 * cassandra-all 1.2.0 pom missing netty dependency (CASSANDRA-5392)
 * Fix writetime/ttl functions on null values (CASSANDRA-5341)
 * Fix NPE during cql3 select with token() (CASSANDRA-5404)
 * IndexHelper.skipBloomFilters won't skip non-SHA filters (CASSANDRA-5385)
 * cqlsh: Print maps ordered by key, sort sets (CASSANDRA-5413)
 * Add null syntax support in CQL3 for inserts (CASSANDRA-3783)
 * Allow unauthenticated set_keyspace() calls (CASSANDRA-5423)
 * Fix potential incremental backups race (CASSANDRA-5410)
 * Fix prepared BATCH statements with batch-level timestamps (CASSANDRA-5415)
 * Allow overriding superuser setup delay (CASSANDRA-5430)
 * cassandra-shuffle with JMX usernames and passwords (CASSANDRA-5431)
Merged from 1.1:
 * cli: Quote ks and cf names in schema output when needed (CASSANDRA-5052)
 * Fix bad default for min/max timestamp in SSTableMetadata (CASSANDRA-5372)
 * Fix cf name extraction from manifest in Directories.migrateFile() 
   (CASSANDRA-5242)
 * Support pluggable internode authentication (CASSANDRA-5401)


1.2.3
 * add check for sstable overlap within a level on startup (CASSANDRA-5327)
 * replace ipv6 colons in jmx object names (CASSANDRA-5298, 5328)
 * Avoid allocating SSTableBoundedScanner during repair when the range does 
   not intersect the sstable (CASSANDRA-5249)
 * Don't lowercase property map keys (this breaks NTS) (CASSANDRA-5292)
 * Fix composite comparator with super columns (CASSANDRA-5287)
 * Fix insufficient validation of UPDATE queries against counter cfs
   (CASSANDRA-5300)
 * Fix PropertyFileSnitch default DC/Rack behavior (CASSANDRA-5285)
 * Handle null values when executing prepared statement (CASSANDRA-5081)
 * Add netty to pom dependencies (CASSANDRA-5181)
 * Include type arguments in Thrift CQLPreparedResult (CASSANDRA-5311)
 * Fix compaction not removing columns when bf_fp_ratio is 1 (CASSANDRA-5182)
 * cli: Warn about missing CQL3 tables in schema descriptions (CASSANDRA-5309)
 * Re-enable unknown option in replication/compaction strategies option for
   backward compatibility (CASSANDRA-4795)
 * Add binary protocol support to stress (CASSANDRA-4993)
 * cqlsh: Fix COPY FROM value quoting and null handling (CASSANDRA-5305)
 * Fix repair -pr for vnodes (CASSANDRA-5329)
 * Relax CL for auth queries for non-default users (CASSANDRA-5310)
 * Fix AssertionError during repair (CASSANDRA-5245)
 * Don't announce migrations to pre-1.2 nodes (CASSANDRA-5334)
Merged from 1.1:
 * Update offline scrub for 1.0 -> 1.1 directory structure (CASSANDRA-5195)
 * add tmp flag to Descriptor hashcode (CASSANDRA-4021)
 * fix logging of "Found table data in data directories" when only system tables
   are present (CASSANDRA-5289)
 * cli: Add JMX authentication support (CASSANDRA-5080)
 * nodetool: ability to repair specific range (CASSANDRA-5280)
 * Fix possible assertion triggered in SliceFromReadCommand (CASSANDRA-5284)
 * cqlsh: Add inet type support on Windows (ipv4-only) (CASSANDRA-4801)
 * Fix race when initializing ColumnFamilyStore (CASSANDRA-5350)
 * Add UseTLAB JVM flag (CASSANDRA-5361)


1.2.2
 * fix potential for multiple concurrent compactions of the same sstables
   (CASSANDRA-5256)
 * avoid no-op caching of byte[] on commitlog append (CASSANDRA-5199)
 * fix symlinks under data dir not working (CASSANDRA-5185)
 * fix bug in compact storage metadata handling (CASSANDRA-5189)
 * Validate login for USE queries (CASSANDRA-5207)
 * cli: remove default username and password (CASSANDRA-5208)
 * configure populate_io_cache_on_flush per-CF (CASSANDRA-4694)
 * allow configuration of internode socket buffer (CASSANDRA-3378)
 * Make sstable directory picking blacklist-aware again (CASSANDRA-5193)
 * Correctly expire gossip states for edge cases (CASSANDRA-5216)
 * Improve handling of directory creation failures (CASSANDRA-5196)
 * Expose secondary indicies to the rest of nodetool (CASSANDRA-4464)
 * Binary protocol: avoid sending notification for 0.0.0.0 (CASSANDRA-5227)
 * add UseCondCardMark XX jvm settings on jdk 1.7 (CASSANDRA-4366)
 * CQL3 refactor to allow conversion function (CASSANDRA-5226)
 * Fix drop of sstables in some circumstance (CASSANDRA-5232)
 * Implement caching of authorization results (CASSANDRA-4295)
 * Add support for LZ4 compression (CASSANDRA-5038)
 * Fix missing columns in wide rows queries (CASSANDRA-5225)
 * Simplify auth setup and make system_auth ks alterable (CASSANDRA-5112)
 * Stop compactions from hanging during bootstrap (CASSANDRA-5244)
 * fix compressed streaming sending extra chunk (CASSANDRA-5105)
 * Add CQL3-based implementations of IAuthenticator and IAuthorizer
   (CASSANDRA-4898)
 * Fix timestamp-based tomstone removal logic (CASSANDRA-5248)
 * cli: Add JMX authentication support (CASSANDRA-5080)
 * Fix forceFlush behavior (CASSANDRA-5241)
 * cqlsh: Add username autocompletion (CASSANDRA-5231)
 * Fix CQL3 composite partition key error (CASSANDRA-5240)
 * Allow IN clause on last clustering key (CASSANDRA-5230)
Merged from 1.1:
 * fix start key/end token validation for wide row iteration (CASSANDRA-5168)
 * add ConfigHelper support for Thrift frame and max message sizes (CASSANDRA-5188)
 * fix nodetool repair not fail on node down (CASSANDRA-5203)
 * always collect tombstone hints (CASSANDRA-5068)
 * Fix error when sourcing file in cqlsh (CASSANDRA-5235)


1.2.1
 * stream undelivered hints on decommission (CASSANDRA-5128)
 * GossipingPropertyFileSnitch loads saved dc/rack info if needed (CASSANDRA-5133)
 * drain should flush system CFs too (CASSANDRA-4446)
 * add inter_dc_tcp_nodelay setting (CASSANDRA-5148)
 * re-allow wrapping ranges for start_token/end_token range pairitspwng (CASSANDRA-5106)
 * fix validation compaction of empty rows (CASSANDRA-5136)
 * nodetool methods to enable/disable hint storage/delivery (CASSANDRA-4750)
 * disallow bloom filter false positive chance of 0 (CASSANDRA-5013)
 * add threadpool size adjustment methods to JMXEnabledThreadPoolExecutor and 
   CompactionManagerMBean (CASSANDRA-5044)
 * fix hinting for dropped local writes (CASSANDRA-4753)
 * off-heap cache doesn't need mutable column container (CASSANDRA-5057)
 * apply disk_failure_policy to bad disks on initial directory creation 
   (CASSANDRA-4847)
 * Optimize name-based queries to use ArrayBackedSortedColumns (CASSANDRA-5043)
 * Fall back to old manifest if most recent is unparseable (CASSANDRA-5041)
 * pool [Compressed]RandomAccessReader objects on the partitioned read path
   (CASSANDRA-4942)
 * Add debug logging to list filenames processed by Directories.migrateFile 
   method (CASSANDRA-4939)
 * Expose black-listed directories via JMX (CASSANDRA-4848)
 * Log compaction merge counts (CASSANDRA-4894)
 * Minimize byte array allocation by AbstractData{Input,Output} (CASSANDRA-5090)
 * Add SSL support for the binary protocol (CASSANDRA-5031)
 * Allow non-schema system ks modification for shuffle to work (CASSANDRA-5097)
 * cqlsh: Add default limit to SELECT statements (CASSANDRA-4972)
 * cqlsh: fix DESCRIBE for 1.1 cfs in CQL3 (CASSANDRA-5101)
 * Correctly gossip with nodes >= 1.1.7 (CASSANDRA-5102)
 * Ensure CL guarantees on digest mismatch (CASSANDRA-5113)
 * Validate correctly selects on composite partition key (CASSANDRA-5122)
 * Fix exception when adding collection (CASSANDRA-5117)
 * Handle states for non-vnode clusters correctly (CASSANDRA-5127)
 * Refuse unrecognized replication and compaction strategy options (CASSANDRA-4795)
 * Pick the correct value validator in sstable2json for cql3 tables (CASSANDRA-5134)
 * Validate login for describe_keyspace, describe_keyspaces and set_keyspace
   (CASSANDRA-5144)
 * Fix inserting empty maps (CASSANDRA-5141)
 * Don't remove tokens from System table for node we know (CASSANDRA-5121)
 * fix streaming progress report for compresed files (CASSANDRA-5130)
 * Coverage analysis for low-CL queries (CASSANDRA-4858)
 * Stop interpreting dates as valid timeUUID value (CASSANDRA-4936)
 * Adds E notation for floating point numbers (CASSANDRA-4927)
 * Detect (and warn) unintentional use of the cql2 thrift methods when cql3 was
   intended (CASSANDRA-5172)
 * cli: Quote ks and cf names in schema output when needed (CASSANDRA-5052)
 * Fix cf name extraction from manifest in Directories.migrateFile() (CASSANDRA-5242)
 * Replace mistaken usage of commons-logging with slf4j (CASSANDRA-5464)
 * Ensure Jackson dependency matches lib (CASSANDRA-5126)
 * Expose droppable tombstone ratio stats over JMX (CASSANDRA-5159)
Merged from 1.1:
 * Simplify CompressedRandomAccessReader to work around JDK FD bug (CASSANDRA-5088)
 * Improve handling a changing target throttle rate mid-compaction (CASSANDRA-5087)
 * Pig: correctly decode row keys in widerow mode (CASSANDRA-5098)
 * nodetool repair command now prints progress (CASSANDRA-4767)
 * fix user defined compaction to run against 1.1 data directory (CASSANDRA-5118)
 * Fix CQL3 BATCH authorization caching (CASSANDRA-5145)
 * fix get_count returns incorrect value with TTL (CASSANDRA-5099)
 * better handling for mid-compaction failure (CASSANDRA-5137)
 * convert default marshallers list to map for better readability (CASSANDRA-5109)
 * fix ConcurrentModificationException in getBootstrapSource (CASSANDRA-5170)
 * fix sstable maxtimestamp for row deletes and pre-1.1.1 sstables (CASSANDRA-5153)
 * Fix thread growth on node removal (CASSANDRA-5175)
 * Make Ec2Region's datacenter name configurable (CASSANDRA-5155)


1.2.0
 * Disallow counters in collections (CASSANDRA-5082)
 * cqlsh: add unit tests (CASSANDRA-3920)
 * fix default bloom_filter_fp_chance for LeveledCompactionStrategy (CASSANDRA-5093)
Merged from 1.1:
 * add validation for get_range_slices with start_key and end_token (CASSANDRA-5089)


1.2.0-rc2
 * fix nodetool ownership display with vnodes (CASSANDRA-5065)
 * cqlsh: add DESCRIBE KEYSPACES command (CASSANDRA-5060)
 * Fix potential infinite loop when reloading CFS (CASSANDRA-5064)
 * Fix SimpleAuthorizer example (CASSANDRA-5072)
 * cqlsh: force CL.ONE for tracing and system.schema* queries (CASSANDRA-5070)
 * Includes cassandra-shuffle in the debian package (CASSANDRA-5058)
Merged from 1.1:
 * fix multithreaded compaction deadlock (CASSANDRA-4492)
 * fix temporarily missing schema after upgrade from pre-1.1.5 (CASSANDRA-5061)
 * Fix ALTER TABLE overriding compression options with defaults
   (CASSANDRA-4996, 5066)
 * fix specifying and altering crc_check_chance (CASSANDRA-5053)
 * fix Murmur3Partitioner ownership% calculation (CASSANDRA-5076)
 * Don't expire columns sooner than they should in 2ndary indexes (CASSANDRA-5079)


1.2-rc1
 * rename rpc_timeout settings to request_timeout (CASSANDRA-5027)
 * add BF with 0.1 FP to LCS by default (CASSANDRA-5029)
 * Fix preparing insert queries (CASSANDRA-5016)
 * Fix preparing queries with counter increment (CASSANDRA-5022)
 * Fix preparing updates with collections (CASSANDRA-5017)
 * Don't generate UUID based on other node address (CASSANDRA-5002)
 * Fix message when trying to alter a clustering key type (CASSANDRA-5012)
 * Update IAuthenticator to match the new IAuthorizer (CASSANDRA-5003)
 * Fix inserting only a key in CQL3 (CASSANDRA-5040)
 * Fix CQL3 token() function when used with strings (CASSANDRA-5050)
Merged from 1.1:
 * reduce log spam from invalid counter shards (CASSANDRA-5026)
 * Improve schema propagation performance (CASSANDRA-5025)
 * Fix for IndexHelper.IndexFor throws OOB Exception (CASSANDRA-5030)
 * cqlsh: make it possible to describe thrift CFs (CASSANDRA-4827)
 * cqlsh: fix timestamp formatting on some platforms (CASSANDRA-5046)


1.2-beta3
 * make consistency level configurable in cqlsh (CASSANDRA-4829)
 * fix cqlsh rendering of blob fields (CASSANDRA-4970)
 * fix cqlsh DESCRIBE command (CASSANDRA-4913)
 * save truncation position in system table (CASSANDRA-4906)
 * Move CompressionMetadata off-heap (CASSANDRA-4937)
 * allow CLI to GET cql3 columnfamily data (CASSANDRA-4924)
 * Fix rare race condition in getExpireTimeForEndpoint (CASSANDRA-4402)
 * acquire references to overlapping sstables during compaction so bloom filter
   doesn't get free'd prematurely (CASSANDRA-4934)
 * Don't share slice query filter in CQL3 SelectStatement (CASSANDRA-4928)
 * Separate tracing from Log4J (CASSANDRA-4861)
 * Exclude gcable tombstones from merkle-tree computation (CASSANDRA-4905)
 * Better printing of AbstractBounds for tracing (CASSANDRA-4931)
 * Optimize mostRecentTombstone check in CC.collectAllData (CASSANDRA-4883)
 * Change stream session ID to UUID to avoid collision from same node (CASSANDRA-4813)
 * Use Stats.db when bulk loading if present (CASSANDRA-4957)
 * Skip repair on system_trace and keyspaces with RF=1 (CASSANDRA-4956)
 * (cql3) Remove arbitrary SELECT limit (CASSANDRA-4918)
 * Correctly handle prepared operation on collections (CASSANDRA-4945)
 * Fix CQL3 LIMIT (CASSANDRA-4877)
 * Fix Stress for CQL3 (CASSANDRA-4979)
 * Remove cassandra specific exceptions from JMX interface (CASSANDRA-4893)
 * (CQL3) Force using ALLOW FILTERING on potentially inefficient queries (CASSANDRA-4915)
 * (cql3) Fix adding column when the table has collections (CASSANDRA-4982)
 * (cql3) Fix allowing collections with compact storage (CASSANDRA-4990)
 * (cql3) Refuse ttl/writetime function on collections (CASSANDRA-4992)
 * Replace IAuthority with new IAuthorizer (CASSANDRA-4874)
 * clqsh: fix KEY pseudocolumn escaping when describing Thrift tables
   in CQL3 mode (CASSANDRA-4955)
 * add basic authentication support for Pig CassandraStorage (CASSANDRA-3042)
 * fix CQL2 ALTER TABLE compaction_strategy_class altering (CASSANDRA-4965)
Merged from 1.1:
 * Fall back to old describe_splits if d_s_ex is not available (CASSANDRA-4803)
 * Improve error reporting when streaming ranges fail (CASSANDRA-5009)
 * Fix cqlsh timestamp formatting of timezone info (CASSANDRA-4746)
 * Fix assertion failure with leveled compaction (CASSANDRA-4799)
 * Check for null end_token in get_range_slice (CASSANDRA-4804)
 * Remove all remnants of removed nodes (CASSANDRA-4840)
 * Add aut-reloading of the log4j file in debian package (CASSANDRA-4855)
 * Fix estimated row cache entry size (CASSANDRA-4860)
 * reset getRangeSlice filter after finishing a row for get_paged_slice
   (CASSANDRA-4919)
 * expunge row cache post-truncate (CASSANDRA-4940)
 * Allow static CF definition with compact storage (CASSANDRA-4910)
 * Fix endless loop/compaction of schema_* CFs due to broken timestamps (CASSANDRA-4880)
 * Fix 'wrong class type' assertion in CounterColumn (CASSANDRA-4976)


1.2-beta2
 * fp rate of 1.0 disables BF entirely; LCS defaults to 1.0 (CASSANDRA-4876)
 * off-heap bloom filters for row keys (CASSANDRA_4865)
 * add extension point for sstable components (CASSANDRA-4049)
 * improve tracing output (CASSANDRA-4852, 4862)
 * make TRACE verb droppable (CASSANDRA-4672)
 * fix BulkLoader recognition of CQL3 columnfamilies (CASSANDRA-4755)
 * Sort commitlog segments for replay by id instead of mtime (CASSANDRA-4793)
 * Make hint delivery asynchronous (CASSANDRA-4761)
 * Pluggable Thrift transport factories for CLI and cqlsh (CASSANDRA-4609, 4610)
 * cassandra-cli: allow Double value type to be inserted to a column (CASSANDRA-4661)
 * Add ability to use custom TServerFactory implementations (CASSANDRA-4608)
 * optimize batchlog flushing to skip successful batches (CASSANDRA-4667)
 * include metadata for system keyspace itself in schema tables (CASSANDRA-4416)
 * add check to PropertyFileSnitch to verify presence of location for
   local node (CASSANDRA-4728)
 * add PBSPredictor consistency modeler (CASSANDRA-4261)
 * remove vestiges of Thrift unframed mode (CASSANDRA-4729)
 * optimize single-row PK lookups (CASSANDRA-4710)
 * adjust blockFor calculation to account for pending ranges due to node 
   movement (CASSANDRA-833)
 * Change CQL version to 3.0.0 and stop accepting 3.0.0-beta1 (CASSANDRA-4649)
 * (CQL3) Make prepared statement global instead of per connection 
   (CASSANDRA-4449)
 * Fix scrubbing of CQL3 created tables (CASSANDRA-4685)
 * (CQL3) Fix validation when using counter and regular columns in the same 
   table (CASSANDRA-4706)
 * Fix bug starting Cassandra with simple authentication (CASSANDRA-4648)
 * Add support for batchlog in CQL3 (CASSANDRA-4545, 4738)
 * Add support for multiple column family outputs in CFOF (CASSANDRA-4208)
 * Support repairing only the local DC nodes (CASSANDRA-4747)
 * Use rpc_address for binary protocol and change default port (CASSANDRA-4751)
 * Fix use of collections in prepared statements (CASSANDRA-4739)
 * Store more information into peers table (CASSANDRA-4351, 4814)
 * Configurable bucket size for size tiered compaction (CASSANDRA-4704)
 * Run leveled compaction in parallel (CASSANDRA-4310)
 * Fix potential NPE during CFS reload (CASSANDRA-4786)
 * Composite indexes may miss results (CASSANDRA-4796)
 * Move consistency level to the protocol level (CASSANDRA-4734, 4824)
 * Fix Subcolumn slice ends not respected (CASSANDRA-4826)
 * Fix Assertion error in cql3 select (CASSANDRA-4783)
 * Fix list prepend logic (CQL3) (CASSANDRA-4835)
 * Add booleans as literals in CQL3 (CASSANDRA-4776)
 * Allow renaming PK columns in CQL3 (CASSANDRA-4822)
 * Fix binary protocol NEW_NODE event (CASSANDRA-4679)
 * Fix potential infinite loop in tombstone compaction (CASSANDRA-4781)
 * Remove system tables accounting from schema (CASSANDRA-4850)
 * (cql3) Force provided columns in clustering key order in 
   'CLUSTERING ORDER BY' (CASSANDRA-4881)
 * Fix composite index bug (CASSANDRA-4884)
 * Fix short read protection for CQL3 (CASSANDRA-4882)
 * Add tracing support to the binary protocol (CASSANDRA-4699)
 * (cql3) Don't allow prepared marker inside collections (CASSANDRA-4890)
 * Re-allow order by on non-selected columns (CASSANDRA-4645)
 * Bug when composite index is created in a table having collections (CASSANDRA-4909)
 * log index scan subject in CompositesSearcher (CASSANDRA-4904)
Merged from 1.1:
 * add get[Row|Key]CacheEntries to CacheServiceMBean (CASSANDRA-4859)
 * fix get_paged_slice to wrap to next row correctly (CASSANDRA-4816)
 * fix indexing empty column values (CASSANDRA-4832)
 * allow JdbcDate to compose null Date objects (CASSANDRA-4830)
 * fix possible stackoverflow when compacting 1000s of sstables
   (CASSANDRA-4765)
 * fix wrong leveled compaction progress calculation (CASSANDRA-4807)
 * add a close() method to CRAR to prevent leaking file descriptors (CASSANDRA-4820)
 * fix potential infinite loop in get_count (CASSANDRA-4833)
 * fix compositeType.{get/from}String methods (CASSANDRA-4842)
 * (CQL) fix CREATE COLUMNFAMILY permissions check (CASSANDRA-4864)
 * Fix DynamicCompositeType same type comparison (CASSANDRA-4711)
 * Fix duplicate SSTable reference when stream session failed (CASSANDRA-3306)
 * Allow static CF definition with compact storage (CASSANDRA-4910)
 * Fix endless loop/compaction of schema_* CFs due to broken timestamps (CASSANDRA-4880)
 * Fix 'wrong class type' assertion in CounterColumn (CASSANDRA-4976)


1.2-beta1
 * add atomic_batch_mutate (CASSANDRA-4542, -4635)
 * increase default max_hint_window_in_ms to 3h (CASSANDRA-4632)
 * include message initiation time to replicas so they can more
   accurately drop timed-out requests (CASSANDRA-2858)
 * fix clientutil.jar dependencies (CASSANDRA-4566)
 * optimize WriteResponse (CASSANDRA-4548)
 * new metrics (CASSANDRA-4009)
 * redesign KEYS indexes to avoid read-before-write (CASSANDRA-2897)
 * debug tracing (CASSANDRA-1123)
 * parallelize row cache loading (CASSANDRA-4282)
 * Make compaction, flush JBOD-aware (CASSANDRA-4292)
 * run local range scans on the read stage (CASSANDRA-3687)
 * clean up ioexceptions (CASSANDRA-2116)
 * add disk_failure_policy (CASSANDRA-2118)
 * Introduce new json format with row level deletion (CASSANDRA-4054)
 * remove redundant "name" column from schema_keyspaces (CASSANDRA-4433)
 * improve "nodetool ring" handling of multi-dc clusters (CASSANDRA-3047)
 * update NTS calculateNaturalEndpoints to be O(N log N) (CASSANDRA-3881)
 * split up rpc timeout by operation type (CASSANDRA-2819)
 * rewrite key cache save/load to use only sequential i/o (CASSANDRA-3762)
 * update MS protocol with a version handshake + broadcast address id
   (CASSANDRA-4311)
 * multithreaded hint replay (CASSANDRA-4189)
 * add inter-node message compression (CASSANDRA-3127)
 * remove COPP (CASSANDRA-2479)
 * Track tombstone expiration and compact when tombstone content is
   higher than a configurable threshold, default 20% (CASSANDRA-3442, 4234)
 * update MurmurHash to version 3 (CASSANDRA-2975)
 * (CLI) track elapsed time for `delete' operation (CASSANDRA-4060)
 * (CLI) jline version is bumped to 1.0 to properly  support
   'delete' key function (CASSANDRA-4132)
 * Save IndexSummary into new SSTable 'Summary' component (CASSANDRA-2392, 4289)
 * Add support for range tombstones (CASSANDRA-3708)
 * Improve MessagingService efficiency (CASSANDRA-3617)
 * Avoid ID conflicts from concurrent schema changes (CASSANDRA-3794)
 * Set thrift HSHA server thread limit to unlimited by default (CASSANDRA-4277)
 * Avoids double serialization of CF id in RowMutation messages
   (CASSANDRA-4293)
 * stream compressed sstables directly with java nio (CASSANDRA-4297)
 * Support multiple ranges in SliceQueryFilter (CASSANDRA-3885)
 * Add column metadata to system column families (CASSANDRA-4018)
 * (cql3) Always use composite types by default (CASSANDRA-4329)
 * (cql3) Add support for set, map and list (CASSANDRA-3647)
 * Validate date type correctly (CASSANDRA-4441)
 * (cql3) Allow definitions with only a PK (CASSANDRA-4361)
 * (cql3) Add support for row key composites (CASSANDRA-4179)
 * improve DynamicEndpointSnitch by using reservoir sampling (CASSANDRA-4038)
 * (cql3) Add support for 2ndary indexes (CASSANDRA-3680)
 * (cql3) fix defining more than one PK to be invalid (CASSANDRA-4477)
 * remove schema agreement checking from all external APIs (Thrift, CQL and CQL3) (CASSANDRA-4487)
 * add Murmur3Partitioner and make it default for new installations (CASSANDRA-3772, 4621)
 * (cql3) update pseudo-map syntax to use map syntax (CASSANDRA-4497)
 * Finer grained exceptions hierarchy and provides error code with exceptions (CASSANDRA-3979)
 * Adds events push to binary protocol (CASSANDRA-4480)
 * Rewrite nodetool help (CASSANDRA-2293)
 * Make CQL3 the default for CQL (CASSANDRA-4640)
 * update stress tool to be able to use CQL3 (CASSANDRA-4406)
 * Accept all thrift update on CQL3 cf but don't expose their metadata (CASSANDRA-4377)
 * Replace Throttle with Guava's RateLimiter for HintedHandOff (CASSANDRA-4541)
 * fix counter add/get using CQL2 and CQL3 in stress tool (CASSANDRA-4633)
 * Add sstable count per level to cfstats (CASSANDRA-4537)
 * (cql3) Add ALTER KEYSPACE statement (CASSANDRA-4611)
 * (cql3) Allow defining default consistency levels (CASSANDRA-4448)
 * (cql3) Fix queries using LIMIT missing results (CASSANDRA-4579)
 * fix cross-version gossip messaging (CASSANDRA-4576)
 * added inet data type (CASSANDRA-4627)


1.1.6
 * Wait for writes on synchronous read digest mismatch (CASSANDRA-4792)
 * fix commitlog replay for nanotime-infected sstables (CASSANDRA-4782)
 * preflight check ttl for maximum of 20 years (CASSANDRA-4771)
 * (Pig) fix widerow input with single column rows (CASSANDRA-4789)
 * Fix HH to compact with correct gcBefore, which avoids wiping out
   undelivered hints (CASSANDRA-4772)
 * LCS will merge up to 32 L0 sstables as intended (CASSANDRA-4778)
 * NTS will default unconfigured DC replicas to zero (CASSANDRA-4675)
 * use default consistency level in counter validation if none is
   explicitly provide (CASSANDRA-4700)
 * Improve IAuthority interface by introducing fine-grained
   access permissions and grant/revoke commands (CASSANDRA-4490, 4644)
 * fix assumption error in CLI when updating/describing keyspace 
   (CASSANDRA-4322)
 * Adds offline sstablescrub to debian packaging (CASSANDRA-4642)
 * Automatic fixing of overlapping leveled sstables (CASSANDRA-4644)
 * fix error when using ORDER BY with extended selections (CASSANDRA-4689)
 * (CQL3) Fix validation for IN queries for non-PK cols (CASSANDRA-4709)
 * fix re-created keyspace disappering after 1.1.5 upgrade 
   (CASSANDRA-4698, 4752)
 * (CLI) display elapsed time in 2 fraction digits (CASSANDRA-3460)
 * add authentication support to sstableloader (CASSANDRA-4712)
 * Fix CQL3 'is reversed' logic (CASSANDRA-4716, 4759)
 * (CQL3) Don't return ReversedType in result set metadata (CASSANDRA-4717)
 * Backport adding AlterKeyspace statement (CASSANDRA-4611)
 * (CQL3) Correcty accept upper-case data types (CASSANDRA-4770)
 * Add binary protocol events for schema changes (CASSANDRA-4684)
Merged from 1.0:
 * Switch from NBHM to CHM in MessagingService's callback map, which
   prevents OOM in long-running instances (CASSANDRA-4708)


1.1.5
 * add SecondaryIndex.reload API (CASSANDRA-4581)
 * use millis + atomicint for commitlog segment creation instead of
   nanotime, which has issues under some hypervisors (CASSANDRA-4601)
 * fix FD leak in slice queries (CASSANDRA-4571)
 * avoid recursion in leveled compaction (CASSANDRA-4587)
 * increase stack size under Java7 to 180K
 * Log(info) schema changes (CASSANDRA-4547)
 * Change nodetool setcachecapcity to manipulate global caches (CASSANDRA-4563)
 * (cql3) fix setting compaction strategy (CASSANDRA-4597)
 * fix broken system.schema_* timestamps on system startup (CASSANDRA-4561)
 * fix wrong skip of cache saving (CASSANDRA-4533)
 * Avoid NPE when lost+found is in data dir (CASSANDRA-4572)
 * Respect five-minute flush moratorium after initial CL replay (CASSANDRA-4474)
 * Adds ntp as recommended in debian packaging (CASSANDRA-4606)
 * Configurable transport in CF Record{Reader|Writer} (CASSANDRA-4558)
 * (cql3) fix potential NPE with both equal and unequal restriction (CASSANDRA-4532)
 * (cql3) improves ORDER BY validation (CASSANDRA-4624)
 * Fix potential deadlock during counter writes (CASSANDRA-4578)
 * Fix cql error with ORDER BY when using IN (CASSANDRA-4612)
Merged from 1.0:
 * increase Xss to 160k to accomodate latest 1.6 JVMs (CASSANDRA-4602)
 * fix toString of hint destination tokens (CASSANDRA-4568)
 * Fix multiple values for CurrentLocal NodeID (CASSANDRA-4626)


1.1.4
 * fix offline scrub to catch >= out of order rows (CASSANDRA-4411)
 * fix cassandra-env.sh on RHEL and other non-dash-based systems 
   (CASSANDRA-4494)
Merged from 1.0:
 * (Hadoop) fix setting key length for old-style mapred api (CASSANDRA-4534)
 * (Hadoop) fix iterating through a resultset consisting entirely
   of tombstoned rows (CASSANDRA-4466)


1.1.3
 * (cqlsh) add COPY TO (CASSANDRA-4434)
 * munmap commitlog segments before rename (CASSANDRA-4337)
 * (JMX) rename getRangeKeySample to sampleKeyRange to avoid returning
   multi-MB results as an attribute (CASSANDRA-4452)
 * flush based on data size, not throughput; overwritten columns no 
   longer artificially inflate liveRatio (CASSANDRA-4399)
 * update default commitlog segment size to 32MB and total commitlog
   size to 32/1024 MB for 32/64 bit JVMs, respectively (CASSANDRA-4422)
 * avoid using global partitioner to estimate ranges in index sstables
   (CASSANDRA-4403)
 * restore pre-CASSANDRA-3862 approach to removing expired tombstones
   from row cache during compaction (CASSANDRA-4364)
 * (stress) support for CQL prepared statements (CASSANDRA-3633)
 * Correctly catch exception when Snappy cannot be loaded (CASSANDRA-4400)
 * (cql3) Support ORDER BY when IN condition is given in WHERE clause (CASSANDRA-4327)
 * (cql3) delete "component_index" column on DROP TABLE call (CASSANDRA-4420)
 * change nanoTime() to currentTimeInMillis() in schema related code (CASSANDRA-4432)
 * add a token generation tool (CASSANDRA-3709)
 * Fix LCS bug with sstable containing only 1 row (CASSANDRA-4411)
 * fix "Can't Modify Index Name" problem on CF update (CASSANDRA-4439)
 * Fix assertion error in getOverlappingSSTables during repair (CASSANDRA-4456)
 * fix nodetool's setcompactionthreshold command (CASSANDRA-4455)
 * Ensure compacted files are never used, to avoid counter overcount (CASSANDRA-4436)
Merged from 1.0:
 * Push the validation of secondary index values to the SecondaryIndexManager (CASSANDRA-4240)
 * allow dropping columns shadowed by not-yet-expired supercolumn or row
   tombstones in PrecompactedRow (CASSANDRA-4396)


1.1.2
 * Fix cleanup not deleting index entries (CASSANDRA-4379)
 * Use correct partitioner when saving + loading caches (CASSANDRA-4331)
 * Check schema before trying to export sstable (CASSANDRA-2760)
 * Raise a meaningful exception instead of NPE when PFS encounters
   an unconfigured node + no default (CASSANDRA-4349)
 * fix bug in sstable blacklisting with LCS (CASSANDRA-4343)
 * LCS no longer promotes tiny sstables out of L0 (CASSANDRA-4341)
 * skip tombstones during hint replay (CASSANDRA-4320)
 * fix NPE in compactionstats (CASSANDRA-4318)
 * enforce 1m min keycache for auto (CASSANDRA-4306)
 * Have DeletedColumn.isMFD always return true (CASSANDRA-4307)
 * (cql3) exeption message for ORDER BY constraints said primary filter can be
    an IN clause, which is misleading (CASSANDRA-4319)
 * (cql3) Reject (not yet supported) creation of 2ndardy indexes on tables with
   composite primary keys (CASSANDRA-4328)
 * Set JVM stack size to 160k for java 7 (CASSANDRA-4275)
 * cqlsh: add COPY command to load data from CSV flat files (CASSANDRA-4012)
 * CFMetaData.fromThrift to throw ConfigurationException upon error (CASSANDRA-4353)
 * Use CF comparator to sort indexed columns in SecondaryIndexManager
   (CASSANDRA-4365)
 * add strategy_options to the KSMetaData.toString() output (CASSANDRA-4248)
 * (cql3) fix range queries containing unqueried results (CASSANDRA-4372)
 * (cql3) allow updating column_alias types (CASSANDRA-4041)
 * (cql3) Fix deletion bug (CASSANDRA-4193)
 * Fix computation of overlapping sstable for leveled compaction (CASSANDRA-4321)
 * Improve scrub and allow to run it offline (CASSANDRA-4321)
 * Fix assertionError in StorageService.bulkLoad (CASSANDRA-4368)
 * (cqlsh) add option to authenticate to a keyspace at startup (CASSANDRA-4108)
 * (cqlsh) fix ASSUME functionality (CASSANDRA-4352)
 * Fix ColumnFamilyRecordReader to not return progress > 100% (CASSANDRA-3942)
Merged from 1.0:
 * Set gc_grace on index CF to 0 (CASSANDRA-4314)


1.1.1
 * add populate_io_cache_on_flush option (CASSANDRA-2635)
 * allow larger cache capacities than 2GB (CASSANDRA-4150)
 * add getsstables command to nodetool (CASSANDRA-4199)
 * apply parent CF compaction settings to secondary index CFs (CASSANDRA-4280)
 * preserve commitlog size cap when recycling segments at startup
   (CASSANDRA-4201)
 * (Hadoop) fix split generation regression (CASSANDRA-4259)
 * ignore min/max compactions settings in LCS, while preserving
   behavior that min=max=0 disables autocompaction (CASSANDRA-4233)
 * log number of rows read from saved cache (CASSANDRA-4249)
 * calculate exact size required for cleanup operations (CASSANDRA-1404)
 * avoid blocking additional writes during flush when the commitlog
   gets behind temporarily (CASSANDRA-1991)
 * enable caching on index CFs based on data CF cache setting (CASSANDRA-4197)
 * warn on invalid replication strategy creation options (CASSANDRA-4046)
 * remove [Freeable]Memory finalizers (CASSANDRA-4222)
 * include tombstone size in ColumnFamily.size, which can prevent OOM
   during sudden mass delete operations by yielding a nonzero liveRatio
   (CASSANDRA-3741)
 * Open 1 sstableScanner per level for leveled compaction (CASSANDRA-4142)
 * Optimize reads when row deletion timestamps allow us to restrict
   the set of sstables we check (CASSANDRA-4116)
 * add support for commitlog archiving and point-in-time recovery
   (CASSANDRA-3690)
 * avoid generating redundant compaction tasks during streaming
   (CASSANDRA-4174)
 * add -cf option to nodetool snapshot, and takeColumnFamilySnapshot to
   StorageService mbean (CASSANDRA-556)
 * optimize cleanup to drop entire sstables where possible (CASSANDRA-4079)
 * optimize truncate when autosnapshot is disabled (CASSANDRA-4153)
 * update caches to use byte[] keys to reduce memory overhead (CASSANDRA-3966)
 * add column limit to cli (CASSANDRA-3012, 4098)
 * clean up and optimize DataOutputBuffer, used by CQL compression and
   CompositeType (CASSANDRA-4072)
 * optimize commitlog checksumming (CASSANDRA-3610)
 * identify and blacklist corrupted SSTables from future compactions 
   (CASSANDRA-2261)
 * Move CfDef and KsDef validation out of thrift (CASSANDRA-4037)
 * Expose API to repair a user provided range (CASSANDRA-3912)
 * Add way to force the cassandra-cli to refresh its schema (CASSANDRA-4052)
 * Avoid having replicate on write tasks stacking up at CL.ONE (CASSANDRA-2889)
 * (cql3) Backwards compatibility for composite comparators in non-cql3-aware
   clients (CASSANDRA-4093)
 * (cql3) Fix order by for reversed queries (CASSANDRA-4160)
 * (cql3) Add ReversedType support (CASSANDRA-4004)
 * (cql3) Add timeuuid type (CASSANDRA-4194)
 * (cql3) Minor fixes (CASSANDRA-4185)
 * (cql3) Fix prepared statement in BATCH (CASSANDRA-4202)
 * (cql3) Reduce the list of reserved keywords (CASSANDRA-4186)
 * (cql3) Move max/min compaction thresholds to compaction strategy options
   (CASSANDRA-4187)
 * Fix exception during move when localhost is the only source (CASSANDRA-4200)
 * (cql3) Allow paging through non-ordered partitioner results (CASSANDRA-3771)
 * (cql3) Fix drop index (CASSANDRA-4192)
 * (cql3) Don't return range ghosts anymore (CASSANDRA-3982)
 * fix re-creating Keyspaces/ColumnFamilies with the same name as dropped
   ones (CASSANDRA-4219)
 * fix SecondaryIndex LeveledManifest save upon snapshot (CASSANDRA-4230)
 * fix missing arrayOffset in FBUtilities.hash (CASSANDRA-4250)
 * (cql3) Add name of parameters in CqlResultSet (CASSANDRA-4242)
 * (cql3) Correctly validate order by queries (CASSANDRA-4246)
 * rename stress to cassandra-stress for saner packaging (CASSANDRA-4256)
 * Fix exception on colum metadata with non-string comparator (CASSANDRA-4269)
 * Check for unknown/invalid compression options (CASSANDRA-4266)
 * (cql3) Adds simple access to column timestamp and ttl (CASSANDRA-4217)
 * (cql3) Fix range queries with secondary indexes (CASSANDRA-4257)
 * Better error messages from improper input in cli (CASSANDRA-3865)
 * Try to stop all compaction upon Keyspace or ColumnFamily drop (CASSANDRA-4221)
 * (cql3) Allow keyspace properties to contain hyphens (CASSANDRA-4278)
 * (cql3) Correctly validate keyspace access in create table (CASSANDRA-4296)
 * Avoid deadlock in migration stage (CASSANDRA-3882)
 * Take supercolumn names and deletion info into account in memtable throughput
   (CASSANDRA-4264)
 * Add back backward compatibility for old style replication factor (CASSANDRA-4294)
 * Preserve compatibility with pre-1.1 index queries (CASSANDRA-4262)
Merged from 1.0:
 * Fix super columns bug where cache is not updated (CASSANDRA-4190)
 * fix maxTimestamp to include row tombstones (CASSANDRA-4116)
 * (CLI) properly handle quotes in create/update keyspace commands (CASSANDRA-4129)
 * Avoids possible deadlock during bootstrap (CASSANDRA-4159)
 * fix stress tool that hangs forever on timeout or error (CASSANDRA-4128)
 * stress tool to return appropriate exit code on failure (CASSANDRA-4188)
 * fix compaction NPE when out of disk space and assertions disabled
   (CASSANDRA-3985)
 * synchronize LCS getEstimatedTasks to avoid CME (CASSANDRA-4255)
 * ensure unique streaming session id's (CASSANDRA-4223)
 * kick off background compaction when min/max thresholds change 
   (CASSANDRA-4279)
 * improve ability of STCS.getBuckets to deal with 100s of 1000s of
   sstables, such as when convertinb back from LCS (CASSANDRA-4287)
 * Oversize integer in CQL throws NumberFormatException (CASSANDRA-4291)
 * fix 1.0.x node join to mixed version cluster, other nodes >= 1.1 (CASSANDRA-4195)
 * Fix LCS splitting sstable base on uncompressed size (CASSANDRA-4419)
 * Push the validation of secondary index values to the SecondaryIndexManager (CASSANDRA-4240)
 * Don't purge columns during upgradesstables (CASSANDRA-4462)
 * Make cqlsh work with piping (CASSANDRA-4113)
 * Validate arguments for nodetool decommission (CASSANDRA-4061)
 * Report thrift status in nodetool info (CASSANDRA-4010)


1.1.0-final
 * average a reduced liveRatio estimate with the previous one (CASSANDRA-4065)
 * Allow KS and CF names up to 48 characters (CASSANDRA-4157)
 * fix stress build (CASSANDRA-4140)
 * add time remaining estimate to nodetool compactionstats (CASSANDRA-4167)
 * (cql) fix NPE in cql3 ALTER TABLE (CASSANDRA-4163)
 * (cql) Add support for CL.TWO and CL.THREE in CQL (CASSANDRA-4156)
 * (cql) Fix type in CQL3 ALTER TABLE preventing update (CASSANDRA-4170)
 * (cql) Throw invalid exception from CQL3 on obsolete options (CASSANDRA-4171)
 * (cqlsh) fix recognizing uppercase SELECT keyword (CASSANDRA-4161)
 * Pig: wide row support (CASSANDRA-3909)
Merged from 1.0:
 * avoid streaming empty files with bulk loader if sstablewriter errors out
   (CASSANDRA-3946)


1.1-rc1
 * Include stress tool in binary builds (CASSANDRA-4103)
 * (Hadoop) fix wide row iteration when last row read was deleted
   (CASSANDRA-4154)
 * fix read_repair_chance to really default to 0.1 in the cli (CASSANDRA-4114)
 * Adds caching and bloomFilterFpChange to CQL options (CASSANDRA-4042)
 * Adds posibility to autoconfigure size of the KeyCache (CASSANDRA-4087)
 * fix KEYS index from skipping results (CASSANDRA-3996)
 * Remove sliced_buffer_size_in_kb dead option (CASSANDRA-4076)
 * make loadNewSStable preserve sstable version (CASSANDRA-4077)
 * Respect 1.0 cache settings as much as possible when upgrading 
   (CASSANDRA-4088)
 * relax path length requirement for sstable files when upgrading on 
   non-Windows platforms (CASSANDRA-4110)
 * fix terminination of the stress.java when errors were encountered
   (CASSANDRA-4128)
 * Move CfDef and KsDef validation out of thrift (CASSANDRA-4037)
 * Fix get_paged_slice (CASSANDRA-4136)
 * CQL3: Support slice with exclusive start and stop (CASSANDRA-3785)
Merged from 1.0:
 * support PropertyFileSnitch in bulk loader (CASSANDRA-4145)
 * add auto_snapshot option allowing disabling snapshot before drop/truncate
   (CASSANDRA-3710)
 * allow short snitch names (CASSANDRA-4130)


1.1-beta2
 * rename loaded sstables to avoid conflicts with local snapshots
   (CASSANDRA-3967)
 * start hint replay as soon as FD notifies that the target is back up
   (CASSANDRA-3958)
 * avoid unproductive deserializing of cached rows during compaction
   (CASSANDRA-3921)
 * fix concurrency issues with CQL keyspace creation (CASSANDRA-3903)
 * Show Effective Owership via Nodetool ring <keyspace> (CASSANDRA-3412)
 * Update ORDER BY syntax for CQL3 (CASSANDRA-3925)
 * Fix BulkRecordWriter to not throw NPE if reducer gets no map data from Hadoop (CASSANDRA-3944)
 * Fix bug with counters in super columns (CASSANDRA-3821)
 * Remove deprecated merge_shard_chance (CASSANDRA-3940)
 * add a convenient way to reset a node's schema (CASSANDRA-2963)
 * fix for intermittent SchemaDisagreementException (CASSANDRA-3884)
 * CLI `list <CF>` to limit number of columns and their order (CASSANDRA-3012)
 * ignore deprecated KsDef/CfDef/ColumnDef fields in native schema (CASSANDRA-3963)
 * CLI to report when unsupported column_metadata pair was given (CASSANDRA-3959)
 * reincarnate removed and deprecated KsDef/CfDef attributes (CASSANDRA-3953)
 * Fix race between writes and read for cache (CASSANDRA-3862)
 * perform static initialization of StorageProxy on start-up (CASSANDRA-3797)
 * support trickling fsync() on writes (CASSANDRA-3950)
 * expose counters for unavailable/timeout exceptions given to thrift clients (CASSANDRA-3671)
 * avoid quadratic startup time in LeveledManifest (CASSANDRA-3952)
 * Add type information to new schema_ columnfamilies and remove thrift
   serialization for schema (CASSANDRA-3792)
 * add missing column validator options to the CLI help (CASSANDRA-3926)
 * skip reading saved key cache if CF's caching strategy is NONE or ROWS_ONLY (CASSANDRA-3954)
 * Unify migration code (CASSANDRA-4017)
Merged from 1.0:
 * cqlsh: guess correct version of Python for Arch Linux (CASSANDRA-4090)
 * (CLI) properly handle quotes in create/update keyspace commands (CASSANDRA-4129)
 * Avoids possible deadlock during bootstrap (CASSANDRA-4159)
 * fix stress tool that hangs forever on timeout or error (CASSANDRA-4128)
 * Fix super columns bug where cache is not updated (CASSANDRA-4190)
 * stress tool to return appropriate exit code on failure (CASSANDRA-4188)


1.0.9
 * improve index sampling performance (CASSANDRA-4023)
 * always compact away deleted hints immediately after handoff (CASSANDRA-3955)
 * delete hints from dropped ColumnFamilies on handoff instead of
   erroring out (CASSANDRA-3975)
 * add CompositeType ref to the CLI doc for create/update column family (CASSANDRA-3980)
 * Pig: support Counter ColumnFamilies (CASSANDRA-3973)
 * Pig: Composite column support (CASSANDRA-3684)
 * Avoid NPE during repair when a keyspace has no CFs (CASSANDRA-3988)
 * Fix division-by-zero error on get_slice (CASSANDRA-4000)
 * don't change manifest level for cleanup, scrub, and upgradesstables
   operations under LeveledCompactionStrategy (CASSANDRA-3989, 4112)
 * fix race leading to super columns assertion failure (CASSANDRA-3957)
 * fix NPE on invalid CQL delete command (CASSANDRA-3755)
 * allow custom types in CLI's assume command (CASSANDRA-4081)
 * fix totalBytes count for parallel compactions (CASSANDRA-3758)
 * fix intermittent NPE in get_slice (CASSANDRA-4095)
 * remove unnecessary asserts in native code interfaces (CASSANDRA-4096)
 * Validate blank keys in CQL to avoid assertion errors (CASSANDRA-3612)
 * cqlsh: fix bad decoding of some column names (CASSANDRA-4003)
 * cqlsh: fix incorrect padding with unicode chars (CASSANDRA-4033)
 * Fix EC2 snitch incorrectly reporting region (CASSANDRA-4026)
 * Shut down thrift during decommission (CASSANDRA-4086)
 * Expose nodetool cfhistograms for 2ndary indexes (CASSANDRA-4063)
Merged from 0.8:
 * Fix ConcurrentModificationException in gossiper (CASSANDRA-4019)


1.1-beta1
 * (cqlsh)
   + add SOURCE and CAPTURE commands, and --file option (CASSANDRA-3479)
   + add ALTER COLUMNFAMILY WITH (CASSANDRA-3523)
   + bundle Python dependencies with Cassandra (CASSANDRA-3507)
   + added to Debian package (CASSANDRA-3458)
   + display byte data instead of erroring out on decode failure 
     (CASSANDRA-3874)
 * add nodetool rebuild_index (CASSANDRA-3583)
 * add nodetool rangekeysample (CASSANDRA-2917)
 * Fix streaming too much data during move operations (CASSANDRA-3639)
 * Nodetool and CLI connect to localhost by default (CASSANDRA-3568)
 * Reduce memory used by primary index sample (CASSANDRA-3743)
 * (Hadoop) separate input/output configurations (CASSANDRA-3197, 3765)
 * avoid returning internal Cassandra classes over JMX (CASSANDRA-2805)
 * add row-level isolation via SnapTree (CASSANDRA-2893)
 * Optimize key count estimation when opening sstable on startup
   (CASSANDRA-2988)
 * multi-dc replication optimization supporting CL > ONE (CASSANDRA-3577)
 * add command to stop compactions (CASSANDRA-1740, 3566, 3582)
 * multithreaded streaming (CASSANDRA-3494)
 * removed in-tree redhat spec (CASSANDRA-3567)
 * "defragment" rows for name-based queries under STCS, again (CASSANDRA-2503)
 * Recycle commitlog segments for improved performance 
   (CASSANDRA-3411, 3543, 3557, 3615)
 * update size-tiered compaction to prioritize small tiers (CASSANDRA-2407)
 * add message expiration logic to OutboundTcpConnection (CASSANDRA-3005)
 * off-heap cache to use sun.misc.Unsafe instead of JNA (CASSANDRA-3271)
 * EACH_QUORUM is only supported for writes (CASSANDRA-3272)
 * replace compactionlock use in schema migration by checking CFS.isValid
   (CASSANDRA-3116)
 * recognize that "SELECT first ... *" isn't really "SELECT *" (CASSANDRA-3445)
 * Use faster bytes comparison (CASSANDRA-3434)
 * Bulk loader is no longer a fat client, (HADOOP) bulk load output format
   (CASSANDRA-3045)
 * (Hadoop) add support for KeyRange.filter
 * remove assumption that keys and token are in bijection
   (CASSANDRA-1034, 3574, 3604)
 * always remove endpoints from delevery queue in HH (CASSANDRA-3546)
 * fix race between cf flush and its 2ndary indexes flush (CASSANDRA-3547)
 * fix potential race in AES when a repair fails (CASSANDRA-3548)
 * Remove columns shadowed by a deleted container even when we cannot purge
   (CASSANDRA-3538)
 * Improve memtable slice iteration performance (CASSANDRA-3545)
 * more efficient allocation of small bloom filters (CASSANDRA-3618)
 * Use separate writer thread in SSTableSimpleUnsortedWriter (CASSANDRA-3619)
 * fsync the directory after new sstable or commitlog segment are created (CASSANDRA-3250)
 * fix minor issues reported by FindBugs (CASSANDRA-3658)
 * global key/row caches (CASSANDRA-3143, 3849)
 * optimize memtable iteration during range scan (CASSANDRA-3638)
 * introduce 'crc_check_chance' in CompressionParameters to support
   a checksum percentage checking chance similarly to read-repair (CASSANDRA-3611)
 * a way to deactivate global key/row cache on per-CF basis (CASSANDRA-3667)
 * fix LeveledCompactionStrategy broken because of generation pre-allocation
   in LeveledManifest (CASSANDRA-3691)
 * finer-grained control over data directories (CASSANDRA-2749)
 * Fix ClassCastException during hinted handoff (CASSANDRA-3694)
 * Upgrade Thrift to 0.7 (CASSANDRA-3213)
 * Make stress.java insert operation to use microseconds (CASSANDRA-3725)
 * Allows (internally) doing a range query with a limit of columns instead of
   rows (CASSANDRA-3742)
 * Allow rangeSlice queries to be start/end inclusive/exclusive (CASSANDRA-3749)
 * Fix BulkLoader to support new SSTable layout and add stream
   throttling to prevent an NPE when there is no yaml config (CASSANDRA-3752)
 * Allow concurrent schema migrations (CASSANDRA-1391, 3832)
 * Add SnapshotCommand to trigger snapshot on remote node (CASSANDRA-3721)
 * Make CFMetaData conversions to/from thrift/native schema inverses
   (CASSANDRA_3559)
 * Add initial code for CQL 3.0-beta (CASSANDRA-2474, 3781, 3753)
 * Add wide row support for ColumnFamilyInputFormat (CASSANDRA-3264)
 * Allow extending CompositeType comparator (CASSANDRA-3657)
 * Avoids over-paging during get_count (CASSANDRA-3798)
 * Add new command to rebuild a node without (repair) merkle tree calculations
   (CASSANDRA-3483, 3922)
 * respect not only row cache capacity but caching mode when
   trying to read data (CASSANDRA-3812)
 * fix system tests (CASSANDRA-3827)
 * CQL support for altering row key type in ALTER TABLE (CASSANDRA-3781)
 * turn compression on by default (CASSANDRA-3871)
 * make hexToBytes refuse invalid input (CASSANDRA-2851)
 * Make secondary indexes CF inherit compression and compaction from their
   parent CF (CASSANDRA-3877)
 * Finish cleanup up tombstone purge code (CASSANDRA-3872)
 * Avoid NPE on aboarted stream-out sessions (CASSANDRA-3904)
 * BulkRecordWriter throws NPE for counter columns (CASSANDRA-3906)
 * Support compression using BulkWriter (CASSANDRA-3907)


1.0.8
 * fix race between cleanup and flush on secondary index CFSes (CASSANDRA-3712)
 * avoid including non-queried nodes in rangeslice read repair
   (CASSANDRA-3843)
 * Only snapshot CF being compacted for snapshot_before_compaction 
   (CASSANDRA-3803)
 * Log active compactions in StatusLogger (CASSANDRA-3703)
 * Compute more accurate compaction score per level (CASSANDRA-3790)
 * Return InvalidRequest when using a keyspace that doesn't exist
   (CASSANDRA-3764)
 * disallow user modification of System keyspace (CASSANDRA-3738)
 * allow using sstable2json on secondary index data (CASSANDRA-3738)
 * (cqlsh) add DESCRIBE COLUMNFAMILIES (CASSANDRA-3586)
 * (cqlsh) format blobs correctly and use colors to improve output
   readability (CASSANDRA-3726)
 * synchronize BiMap of bootstrapping tokens (CASSANDRA-3417)
 * show index options in CLI (CASSANDRA-3809)
 * add optional socket timeout for streaming (CASSANDRA-3838)
 * fix truncate not to leave behind non-CFS backed secondary indexes
   (CASSANDRA-3844)
 * make CLI `show schema` to use output stream directly instead
   of StringBuilder (CASSANDRA-3842)
 * remove the wait on hint future during write (CASSANDRA-3870)
 * (cqlsh) ignore missing CfDef opts (CASSANDRA-3933)
 * (cqlsh) look for cqlshlib relative to realpath (CASSANDRA-3767)
 * Fix short read protection (CASSANDRA-3934)
 * Make sure infered and actual schema match (CASSANDRA-3371)
 * Fix NPE during HH delivery (CASSANDRA-3677)
 * Don't put boostrapping node in 'hibernate' status (CASSANDRA-3737)
 * Fix double quotes in windows bat files (CASSANDRA-3744)
 * Fix bad validator lookup (CASSANDRA-3789)
 * Fix soft reset in EC2MultiRegionSnitch (CASSANDRA-3835)
 * Don't leave zombie connections with THSHA thrift server (CASSANDRA-3867)
 * (cqlsh) fix deserialization of data (CASSANDRA-3874)
 * Fix removetoken force causing an inconsistent state (CASSANDRA-3876)
 * Fix ahndling of some types with Pig (CASSANDRA-3886)
 * Don't allow to drop the system keyspace (CASSANDRA-3759)
 * Make Pig deletes disabled by default and configurable (CASSANDRA-3628)
Merged from 0.8:
 * (Pig) fix CassandraStorage to use correct comparator in Super ColumnFamily
   case (CASSANDRA-3251)
 * fix thread safety issues in commitlog replay, primarily affecting
   systems with many (100s) of CF definitions (CASSANDRA-3751)
 * Fix relevant tombstone ignored with super columns (CASSANDRA-3875)


1.0.7
 * fix regression in HH page size calculation (CASSANDRA-3624)
 * retry failed stream on IOException (CASSANDRA-3686)
 * allow configuring bloom_filter_fp_chance (CASSANDRA-3497)
 * attempt hint delivery every ten minutes, or when failure detector
   notifies us that a node is back up, whichever comes first.  hint
   handoff throttle delay default changed to 1ms, from 50 (CASSANDRA-3554)
 * add nodetool setstreamthroughput (CASSANDRA-3571)
 * fix assertion when dropping a columnfamily with no sstables (CASSANDRA-3614)
 * more efficient allocation of small bloom filters (CASSANDRA-3618)
 * CLibrary.createHardLinkWithExec() to check for errors (CASSANDRA-3101)
 * Avoid creating empty and non cleaned writer during compaction (CASSANDRA-3616)
 * stop thrift service in shutdown hook so we can quiesce MessagingService
   (CASSANDRA-3335)
 * (CQL) compaction_strategy_options and compression_parameters for
   CREATE COLUMNFAMILY statement (CASSANDRA-3374)
 * Reset min/max compaction threshold when creating size tiered compaction
   strategy (CASSANDRA-3666)
 * Don't ignore IOException during compaction (CASSANDRA-3655)
 * Fix assertion error for CF with gc_grace=0 (CASSANDRA-3579)
 * Shutdown ParallelCompaction reducer executor after use (CASSANDRA-3711)
 * Avoid < 0 value for pending tasks in leveled compaction (CASSANDRA-3693)
 * (Hadoop) Support TimeUUID in Pig CassandraStorage (CASSANDRA-3327)
 * Check schema is ready before continuing boostrapping (CASSANDRA-3629)
 * Catch overflows during parsing of chunk_length_kb (CASSANDRA-3644)
 * Improve stream protocol mismatch errors (CASSANDRA-3652)
 * Avoid multiple thread doing HH to the same target (CASSANDRA-3681)
 * Add JMX property for rp_timeout_in_ms (CASSANDRA-2940)
 * Allow DynamicCompositeType to compare component of different types
   (CASSANDRA-3625)
 * Flush non-cfs backed secondary indexes (CASSANDRA-3659)
 * Secondary Indexes should report memory consumption (CASSANDRA-3155)
 * fix for SelectStatement start/end key are not set correctly
   when a key alias is involved (CASSANDRA-3700)
 * fix CLI `show schema` command insert of an extra comma in
   column_metadata (CASSANDRA-3714)
Merged from 0.8:
 * avoid logging (harmless) exception when GC takes < 1ms (CASSANDRA-3656)
 * prevent new nodes from thinking down nodes are up forever (CASSANDRA-3626)
 * use correct list of replicas for LOCAL_QUORUM reads when read repair
   is disabled (CASSANDRA-3696)
 * block on flush before compacting hints (may prevent OOM) (CASSANDRA-3733)


1.0.6
 * (CQL) fix cqlsh support for replicate_on_write (CASSANDRA-3596)
 * fix adding to leveled manifest after streaming (CASSANDRA-3536)
 * filter out unavailable cipher suites when using encryption (CASSANDRA-3178)
 * (HADOOP) add old-style api support for CFIF and CFRR (CASSANDRA-2799)
 * Support TimeUUIDType column names in Stress.java tool (CASSANDRA-3541)
 * (CQL) INSERT/UPDATE/DELETE/TRUNCATE commands should allow CF names to
   be qualified by keyspace (CASSANDRA-3419)
 * always remove endpoints from delevery queue in HH (CASSANDRA-3546)
 * fix race between cf flush and its 2ndary indexes flush (CASSANDRA-3547)
 * fix potential race in AES when a repair fails (CASSANDRA-3548)
 * fix default value validation usage in CLI SET command (CASSANDRA-3553)
 * Optimize componentsFor method for compaction and startup time
   (CASSANDRA-3532)
 * (CQL) Proper ColumnFamily metadata validation on CREATE COLUMNFAMILY 
   (CASSANDRA-3565)
 * fix compression "chunk_length_kb" option to set correct kb value for 
   thrift/avro (CASSANDRA-3558)
 * fix missing response during range slice repair (CASSANDRA-3551)
 * 'describe ring' moved from CLI to nodetool and available through JMX (CASSANDRA-3220)
 * add back partitioner to sstable metadata (CASSANDRA-3540)
 * fix NPE in get_count for counters (CASSANDRA-3601)
Merged from 0.8:
 * remove invalid assertion that table was opened before dropping it
   (CASSANDRA-3580)
 * range and index scans now only send requests to enough replicas to
   satisfy requested CL + RR (CASSANDRA-3598)
 * use cannonical host for local node in nodetool info (CASSANDRA-3556)
 * remove nonlocal DC write optimization since it only worked with
   CL.ONE or CL.LOCAL_QUORUM (CASSANDRA-3577, 3585)
 * detect misuses of CounterColumnType (CASSANDRA-3422)
 * turn off string interning in json2sstable, take 2 (CASSANDRA-2189)
 * validate compression parameters on add/update of the ColumnFamily 
   (CASSANDRA-3573)
 * Check for 0.0.0.0 is incorrect in CFIF (CASSANDRA-3584)
 * Increase vm.max_map_count in debian packaging (CASSANDRA-3563)
 * gossiper will never add itself to saved endpoints (CASSANDRA-3485)


1.0.5
 * revert CASSANDRA-3407 (see CASSANDRA-3540)
 * fix assertion error while forwarding writes to local nodes (CASSANDRA-3539)


1.0.4
 * fix self-hinting of timed out read repair updates and make hinted handoff
   less prone to OOMing a coordinator (CASSANDRA-3440)
 * expose bloom filter sizes via JMX (CASSANDRA-3495)
 * enforce RP tokens 0..2**127 (CASSANDRA-3501)
 * canonicalize paths exposed through JMX (CASSANDRA-3504)
 * fix "liveSize" stat when sstables are removed (CASSANDRA-3496)
 * add bloom filter FP rates to nodetool cfstats (CASSANDRA-3347)
 * record partitioner in sstable metadata component (CASSANDRA-3407)
 * add new upgradesstables nodetool command (CASSANDRA-3406)
 * skip --debug requirement to see common exceptions in CLI (CASSANDRA-3508)
 * fix incorrect query results due to invalid max timestamp (CASSANDRA-3510)
 * make sstableloader recognize compressed sstables (CASSANDRA-3521)
 * avoids race in OutboundTcpConnection in multi-DC setups (CASSANDRA-3530)
 * use SETLOCAL in cassandra.bat (CASSANDRA-3506)
 * fix ConcurrentModificationException in Table.all() (CASSANDRA-3529)
Merged from 0.8:
 * fix concurrence issue in the FailureDetector (CASSANDRA-3519)
 * fix array out of bounds error in counter shard removal (CASSANDRA-3514)
 * avoid dropping tombstones when they might still be needed to shadow
   data in a different sstable (CASSANDRA-2786)


1.0.3
 * revert name-based query defragmentation aka CASSANDRA-2503 (CASSANDRA-3491)
 * fix invalidate-related test failures (CASSANDRA-3437)
 * add next-gen cqlsh to bin/ (CASSANDRA-3188, 3131, 3493)
 * (CQL) fix handling of rows with no columns (CASSANDRA-3424, 3473)
 * fix querying supercolumns by name returning only a subset of
   subcolumns or old subcolumn versions (CASSANDRA-3446)
 * automatically compute sha1 sum for uncompressed data files (CASSANDRA-3456)
 * fix reading metadata/statistics component for version < h (CASSANDRA-3474)
 * add sstable forward-compatibility (CASSANDRA-3478)
 * report compression ratio in CFSMBean (CASSANDRA-3393)
 * fix incorrect size exception during streaming of counters (CASSANDRA-3481)
 * (CQL) fix for counter decrement syntax (CASSANDRA-3418)
 * Fix race introduced by CASSANDRA-2503 (CASSANDRA-3482)
 * Fix incomplete deletion of delivered hints (CASSANDRA-3466)
 * Avoid rescheduling compactions when no compaction was executed 
   (CASSANDRA-3484)
 * fix handling of the chunk_length_kb compression options (CASSANDRA-3492)
Merged from 0.8:
 * fix updating CF row_cache_provider (CASSANDRA-3414)
 * CFMetaData.convertToThrift method to set RowCacheProvider (CASSANDRA-3405)
 * acquire compactionlock during truncate (CASSANDRA-3399)
 * fix displaying cfdef entries for super columnfamilies (CASSANDRA-3415)
 * Make counter shard merging thread safe (CASSANDRA-3178)
 * Revert CASSANDRA-2855
 * Fix bug preventing the use of efficient cross-DC writes (CASSANDRA-3472)
 * `describe ring` command for CLI (CASSANDRA-3220)
 * (Hadoop) skip empty rows when entire row is requested, redux (CASSANDRA-2855)


1.0.2
 * "defragment" rows for name-based queries under STCS (CASSANDRA-2503)
 * Add timing information to cassandra-cli GET/SET/LIST queries (CASSANDRA-3326)
 * Only create one CompressionMetadata object per sstable (CASSANDRA-3427)
 * cleanup usage of StorageService.setMode() (CASSANDRA-3388)
 * Avoid large array allocation for compressed chunk offsets (CASSANDRA-3432)
 * fix DecimalType bytebuffer marshalling (CASSANDRA-3421)
 * fix bug that caused first column in per row indexes to be ignored 
   (CASSANDRA-3441)
 * add JMX call to clean (failed) repair sessions (CASSANDRA-3316)
 * fix sstableloader reference acquisition bug (CASSANDRA-3438)
 * fix estimated row size regression (CASSANDRA-3451)
 * make sure we don't return more columns than asked (CASSANDRA-3303, 3395)
Merged from 0.8:
 * acquire compactionlock during truncate (CASSANDRA-3399)
 * fix displaying cfdef entries for super columnfamilies (CASSANDRA-3415)


1.0.1
 * acquire references during index build to prevent delete problems
   on Windows (CASSANDRA-3314)
 * describe_ring should include datacenter/topology information (CASSANDRA-2882)
 * Thrift sockets are not properly buffered (CASSANDRA-3261)
 * performance improvement for bytebufferutil compare function (CASSANDRA-3286)
 * add system.versions ColumnFamily (CASSANDRA-3140)
 * reduce network copies (CASSANDRA-3333, 3373)
 * limit nodetool to 32MB of heap (CASSANDRA-3124)
 * (CQL) update parser to accept "timestamp" instead of "date" (CASSANDRA-3149)
 * Fix CLI `show schema` to include "compression_options" (CASSANDRA-3368)
 * Snapshot to include manifest under LeveledCompactionStrategy (CASSANDRA-3359)
 * (CQL) SELECT query should allow CF name to be qualified by keyspace (CASSANDRA-3130)
 * (CQL) Fix internal application error specifying 'using consistency ...'
   in lower case (CASSANDRA-3366)
 * fix Deflate compression when compression actually makes the data bigger
   (CASSANDRA-3370)
 * optimize UUIDGen to avoid lock contention on InetAddress.getLocalHost 
   (CASSANDRA-3387)
 * tolerate index being dropped mid-mutation (CASSANDRA-3334, 3313)
 * CompactionManager is now responsible for checking for new candidates
   post-task execution, enabling more consistent leveled compaction 
   (CASSANDRA-3391)
 * Cache HSHA threads (CASSANDRA-3372)
 * use CF/KS names as snapshot prefix for drop + truncate operations
   (CASSANDRA-2997)
 * Break bloom filters up to avoid heap fragmentation (CASSANDRA-2466)
 * fix cassandra hanging on jsvc stop (CASSANDRA-3302)
 * Avoid leveled compaction getting blocked on errors (CASSANDRA-3408)
 * Make reloading the compaction strategy safe (CASSANDRA-3409)
 * ignore 0.8 hints even if compaction begins before we try to purge
   them (CASSANDRA-3385)
 * remove procrun (bin\daemon) from Cassandra source tree and 
   artifacts (CASSANDRA-3331)
 * make cassandra compile under JDK7 (CASSANDRA-3275)
 * remove dependency of clientutil.jar to FBUtilities (CASSANDRA-3299)
 * avoid truncation errors by using long math on long values (CASSANDRA-3364)
 * avoid clock drift on some Windows machine (CASSANDRA-3375)
 * display cache provider in cli 'describe keyspace' command (CASSANDRA-3384)
 * fix incomplete topology information in describe_ring (CASSANDRA-3403)
 * expire dead gossip states based on time (CASSANDRA-2961)
 * improve CompactionTask extensibility (CASSANDRA-3330)
 * Allow one leveled compaction task to kick off another (CASSANDRA-3363)
 * allow encryption only between datacenters (CASSANDRA-2802)
Merged from 0.8:
 * fix truncate allowing data to be replayed post-restart (CASSANDRA-3297)
 * make iwriter final in IndexWriter to avoid NPE (CASSANDRA-2863)
 * (CQL) update grammar to require key clause in DELETE statement
   (CASSANDRA-3349)
 * (CQL) allow numeric keyspace names in USE statement (CASSANDRA-3350)
 * (Hadoop) skip empty rows when slicing the entire row (CASSANDRA-2855)
 * Fix handling of tombstone by SSTableExport/Import (CASSANDRA-3357)
 * fix ColumnIndexer to use long offsets (CASSANDRA-3358)
 * Improved CLI exceptions (CASSANDRA-3312)
 * Fix handling of tombstone by SSTableExport/Import (CASSANDRA-3357)
 * Only count compaction as active (for throttling) when they have
   successfully acquired the compaction lock (CASSANDRA-3344)
 * Display CLI version string on startup (CASSANDRA-3196)
 * (Hadoop) make CFIF try rpc_address or fallback to listen_address
   (CASSANDRA-3214)
 * (Hadoop) accept comma delimited lists of initial thrift connections
   (CASSANDRA-3185)
 * ColumnFamily min_compaction_threshold should be >= 2 (CASSANDRA-3342)
 * (Pig) add 0.8+ types and key validation type in schema (CASSANDRA-3280)
 * Fix completely removing column metadata using CLI (CASSANDRA-3126)
 * CLI `describe cluster;` output should be on separate lines for separate versions
   (CASSANDRA-3170)
 * fix changing durable_writes keyspace option during CF creation
   (CASSANDRA-3292)
 * avoid locking on update when no indexes are involved (CASSANDRA-3386)
 * fix assertionError during repair with ordered partitioners (CASSANDRA-3369)
 * correctly serialize key_validation_class for avro (CASSANDRA-3391)
 * don't expire counter tombstone after streaming (CASSANDRA-3394)
 * prevent nodes that failed to join from hanging around forever 
   (CASSANDRA-3351)
 * remove incorrect optimization from slice read path (CASSANDRA-3390)
 * Fix race in AntiEntropyService (CASSANDRA-3400)


1.0.0-final
 * close scrubbed sstable fd before deleting it (CASSANDRA-3318)
 * fix bug preventing obsolete commitlog segments from being removed
   (CASSANDRA-3269)
 * tolerate whitespace in seed CDL (CASSANDRA-3263)
 * Change default heap thresholds to max(min(1/2 ram, 1G), min(1/4 ram, 8GB))
   (CASSANDRA-3295)
 * Fix broken CompressedRandomAccessReaderTest (CASSANDRA-3298)
 * (CQL) fix type information returned for wildcard queries (CASSANDRA-3311)
 * add estimated tasks to LeveledCompactionStrategy (CASSANDRA-3322)
 * avoid including compaction cache-warming in keycache stats (CASSANDRA-3325)
 * run compaction and hinted handoff threads at MIN_PRIORITY (CASSANDRA-3308)
 * default hsha thrift server to cpu core count in rpc pool (CASSANDRA-3329)
 * add bin\daemon to binary tarball for Windows service (CASSANDRA-3331)
 * Fix places where uncompressed size of sstables was use in place of the
   compressed one (CASSANDRA-3338)
 * Fix hsha thrift server (CASSANDRA-3346)
 * Make sure repair only stream needed sstables (CASSANDRA-3345)


1.0.0-rc2
 * Log a meaningful warning when a node receives a message for a repair session
   that doesn't exist anymore (CASSANDRA-3256)
 * test for NUMA policy support as well as numactl presence (CASSANDRA-3245)
 * Fix FD leak when internode encryption is enabled (CASSANDRA-3257)
 * Remove incorrect assertion in mergeIterator (CASSANDRA-3260)
 * FBUtilities.hexToBytes(String) to throw NumberFormatException when string
   contains non-hex characters (CASSANDRA-3231)
 * Keep SimpleSnitch proximity ordering unchanged from what the Strategy
   generates, as intended (CASSANDRA-3262)
 * remove Scrub from compactionstats when finished (CASSANDRA-3255)
 * fix counter entry in jdbc TypesMap (CASSANDRA-3268)
 * fix full queue scenario for ParallelCompactionIterator (CASSANDRA-3270)
 * fix bootstrap process (CASSANDRA-3285)
 * don't try delivering hints if when there isn't any (CASSANDRA-3176)
 * CLI documentation change for ColumnFamily `compression_options` (CASSANDRA-3282)
 * ignore any CF ids sent by client for adding CF/KS (CASSANDRA-3288)
 * remove obsolete hints on first startup (CASSANDRA-3291)
 * use correct ISortedColumns for time-optimized reads (CASSANDRA-3289)
 * Evict gossip state immediately when a token is taken over by a new IP 
   (CASSANDRA-3259)


1.0.0-rc1
 * Update CQL to generate microsecond timestamps by default (CASSANDRA-3227)
 * Fix counting CFMetadata towards Memtable liveRatio (CASSANDRA-3023)
 * Kill server on wrapped OOME such as from FileChannel.map (CASSANDRA-3201)
 * remove unnecessary copy when adding to row cache (CASSANDRA-3223)
 * Log message when a full repair operation completes (CASSANDRA-3207)
 * Fix streamOutSession keeping sstables references forever if the remote end
   dies (CASSANDRA-3216)
 * Remove dynamic_snitch boolean from example configuration (defaulting to 
   true) and set default badness threshold to 0.1 (CASSANDRA-3229)
 * Base choice of random or "balanced" token on bootstrap on whether
   schema definitions were found (CASSANDRA-3219)
 * Fixes for LeveledCompactionStrategy score computation, prioritization,
   scheduling, and performance (CASSANDRA-3224, 3234)
 * parallelize sstable open at server startup (CASSANDRA-2988)
 * fix handling of exceptions writing to OutboundTcpConnection (CASSANDRA-3235)
 * Allow using quotes in "USE <keyspace>;" CLI command (CASSANDRA-3208)
 * Don't allow any cache loading exceptions to halt startup (CASSANDRA-3218)
 * Fix sstableloader --ignores option (CASSANDRA-3247)
 * File descriptor limit increased in packaging (CASSANDRA-3206)
 * Fix deadlock in commit log during flush (CASSANDRA-3253) 


1.0.0-beta1
 * removed binarymemtable (CASSANDRA-2692)
 * add commitlog_total_space_in_mb to prevent fragmented logs (CASSANDRA-2427)
 * removed commitlog_rotation_threshold_in_mb configuration (CASSANDRA-2771)
 * make AbstractBounds.normalize de-overlapp overlapping ranges (CASSANDRA-2641)
 * replace CollatingIterator, ReducingIterator with MergeIterator 
   (CASSANDRA-2062)
 * Fixed the ability to set compaction strategy in cli using create column 
   family command (CASSANDRA-2778)
 * clean up tmp files after failed compaction (CASSANDRA-2468)
 * restrict repair streaming to specific columnfamilies (CASSANDRA-2280)
 * don't bother persisting columns shadowed by a row tombstone (CASSANDRA-2589)
 * reset CF and SC deletion times after gc_grace (CASSANDRA-2317)
 * optimize away seek when compacting wide rows (CASSANDRA-2879)
 * single-pass streaming (CASSANDRA-2677, 2906, 2916, 3003)
 * use reference counting for deleting sstables instead of relying on GC
   (CASSANDRA-2521, 3179)
 * store hints as serialized mutations instead of pointers to data row
   (CASSANDRA-2045)
 * store hints in the coordinator node instead of in the closest replica 
   (CASSANDRA-2914)
 * add row_cache_keys_to_save CF option (CASSANDRA-1966)
 * check column family validity in nodetool repair (CASSANDRA-2933)
 * use lazy initialization instead of class initialization in NodeId
   (CASSANDRA-2953)
 * add paging to get_count (CASSANDRA-2894)
 * fix "short reads" in [multi]get (CASSANDRA-2643, 3157, 3192)
 * add optional compression for sstables (CASSANDRA-47, 2994, 3001, 3128)
 * add scheduler JMX metrics (CASSANDRA-2962)
 * add block level checksum for compressed data (CASSANDRA-1717)
 * make column family backed column map pluggable and introduce unsynchronized
   ArrayList backed one to speedup reads (CASSANDRA-2843, 3165, 3205)
 * refactoring of the secondary index api (CASSANDRA-2982)
 * make CL > ONE reads wait for digest reconciliation before returning
   (CASSANDRA-2494)
 * fix missing logging for some exceptions (CASSANDRA-2061)
 * refactor and optimize ColumnFamilyStore.files(...) and Descriptor.fromFilename(String)
   and few other places responsible for work with SSTable files (CASSANDRA-3040)
 * Stop reading from sstables once we know we have the most recent columns,
   for query-by-name requests (CASSANDRA-2498)
 * Add query-by-column mode to stress.java (CASSANDRA-3064)
 * Add "install" command to cassandra.bat (CASSANDRA-292)
 * clean up KSMetadata, CFMetadata from unnecessary
   Thrift<->Avro conversion methods (CASSANDRA-3032)
 * Add timeouts to client request schedulers (CASSANDRA-3079, 3096)
 * Cli to use hashes rather than array of hashes for strategy options (CASSANDRA-3081)
 * LeveledCompactionStrategy (CASSANDRA-1608, 3085, 3110, 3087, 3145, 3154, 3182)
 * Improvements of the CLI `describe` command (CASSANDRA-2630)
 * reduce window where dropped CF sstables may not be deleted (CASSANDRA-2942)
 * Expose gossip/FD info to JMX (CASSANDRA-2806)
 * Fix streaming over SSL when compressed SSTable involved (CASSANDRA-3051)
 * Add support for pluggable secondary index implementations (CASSANDRA-3078)
 * remove compaction_thread_priority setting (CASSANDRA-3104)
 * generate hints for replicas that timeout, not just replicas that are known
   to be down before starting (CASSANDRA-2034)
 * Add throttling for internode streaming (CASSANDRA-3080)
 * make the repair of a range repair all replica (CASSANDRA-2610, 3194)
 * expose the ability to repair the first range (as returned by the
   partitioner) of a node (CASSANDRA-2606)
 * Streams Compression (CASSANDRA-3015)
 * add ability to use multiple threads during a single compaction
   (CASSANDRA-2901)
 * make AbstractBounds.normalize support overlapping ranges (CASSANDRA-2641)
 * fix of the CQL count() behavior (CASSANDRA-3068)
 * use TreeMap backed column families for the SSTable simple writers
   (CASSANDRA-3148)
 * fix inconsistency of the CLI syntax when {} should be used instead of [{}]
   (CASSANDRA-3119)
 * rename CQL type names to match expected SQL behavior (CASSANDRA-3149, 3031)
 * Arena-based allocation for memtables (CASSANDRA-2252, 3162, 3163, 3168)
 * Default RR chance to 0.1 (CASSANDRA-3169)
 * Add RowLevel support to secondary index API (CASSANDRA-3147)
 * Make SerializingCacheProvider the default if JNA is available (CASSANDRA-3183)
 * Fix backwards compatibilty for CQL memtable properties (CASSANDRA-3190)
 * Add five-minute delay before starting compactions on a restarted server
   (CASSANDRA-3181)
 * Reduce copies done for intra-host messages (CASSANDRA-1788, 3144)
 * support of compaction strategy option for stress.java (CASSANDRA-3204)
 * make memtable throughput and column count thresholds no-ops (CASSANDRA-2449)
 * Return schema information along with the resultSet in CQL (CASSANDRA-2734)
 * Add new DecimalType (CASSANDRA-2883)
 * Fix assertion error in RowRepairResolver (CASSANDRA-3156)
 * Reduce unnecessary high buffer sizes (CASSANDRA-3171)
 * Pluggable compaction strategy (CASSANDRA-1610)
 * Add new broadcast_address config option (CASSANDRA-2491)


0.8.7
 * Kill server on wrapped OOME such as from FileChannel.map (CASSANDRA-3201)
 * Allow using quotes in "USE <keyspace>;" CLI command (CASSANDRA-3208)
 * Log message when a full repair operation completes (CASSANDRA-3207)
 * Don't allow any cache loading exceptions to halt startup (CASSANDRA-3218)
 * Fix sstableloader --ignores option (CASSANDRA-3247)
 * File descriptor limit increased in packaging (CASSANDRA-3206)
 * Log a meaningfull warning when a node receive a message for a repair session
   that doesn't exist anymore (CASSANDRA-3256)
 * Fix FD leak when internode encryption is enabled (CASSANDRA-3257)
 * FBUtilities.hexToBytes(String) to throw NumberFormatException when string
   contains non-hex characters (CASSANDRA-3231)
 * Keep SimpleSnitch proximity ordering unchanged from what the Strategy
   generates, as intended (CASSANDRA-3262)
 * remove Scrub from compactionstats when finished (CASSANDRA-3255)
 * Fix tool .bat files when CASSANDRA_HOME contains spaces (CASSANDRA-3258)
 * Force flush of status table when removing/updating token (CASSANDRA-3243)
 * Evict gossip state immediately when a token is taken over by a new IP (CASSANDRA-3259)
 * Fix bug where the failure detector can take too long to mark a host
   down (CASSANDRA-3273)
 * (Hadoop) allow wrapping ranges in queries (CASSANDRA-3137)
 * (Hadoop) check all interfaces for a match with split location
   before falling back to random replica (CASSANDRA-3211)
 * (Hadoop) Make Pig storage handle implements LoadMetadata (CASSANDRA-2777)
 * (Hadoop) Fix exception during PIG 'dump' (CASSANDRA-2810)
 * Fix stress COUNTER_GET option (CASSANDRA-3301)
 * Fix missing fields in CLI `show schema` output (CASSANDRA-3304)
 * Nodetool no longer leaks threads and closes JMX connections (CASSANDRA-3309)
 * fix truncate allowing data to be replayed post-restart (CASSANDRA-3297)
 * Move SimpleAuthority and SimpleAuthenticator to examples (CASSANDRA-2922)
 * Fix handling of tombstone by SSTableExport/Import (CASSANDRA-3357)
 * Fix transposition in cfHistograms (CASSANDRA-3222)
 * Allow using number as DC name when creating keyspace in CQL (CASSANDRA-3239)
 * Force flush of system table after updating/removing a token (CASSANDRA-3243)


0.8.6
 * revert CASSANDRA-2388
 * change TokenRange.endpoints back to listen/broadcast address to match
   pre-1777 behavior, and add TokenRange.rpc_endpoints instead (CASSANDRA-3187)
 * avoid trying to watch cassandra-topology.properties when loaded from jar
   (CASSANDRA-3138)
 * prevent users from creating keyspaces with LocalStrategy replication
   (CASSANDRA-3139)
 * fix CLI `show schema;` to output correct keyspace definition statement
   (CASSANDRA-3129)
 * CustomTThreadPoolServer to log TTransportException at DEBUG level
   (CASSANDRA-3142)
 * allow topology sort to work with non-unique rack names between 
   datacenters (CASSANDRA-3152)
 * Improve caching of same-version Messages on digest and repair paths
   (CASSANDRA-3158)
 * Randomize choice of first replica for counter increment (CASSANDRA-2890)
 * Fix using read_repair_chance instead of merge_shard_change (CASSANDRA-3202)
 * Avoid streaming data to nodes that already have it, on move as well as
   decommission (CASSANDRA-3041)
 * Fix divide by zero error in GCInspector (CASSANDRA-3164)
 * allow quoting of the ColumnFamily name in CLI `create column family`
   statement (CASSANDRA-3195)
 * Fix rolling upgrade from 0.7 to 0.8 problem (CASSANDRA-3166)
 * Accomodate missing encryption_options in IncomingTcpConnection.stream
   (CASSANDRA-3212)


0.8.5
 * fix NPE when encryption_options is unspecified (CASSANDRA-3007)
 * include column name in validation failure exceptions (CASSANDRA-2849)
 * make sure truncate clears out the commitlog so replay won't re-
   populate with truncated data (CASSANDRA-2950)
 * fix NPE when debug logging is enabled and dropped CF is present
   in a commitlog segment (CASSANDRA-3021)
 * fix cassandra.bat when CASSANDRA_HOME contains spaces (CASSANDRA-2952)
 * fix to SSTableSimpleUnsortedWriter bufferSize calculation (CASSANDRA-3027)
 * make cleanup and normal compaction able to skip empty rows
   (rows containing nothing but expired tombstones) (CASSANDRA-3039)
 * work around native memory leak in com.sun.management.GarbageCollectorMXBean
   (CASSANDRA-2868)
 * validate that column names in column_metadata are not equal to key_alias
   on create/update of the ColumnFamily and CQL 'ALTER' statement (CASSANDRA-3036)
 * return an InvalidRequestException if an indexed column is assigned
   a value larger than 64KB (CASSANDRA-3057)
 * fix of numeric-only and string column names handling in CLI "drop index" 
   (CASSANDRA-3054)
 * prune index scan resultset back to original request for lazy
   resultset expansion case (CASSANDRA-2964)
 * (Hadoop) fail jobs when Cassandra node has failed but TaskTracker
   has not (CASSANDRA-2388)
 * fix dynamic snitch ignoring nodes when read_repair_chance is zero
   (CASSANDRA-2662)
 * avoid retaining references to dropped CFS objects in 
   CompactionManager.estimatedCompactions (CASSANDRA-2708)
 * expose rpc timeouts per host in MessagingServiceMBean (CASSANDRA-2941)
 * avoid including cwd in classpath for deb and rpm packages (CASSANDRA-2881)
 * remove gossip state when a new IP takes over a token (CASSANDRA-3071)
 * allow sstable2json to work on index sstable files (CASSANDRA-3059)
 * always hint counters (CASSANDRA-3099)
 * fix log4j initialization in EmbeddedCassandraService (CASSANDRA-2857)
 * remove gossip state when a new IP takes over a token (CASSANDRA-3071)
 * work around native memory leak in com.sun.management.GarbageCollectorMXBean
    (CASSANDRA-2868)
 * fix UnavailableException with writes at CL.EACH_QUORM (CASSANDRA-3084)
 * fix parsing of the Keyspace and ColumnFamily names in numeric
   and string representations in CLI (CASSANDRA-3075)
 * fix corner cases in Range.differenceToFetch (CASSANDRA-3084)
 * fix ip address String representation in the ring cache (CASSANDRA-3044)
 * fix ring cache compatibility when mixing pre-0.8.4 nodes with post-
   in the same cluster (CASSANDRA-3023)
 * make repair report failure when a node participating dies (instead of
   hanging forever) (CASSANDRA-2433)
 * fix handling of the empty byte buffer by ReversedType (CASSANDRA-3111)
 * Add validation that Keyspace names are case-insensitively unique (CASSANDRA-3066)
 * catch invalid key_validation_class before instantiating UpdateColumnFamily (CASSANDRA-3102)
 * make Range and Bounds objects client-safe (CASSANDRA-3108)
 * optionally skip log4j configuration (CASSANDRA-3061)
 * bundle sstableloader with the debian package (CASSANDRA-3113)
 * don't try to build secondary indexes when there is none (CASSANDRA-3123)
 * improve SSTableSimpleUnsortedWriter speed for large rows (CASSANDRA-3122)
 * handle keyspace arguments correctly in nodetool snapshot (CASSANDRA-3038)
 * Fix SSTableImportTest on windows (CASSANDRA-3043)
 * expose compactionThroughputMbPerSec through JMX (CASSANDRA-3117)
 * log keyspace and CF of large rows being compacted


0.8.4
 * change TokenRing.endpoints to be a list of rpc addresses instead of 
   listen/broadcast addresses (CASSANDRA-1777)
 * include files-to-be-streamed in StreamInSession.getSources (CASSANDRA-2972)
 * use JAVA env var in cassandra-env.sh (CASSANDRA-2785, 2992)
 * avoid doing read for no-op replicate-on-write at CL=1 (CASSANDRA-2892)
 * refuse counter write for CL.ANY (CASSANDRA-2990)
 * switch back to only logging recent dropped messages (CASSANDRA-3004)
 * always deserialize RowMutation for counters (CASSANDRA-3006)
 * ignore saved replication_factor strategy_option for NTS (CASSANDRA-3011)
 * make sure pre-truncate CL segments are discarded (CASSANDRA-2950)


0.8.3
 * add ability to drop local reads/writes that are going to timeout
   (CASSANDRA-2943)
 * revamp token removal process, keep gossip states for 3 days (CASSANDRA-2496)
 * don't accept extra args for 0-arg nodetool commands (CASSANDRA-2740)
 * log unavailableexception details at debug level (CASSANDRA-2856)
 * expose data_dir though jmx (CASSANDRA-2770)
 * don't include tmp files as sstable when create cfs (CASSANDRA-2929)
 * log Java classpath on startup (CASSANDRA-2895)
 * keep gossipped version in sync with actual on migration coordinator 
   (CASSANDRA-2946)
 * use lazy initialization instead of class initialization in NodeId
   (CASSANDRA-2953)
 * check column family validity in nodetool repair (CASSANDRA-2933)
 * speedup bytes to hex conversions dramatically (CASSANDRA-2850)
 * Flush memtables on shutdown when durable writes are disabled 
   (CASSANDRA-2958)
 * improved POSIX compatibility of start scripts (CASsANDRA-2965)
 * add counter support to Hadoop InputFormat (CASSANDRA-2981)
 * fix bug where dirty commitlog segments were removed (and avoid keeping 
   segments with no post-flush activity permanently dirty) (CASSANDRA-2829)
 * fix throwing exception with batch mutation of counter super columns
   (CASSANDRA-2949)
 * ignore system tables during repair (CASSANDRA-2979)
 * throw exception when NTS is given replication_factor as an option
   (CASSANDRA-2960)
 * fix assertion error during compaction of counter CFs (CASSANDRA-2968)
 * avoid trying to create index names, when no index exists (CASSANDRA-2867)
 * don't sample the system table when choosing a bootstrap token
   (CASSANDRA-2825)
 * gossiper notifies of local state changes (CASSANDRA-2948)
 * add asynchronous and half-sync/half-async (hsha) thrift servers 
   (CASSANDRA-1405)
 * fix potential use of free'd native memory in SerializingCache 
   (CASSANDRA-2951)
 * prune index scan resultset back to original request for lazy
   resultset expansion case (CASSANDRA-2964)
 * (Hadoop) fail jobs when Cassandra node has failed but TaskTracker
    has not (CASSANDRA-2388)


0.8.2
 * CQL: 
   - include only one row per unique key for IN queries (CASSANDRA-2717)
   - respect client timestamp on full row deletions (CASSANDRA-2912)
 * improve thread-safety in StreamOutSession (CASSANDRA-2792)
 * allow deleting a row and updating indexed columns in it in the
   same mutation (CASSANDRA-2773)
 * Expose number of threads blocked on submitting memtable to flush
   in JMX (CASSANDRA-2817)
 * add ability to return "endpoints" to nodetool (CASSANDRA-2776)
 * Add support for multiple (comma-delimited) coordinator addresses
   to ColumnFamilyInputFormat (CASSANDRA-2807)
 * fix potential NPE while scheduling read repair for range slice
   (CASSANDRA-2823)
 * Fix race in SystemTable.getCurrentLocalNodeId (CASSANDRA-2824)
 * Correctly set default for replicate_on_write (CASSANDRA-2835)
 * improve nodetool compactionstats formatting (CASSANDRA-2844)
 * fix index-building status display (CASSANDRA-2853)
 * fix CLI perpetuating obsolete KsDef.replication_factor (CASSANDRA-2846)
 * improve cli treatment of multiline comments (CASSANDRA-2852)
 * handle row tombstones correctly in EchoedRow (CASSANDRA-2786)
 * add MessagingService.get[Recently]DroppedMessages and
   StorageService.getExceptionCount (CASSANDRA-2804)
 * fix possibility of spurious UnavailableException for LOCAL_QUORUM
   reads with dynamic snitch + read repair disabled (CASSANDRA-2870)
 * add ant-optional as dependence for the debian package (CASSANDRA-2164)
 * add option to specify limit for get_slice in the CLI (CASSANDRA-2646)
 * decrease HH page size (CASSANDRA-2832)
 * reset cli keyspace after dropping the current one (CASSANDRA-2763)
 * add KeyRange option to Hadoop inputformat (CASSANDRA-1125)
 * fix protocol versioning (CASSANDRA-2818, 2860)
 * support spaces in path to log4j configuration (CASSANDRA-2383)
 * avoid including inferred types in CF update (CASSANDRA-2809)
 * fix JMX bulkload call (CASSANDRA-2908)
 * fix updating KS with durable_writes=false (CASSANDRA-2907)
 * add simplified facade to SSTableWriter for bulk loading use
   (CASSANDRA-2911)
 * fix re-using index CF sstable names after drop/recreate (CASSANDRA-2872)
 * prepend CF to default index names (CASSANDRA-2903)
 * fix hint replay (CASSANDRA-2928)
 * Properly synchronize repair's merkle tree computation (CASSANDRA-2816)


0.8.1
 * CQL:
   - support for insert, delete in BATCH (CASSANDRA-2537)
   - support for IN to SELECT, UPDATE (CASSANDRA-2553)
   - timestamp support for INSERT, UPDATE, and BATCH (CASSANDRA-2555)
   - TTL support (CASSANDRA-2476)
   - counter support (CASSANDRA-2473)
   - ALTER COLUMNFAMILY (CASSANDRA-1709)
   - DROP INDEX (CASSANDRA-2617)
   - add SCHEMA/TABLE as aliases for KS/CF (CASSANDRA-2743)
   - server handles wait-for-schema-agreement (CASSANDRA-2756)
   - key alias support (CASSANDRA-2480)
 * add support for comparator parameters and a generic ReverseType
   (CASSANDRA-2355)
 * add CompositeType and DynamicCompositeType (CASSANDRA-2231)
 * optimize batches containing multiple updates to the same row
   (CASSANDRA-2583)
 * adjust hinted handoff page size to avoid OOM with large columns 
   (CASSANDRA-2652)
 * mark BRAF buffer invalid post-flush so we don't re-flush partial
   buffers again, especially on CL writes (CASSANDRA-2660)
 * add DROP INDEX support to CLI (CASSANDRA-2616)
 * don't perform HH to client-mode [storageproxy] nodes (CASSANDRA-2668)
 * Improve forceDeserialize/getCompactedRow encapsulation (CASSANDRA-2659)
 * Don't write CounterUpdateColumn to disk in tests (CASSANDRA-2650)
 * Add sstable bulk loading utility (CASSANDRA-1278)
 * avoid replaying hints to dropped columnfamilies (CASSANDRA-2685)
 * add placeholders for missing rows in range query pseudo-RR (CASSANDRA-2680)
 * remove no-op HHOM.renameHints (CASSANDRA-2693)
 * clone super columns to avoid modifying them during flush (CASSANDRA-2675)
 * allow writes to bypass the commitlog for certain keyspaces (CASSANDRA-2683)
 * avoid NPE when bypassing commitlog during memtable flush (CASSANDRA-2781)
 * Added support for making bootstrap retry if nodes flap (CASSANDRA-2644)
 * Added statusthrift to nodetool to report if thrift server is running (CASSANDRA-2722)
 * Fixed rows being cached if they do not exist (CASSANDRA-2723)
 * Support passing tableName and cfName to RowCacheProviders (CASSANDRA-2702)
 * close scrub file handles (CASSANDRA-2669)
 * throttle migration replay (CASSANDRA-2714)
 * optimize column serializer creation (CASSANDRA-2716)
 * Added support for making bootstrap retry if nodes flap (CASSANDRA-2644)
 * Added statusthrift to nodetool to report if thrift server is running
   (CASSANDRA-2722)
 * Fixed rows being cached if they do not exist (CASSANDRA-2723)
 * fix truncate/compaction race (CASSANDRA-2673)
 * workaround large resultsets causing large allocation retention
   by nio sockets (CASSANDRA-2654)
 * fix nodetool ring use with Ec2Snitch (CASSANDRA-2733)
 * fix removing columns and subcolumns that are supressed by a row or
   supercolumn tombstone during replica resolution (CASSANDRA-2590)
 * support sstable2json against snapshot sstables (CASSANDRA-2386)
 * remove active-pull schema requests (CASSANDRA-2715)
 * avoid marking entire list of sstables as actively being compacted
   in multithreaded compaction (CASSANDRA-2765)
 * seek back after deserializing a row to update cache with (CASSANDRA-2752)
 * avoid skipping rows in scrub for counter column family (CASSANDRA-2759)
 * fix ConcurrentModificationException in repair when dealing with 0.7 node
   (CASSANDRA-2767)
 * use threadsafe collections for StreamInSession (CASSANDRA-2766)
 * avoid infinite loop when creating merkle tree (CASSANDRA-2758)
 * avoids unmarking compacting sstable prematurely in cleanup (CASSANDRA-2769)
 * fix NPE when the commit log is bypassed (CASSANDRA-2718)
 * don't throw an exception in SS.isRPCServerRunning (CASSANDRA-2721)
 * make stress.jar executable (CASSANDRA-2744)
 * add daemon mode to java stress (CASSANDRA-2267)
 * expose the DC and rack of a node through JMX and nodetool ring (CASSANDRA-2531)
 * fix cache mbean getSize (CASSANDRA-2781)
 * Add Date, Float, Double, and Boolean types (CASSANDRA-2530)
 * Add startup flag to renew counter node id (CASSANDRA-2788)
 * add jamm agent to cassandra.bat (CASSANDRA-2787)
 * fix repair hanging if a neighbor has nothing to send (CASSANDRA-2797)
 * purge tombstone even if row is in only one sstable (CASSANDRA-2801)
 * Fix wrong purge of deleted cf during compaction (CASSANDRA-2786)
 * fix race that could result in Hadoop writer failing to throw an
   exception encountered after close() (CASSANDRA-2755)
 * fix scan wrongly throwing assertion error (CASSANDRA-2653)
 * Always use even distribution for merkle tree with RandomPartitionner
   (CASSANDRA-2841)
 * fix describeOwnership for OPP (CASSANDRA-2800)
 * ensure that string tokens do not contain commas (CASSANDRA-2762)


0.8.0-final
 * fix CQL grammar warning and cqlsh regression from CASSANDRA-2622
 * add ant generate-cql-html target (CASSANDRA-2526)
 * update CQL consistency levels (CASSANDRA-2566)
 * debian packaging fixes (CASSANDRA-2481, 2647)
 * fix UUIDType, IntegerType for direct buffers (CASSANDRA-2682, 2684)
 * switch to native Thrift for Hadoop map/reduce (CASSANDRA-2667)
 * fix StackOverflowError when building from eclipse (CASSANDRA-2687)
 * only provide replication_factor to strategy_options "help" for
   SimpleStrategy, OldNetworkTopologyStrategy (CASSANDRA-2678, 2713)
 * fix exception adding validators to non-string columns (CASSANDRA-2696)
 * avoid instantiating DatabaseDescriptor in JDBC (CASSANDRA-2694)
 * fix potential stack overflow during compaction (CASSANDRA-2626)
 * clone super columns to avoid modifying them during flush (CASSANDRA-2675)
 * reset underlying iterator in EchoedRow constructor (CASSANDRA-2653)


0.8.0-rc1
 * faster flushes and compaction from fixing excessively pessimistic 
   rebuffering in BRAF (CASSANDRA-2581)
 * fix returning null column values in the python cql driver (CASSANDRA-2593)
 * fix merkle tree splitting exiting early (CASSANDRA-2605)
 * snapshot_before_compaction directory name fix (CASSANDRA-2598)
 * Disable compaction throttling during bootstrap (CASSANDRA-2612) 
 * fix CQL treatment of > and < operators in range slices (CASSANDRA-2592)
 * fix potential double-application of counter updates on commitlog replay
   by moving replay position from header to sstable metadata (CASSANDRA-2419)
 * JDBC CQL driver exposes getColumn for access to timestamp
 * JDBC ResultSetMetadata properties added to AbstractType
 * r/m clustertool (CASSANDRA-2607)
 * add support for presenting row key as a column in CQL result sets 
   (CASSANDRA-2622)
 * Don't allow {LOCAL|EACH}_QUORUM unless strategy is NTS (CASSANDRA-2627)
 * validate keyspace strategy_options during CQL create (CASSANDRA-2624)
 * fix empty Result with secondary index when limit=1 (CASSANDRA-2628)
 * Fix regression where bootstrapping a node with no schema fails
   (CASSANDRA-2625)
 * Allow removing LocationInfo sstables (CASSANDRA-2632)
 * avoid attempting to replay mutations from dropped keyspaces (CASSANDRA-2631)
 * avoid using cached position of a key when GT is requested (CASSANDRA-2633)
 * fix counting bloom filter true positives (CASSANDRA-2637)
 * initialize local ep state prior to gossip startup if needed (CASSANDRA-2638)
 * fix counter increment lost after restart (CASSANDRA-2642)
 * add quote-escaping via backslash to CLI (CASSANDRA-2623)
 * fix pig example script (CASSANDRA-2487)
 * fix dynamic snitch race in adding latencies (CASSANDRA-2618)
 * Start/stop cassandra after more important services such as mdadm in
   debian packaging (CASSANDRA-2481)


0.8.0-beta2
 * fix NPE compacting index CFs (CASSANDRA-2528)
 * Remove checking all column families on startup for compaction candidates 
   (CASSANDRA-2444)
 * validate CQL create keyspace options (CASSANDRA-2525)
 * fix nodetool setcompactionthroughput (CASSANDRA-2550)
 * move	gossip heartbeat back to its own thread (CASSANDRA-2554)
 * validate cql TRUNCATE columnfamily before truncating (CASSANDRA-2570)
 * fix batch_mutate for mixed standard-counter mutations (CASSANDRA-2457)
 * disallow making schema changes to system keyspace (CASSANDRA-2563)
 * fix sending mutation messages multiple times (CASSANDRA-2557)
 * fix incorrect use of NBHM.size in ReadCallback that could cause
   reads to time out even when responses were received (CASSANDRA-2552)
 * trigger read repair correctly for LOCAL_QUORUM reads (CASSANDRA-2556)
 * Allow configuring the number of compaction thread (CASSANDRA-2558)
 * forceUserDefinedCompaction will attempt to compact what it is given
   even if the pessimistic estimate is that there is not enough disk space;
   automatic compactions will only compact 2 or more sstables (CASSANDRA-2575)
 * refuse to apply migrations with older timestamps than the current 
   schema (CASSANDRA-2536)
 * remove unframed Thrift transport option
 * include indexes in snapshots (CASSANDRA-2596)
 * improve ignoring of obsolete mutations in index maintenance (CASSANDRA-2401)
 * recognize attempt to drop just the index while leaving the column
   definition alone (CASSANDRA-2619)
  

0.8.0-beta1
 * remove Avro RPC support (CASSANDRA-926)
 * support for columns that act as incr/decr counters 
   (CASSANDRA-1072, 1937, 1944, 1936, 2101, 2093, 2288, 2105, 2384, 2236, 2342,
   2454)
 * CQL (CASSANDRA-1703, 1704, 1705, 1706, 1707, 1708, 1710, 1711, 1940, 
   2124, 2302, 2277, 2493)
 * avoid double RowMutation serialization on write path (CASSANDRA-1800)
 * make NetworkTopologyStrategy the default (CASSANDRA-1960)
 * configurable internode encryption (CASSANDRA-1567, 2152)
 * human readable column names in sstable2json output (CASSANDRA-1933)
 * change default JMX port to 7199 (CASSANDRA-2027)
 * backwards compatible internal messaging (CASSANDRA-1015)
 * atomic switch of memtables and sstables (CASSANDRA-2284)
 * add pluggable SeedProvider (CASSANDRA-1669)
 * Fix clustertool to not throw exception when calling get_endpoints (CASSANDRA-2437)
 * upgrade to thrift 0.6 (CASSANDRA-2412) 
 * repair works on a token range instead of full ring (CASSANDRA-2324)
 * purge tombstones from row cache (CASSANDRA-2305)
 * push replication_factor into strategy_options (CASSANDRA-1263)
 * give snapshots the same name on each node (CASSANDRA-1791)
 * remove "nodetool loadbalance" (CASSANDRA-2448)
 * multithreaded compaction (CASSANDRA-2191)
 * compaction throttling (CASSANDRA-2156)
 * add key type information and alias (CASSANDRA-2311, 2396)
 * cli no longer divides read_repair_chance by 100 (CASSANDRA-2458)
 * made CompactionInfo.getTaskType return an enum (CASSANDRA-2482)
 * add a server-wide cap on measured memtable memory usage and aggressively
   flush to keep under that threshold (CASSANDRA-2006)
 * add unified UUIDType (CASSANDRA-2233)
 * add off-heap row cache support (CASSANDRA-1969)


0.7.5
 * improvements/fixes to PIG driver (CASSANDRA-1618, CASSANDRA-2387,
   CASSANDRA-2465, CASSANDRA-2484)
 * validate index names (CASSANDRA-1761)
 * reduce contention on Table.flusherLock (CASSANDRA-1954)
 * try harder to detect failures during streaming, cleaning up temporary
   files more reliably (CASSANDRA-2088)
 * shut down server for OOM on a Thrift thread (CASSANDRA-2269)
 * fix tombstone handling in repair and sstable2json (CASSANDRA-2279)
 * preserve version when streaming data from old sstables (CASSANDRA-2283)
 * don't start repair if a neighboring node is marked as dead (CASSANDRA-2290)
 * purge tombstones from row cache (CASSANDRA-2305)
 * Avoid seeking when sstable2json exports the entire file (CASSANDRA-2318)
 * clear Built flag in system table when dropping an index (CASSANDRA-2320)
 * don't allow arbitrary argument for stress.java (CASSANDRA-2323)
 * validate values for index predicates in get_indexed_slice (CASSANDRA-2328)
 * queue secondary indexes for flush before the parent (CASSANDRA-2330)
 * allow job configuration to set the CL used in Hadoop jobs (CASSANDRA-2331)
 * add memtable_flush_queue_size defaulting to 4 (CASSANDRA-2333)
 * Allow overriding of initial_token, storage_port and rpc_port from system
   properties (CASSANDRA-2343)
 * fix comparator used for non-indexed secondary expressions in index scan
   (CASSANDRA-2347)
 * ensure size calculation and write phase of large-row compaction use
   the same threshold for TTL expiration (CASSANDRA-2349)
 * fix race when iterating CFs during add/drop (CASSANDRA-2350)
 * add ConsistencyLevel command to CLI (CASSANDRA-2354)
 * allow negative numbers in the cli (CASSANDRA-2358)
 * hard code serialVersionUID for tokens class (CASSANDRA-2361)
 * fix potential infinite loop in ByteBufferUtil.inputStream (CASSANDRA-2365)
 * fix encoding bugs in HintedHandoffManager, SystemTable when default
   charset is not UTF8 (CASSANDRA-2367)
 * avoids having removed node reappearing in Gossip (CASSANDRA-2371)
 * fix incorrect truncation of long to int when reading columns via block
   index (CASSANDRA-2376)
 * fix NPE during stream session (CASSANDRA-2377)
 * fix race condition that could leave orphaned data files when dropping CF or
   KS (CASSANDRA-2381)
 * fsync statistics component on write (CASSANDRA-2382)
 * fix duplicate results from CFS.scan (CASSANDRA-2406)
 * add IntegerType to CLI help (CASSANDRA-2414)
 * avoid caching token-only decoratedkeys (CASSANDRA-2416)
 * convert mmap assertion to if/throw so scrub can catch it (CASSANDRA-2417)
 * don't overwrite gc log (CASSANDR-2418)
 * invalidate row cache for streamed row to avoid inconsitencies
   (CASSANDRA-2420)
 * avoid copies in range/index scans (CASSANDRA-2425)
 * make sure we don't wipe data during cleanup if the node has not join
   the ring (CASSANDRA-2428)
 * Try harder to close files after compaction (CASSANDRA-2431)
 * re-set bootstrapped flag after move finishes (CASSANDRA-2435)
 * display validation_class in CLI 'describe keyspace' (CASSANDRA-2442)
 * make cleanup compactions cleanup the row cache (CASSANDRA-2451)
 * add column fields validation to scrub (CASSANDRA-2460)
 * use 64KB flush buffer instead of in_memory_compaction_limit (CASSANDRA-2463)
 * fix backslash substitutions in CLI (CASSANDRA-2492)
 * disable cache saving for system CFS (CASSANDRA-2502)
 * fixes for verifying destination availability under hinted conditions
   so UE can be thrown intead of timing out (CASSANDRA-2514)
 * fix update of validation class in column metadata (CASSANDRA-2512)
 * support LOCAL_QUORUM, EACH_QUORUM CLs outside of NTS (CASSANDRA-2516)
 * preserve version when streaming data from old sstables (CASSANDRA-2283)
 * fix backslash substitutions in CLI (CASSANDRA-2492)
 * count a row deletion as one operation towards memtable threshold 
   (CASSANDRA-2519)
 * support LOCAL_QUORUM, EACH_QUORUM CLs outside of NTS (CASSANDRA-2516)


0.7.4
 * add nodetool join command (CASSANDRA-2160)
 * fix secondary indexes on pre-existing or streamed data (CASSANDRA-2244)
 * initialize endpoint in gossiper earlier (CASSANDRA-2228)
 * add ability to write to Cassandra from Pig (CASSANDRA-1828)
 * add rpc_[min|max]_threads (CASSANDRA-2176)
 * add CL.TWO, CL.THREE (CASSANDRA-2013)
 * avoid exporting an un-requested row in sstable2json, when exporting 
   a key that does not exist (CASSANDRA-2168)
 * add incremental_backups option (CASSANDRA-1872)
 * add configurable row limit to Pig loadfunc (CASSANDRA-2276)
 * validate column values in batches as well as single-Column inserts
   (CASSANDRA-2259)
 * move sample schema from cassandra.yaml to schema-sample.txt,
   a cli scripts (CASSANDRA-2007)
 * avoid writing empty rows when scrubbing tombstoned rows (CASSANDRA-2296)
 * fix assertion error in range and index scans for CL < ALL
   (CASSANDRA-2282)
 * fix commitlog replay when flush position refers to data that didn't
   get synced before server died (CASSANDRA-2285)
 * fix fd leak in sstable2json with non-mmap'd i/o (CASSANDRA-2304)
 * reduce memory use during streaming of multiple sstables (CASSANDRA-2301)
 * purge tombstoned rows from cache after GCGraceSeconds (CASSANDRA-2305)
 * allow zero replicas in a NTS datacenter (CASSANDRA-1924)
 * make range queries respect snitch for local replicas (CASSANDRA-2286)
 * fix HH delivery when column index is larger than 2GB (CASSANDRA-2297)
 * make 2ary indexes use parent CF flush thresholds during initial build
   (CASSANDRA-2294)
 * update memtable_throughput to be a long (CASSANDRA-2158)


0.7.3
 * Keep endpoint state until aVeryLongTime (CASSANDRA-2115)
 * lower-latency read repair (CASSANDRA-2069)
 * add hinted_handoff_throttle_delay_in_ms option (CASSANDRA-2161)
 * fixes for cache save/load (CASSANDRA-2172, -2174)
 * Handle whole-row deletions in CFOutputFormat (CASSANDRA-2014)
 * Make memtable_flush_writers flush in parallel (CASSANDRA-2178)
 * Add compaction_preheat_key_cache option (CASSANDRA-2175)
 * refactor stress.py to have only one copy of the format string 
   used for creating row keys (CASSANDRA-2108)
 * validate index names for \w+ (CASSANDRA-2196)
 * Fix Cassandra cli to respect timeout if schema does not settle 
   (CASSANDRA-2187)
 * fix for compaction and cleanup writing old-format data into new-version 
   sstable (CASSANDRA-2211, -2216)
 * add nodetool scrub (CASSANDRA-2217, -2240)
 * fix sstable2json large-row pagination (CASSANDRA-2188)
 * fix EOFing on requests for the last bytes in a file (CASSANDRA-2213)
 * fix BufferedRandomAccessFile bugs (CASSANDRA-2218, -2241)
 * check for memtable flush_after_mins exceeded every 10s (CASSANDRA-2183)
 * fix cache saving on Windows (CASSANDRA-2207)
 * add validateSchemaAgreement call + synchronization to schema
   modification operations (CASSANDRA-2222)
 * fix for reversed slice queries on large rows (CASSANDRA-2212)
 * fat clients were writing local data (CASSANDRA-2223)
 * set DEFAULT_MEMTABLE_LIFETIME_IN_MINS to 24h
 * improve detection and cleanup of partially-written sstables 
   (CASSANDRA-2206)
 * fix supercolumn de/serialization when subcolumn comparator is different
   from supercolumn's (CASSANDRA-2104)
 * fix starting up on Windows when CASSANDRA_HOME contains whitespace
   (CASSANDRA-2237)
 * add [get|set][row|key]cacheSavePeriod to JMX (CASSANDRA-2100)
 * fix Hadoop ColumnFamilyOutputFormat dropping of mutations
   when batch fills up (CASSANDRA-2255)
 * move file deletions off of scheduledtasks executor (CASSANDRA-2253)


0.7.2
 * copy DecoratedKey.key when inserting into caches to avoid retaining
   a reference to the underlying buffer (CASSANDRA-2102)
 * format subcolumn names with subcomparator (CASSANDRA-2136)
 * fix column bloom filter deserialization (CASSANDRA-2165)


0.7.1
 * refactor MessageDigest creation code. (CASSANDRA-2107)
 * buffer network stack to avoid inefficient small TCP messages while avoiding
   the nagle/delayed ack problem (CASSANDRA-1896)
 * check log4j configuration for changes every 10s (CASSANDRA-1525, 1907)
 * more-efficient cross-DC replication (CASSANDRA-1530, -2051, -2138)
 * avoid polluting page cache with commitlog or sstable writes
   and seq scan operations (CASSANDRA-1470)
 * add RMI authentication options to nodetool (CASSANDRA-1921)
 * make snitches configurable at runtime (CASSANDRA-1374)
 * retry hadoop split requests on connection failure (CASSANDRA-1927)
 * implement describeOwnership for BOP, COPP (CASSANDRA-1928)
 * make read repair behave as expected for ConsistencyLevel > ONE
   (CASSANDRA-982, 2038)
 * distributed test harness (CASSANDRA-1859, 1964)
 * reduce flush lock contention (CASSANDRA-1930)
 * optimize supercolumn deserialization (CASSANDRA-1891)
 * fix CFMetaData.apply to only compare objects of the same class 
   (CASSANDRA-1962)
 * allow specifying specific SSTables to compact from JMX (CASSANDRA-1963)
 * fix race condition in MessagingService.targets (CASSANDRA-1959, 2094, 2081)
 * refuse to open sstables from a future version (CASSANDRA-1935)
 * zero-copy reads (CASSANDRA-1714)
 * fix copy bounds for word Text in wordcount demo (CASSANDRA-1993)
 * fixes for contrib/javautils (CASSANDRA-1979)
 * check more frequently for memtable expiration (CASSANDRA-2000)
 * fix writing SSTable column count statistics (CASSANDRA-1976)
 * fix streaming of multiple CFs during bootstrap (CASSANDRA-1992)
 * explicitly set JVM GC new generation size with -Xmn (CASSANDRA-1968)
 * add short options for CLI flags (CASSANDRA-1565)
 * make keyspace argument to "describe keyspace" in CLI optional
   when authenticated to keyspace already (CASSANDRA-2029)
 * added option to specify -Dcassandra.join_ring=false on startup
   to allow "warm spare" nodes or performing JMX maintenance before
   joining the ring (CASSANDRA-526)
 * log migrations at INFO (CASSANDRA-2028)
 * add CLI verbose option in file mode (CASSANDRA-2030)
 * add single-line "--" comments to CLI (CASSANDRA-2032)
 * message serialization tests (CASSANDRA-1923)
 * switch from ivy to maven-ant-tasks (CASSANDRA-2017)
 * CLI attempts to block for new schema to propagate (CASSANDRA-2044)
 * fix potential overflow in nodetool cfstats (CASSANDRA-2057)
 * add JVM shutdownhook to sync commitlog (CASSANDRA-1919)
 * allow nodes to be up without being part of  normal traffic (CASSANDRA-1951)
 * fix CLI "show keyspaces" with null options on NTS (CASSANDRA-2049)
 * fix possible ByteBuffer race conditions (CASSANDRA-2066)
 * reduce garbage generated by MessagingService to prevent load spikes
   (CASSANDRA-2058)
 * fix math in RandomPartitioner.describeOwnership (CASSANDRA-2071)
 * fix deletion of sstable non-data components (CASSANDRA-2059)
 * avoid blocking gossip while deleting handoff hints (CASSANDRA-2073)
 * ignore messages from newer versions, keep track of nodes in gossip 
   regardless of version (CASSANDRA-1970)
 * cache writing moved to CompactionManager to reduce i/o contention and
   updated to use non-cache-polluting writes (CASSANDRA-2053)
 * page through large rows when exporting to JSON (CASSANDRA-2041)
 * add flush_largest_memtables_at and reduce_cache_sizes_at options
   (CASSANDRA-2142)
 * add cli 'describe cluster' command (CASSANDRA-2127)
 * add cli support for setting username/password at 'connect' command 
   (CASSANDRA-2111)
 * add -D option to Stress.java to allow reading hosts from a file 
   (CASSANDRA-2149)
 * bound hints CF throughput between 32M and 256M (CASSANDRA-2148)
 * continue starting when invalid saved cache entries are encountered
   (CASSANDRA-2076)
 * add max_hint_window_in_ms option (CASSANDRA-1459)


0.7.0-final
 * fix offsets to ByteBuffer.get (CASSANDRA-1939)


0.7.0-rc4
 * fix cli crash after backgrounding (CASSANDRA-1875)
 * count timeouts in storageproxy latencies, and include latency 
   histograms in StorageProxyMBean (CASSANDRA-1893)
 * fix CLI get recognition of supercolumns (CASSANDRA-1899)
 * enable keepalive on intra-cluster sockets (CASSANDRA-1766)
 * count timeouts towards dynamicsnitch latencies (CASSANDRA-1905)
 * Expose index-building status in JMX + cli schema description
   (CASSANDRA-1871)
 * allow [LOCAL|EACH]_QUORUM to be used with non-NetworkTopology 
   replication Strategies
 * increased amount of index locks for faster commitlog replay
 * collect secondary index tombstones immediately (CASSANDRA-1914)
 * revert commitlog changes from #1780 (CASSANDRA-1917)
 * change RandomPartitioner min token to -1 to avoid collision w/
   tokens on actual nodes (CASSANDRA-1901)
 * examine the right nibble when validating TimeUUID (CASSANDRA-1910)
 * include secondary indexes in cleanup (CASSANDRA-1916)
 * CFS.scrubDataDirectories should also cleanup invalid secondary indexes
   (CASSANDRA-1904)
 * ability to disable/enable gossip on nodes to force them down
   (CASSANDRA-1108)


0.7.0-rc3
 * expose getNaturalEndpoints in StorageServiceMBean taking byte[]
   key; RMI cannot serialize ByteBuffer (CASSANDRA-1833)
 * infer org.apache.cassandra.locator for replication strategy classes
   when not otherwise specified
 * validation that generates less garbage (CASSANDRA-1814)
 * add TTL support to CLI (CASSANDRA-1838)
 * cli defaults to bytestype for subcomparator when creating
   column families (CASSANDRA-1835)
 * unregister index MBeans when index is dropped (CASSANDRA-1843)
 * make ByteBufferUtil.clone thread-safe (CASSANDRA-1847)
 * change exception for read requests during bootstrap from 
   InvalidRequest to Unavailable (CASSANDRA-1862)
 * respect row-level tombstones post-flush in range scans
   (CASSANDRA-1837)
 * ReadResponseResolver check digests against each other (CASSANDRA-1830)
 * return InvalidRequest when remove of subcolumn without supercolumn
   is requested (CASSANDRA-1866)
 * flush before repair (CASSANDRA-1748)
 * SSTableExport validates key order (CASSANDRA-1884)
 * large row support for SSTableExport (CASSANDRA-1867)
 * Re-cache hot keys post-compaction without hitting disk (CASSANDRA-1878)
 * manage read repair in coordinator instead of data source, to
   provide latency information to dynamic snitch (CASSANDRA-1873)


0.7.0-rc2
 * fix live-column-count of slice ranges including tombstoned supercolumn 
   with live subcolumn (CASSANDRA-1591)
 * rename o.a.c.internal.AntientropyStage -> AntiEntropyStage,
   o.a.c.request.Request_responseStage -> RequestResponseStage,
   o.a.c.internal.Internal_responseStage -> InternalResponseStage
 * add AbstractType.fromString (CASSANDRA-1767)
 * require index_type to be present when specifying index_name
   on ColumnDef (CASSANDRA-1759)
 * fix add/remove index bugs in CFMetadata (CASSANDRA-1768)
 * rebuild Strategy during system_update_keyspace (CASSANDRA-1762)
 * cli updates prompt to ... in continuation lines (CASSANDRA-1770)
 * support multiple Mutations per key in hadoop ColumnFamilyOutputFormat
   (CASSANDRA-1774)
 * improvements to Debian init script (CASSANDRA-1772)
 * use local classloader to check for version.properties (CASSANDRA-1778)
 * Validate that column names in column_metadata are valid for the
   defined comparator, and decode properly in cli (CASSANDRA-1773)
 * use cross-platform newlines in cli (CASSANDRA-1786)
 * add ExpiringColumn support to sstable import/export (CASSANDRA-1754)
 * add flush for each append to periodic commitlog mode; added
   periodic_without_flush option to disable this (CASSANDRA-1780)
 * close file handle used for post-flush truncate (CASSANDRA-1790)
 * various code cleanup (CASSANDRA-1793, -1794, -1795)
 * fix range queries against wrapped range (CASSANDRA-1781)
 * fix consistencylevel calculations for NetworkTopologyStrategy
   (CASSANDRA-1804)
 * cli support index type enum names (CASSANDRA-1810)
 * improved validation of column_metadata (CASSANDRA-1813)
 * reads at ConsistencyLevel > 1 throw UnavailableException
   immediately if insufficient live nodes exist (CASSANDRA-1803)
 * copy bytebuffers for local writes to avoid retaining the entire
   Thrift frame (CASSANDRA-1801)
 * fix NPE adding index to column w/o prior metadata (CASSANDRA-1764)
 * reduce fat client timeout (CASSANDRA-1730)
 * fix botched merge of CASSANDRA-1316


0.7.0-rc1
 * fix compaction and flush races with schema updates (CASSANDRA-1715)
 * add clustertool, config-converter, sstablekeys, and schematool 
   Windows .bat files (CASSANDRA-1723)
 * reject range queries received during bootstrap (CASSANDRA-1739)
 * fix wrapping-range queries on non-minimum token (CASSANDRA-1700)
 * add nodetool cfhistogram (CASSANDRA-1698)
 * limit repaired ranges to what the nodes have in common (CASSANDRA-1674)
 * index scan treats missing columns as not matching secondary
   expressions (CASSANDRA-1745)
 * Fix misuse of DataOutputBuffer.getData in AntiEntropyService
   (CASSANDRA-1729)
 * detect and warn when obsolete version of JNA is present (CASSANDRA-1760)
 * reduce fat client timeout (CASSANDRA-1730)
 * cleanup smallest CFs first to increase free temp space for larger ones
   (CASSANDRA-1811)
 * Update windows .bat files to work outside of main Cassandra
   directory (CASSANDRA-1713)
 * fix read repair regression from 0.6.7 (CASSANDRA-1727)
 * more-efficient read repair (CASSANDRA-1719)
 * fix hinted handoff replay (CASSANDRA-1656)
 * log type of dropped messages (CASSANDRA-1677)
 * upgrade to SLF4J 1.6.1
 * fix ByteBuffer bug in ExpiringColumn.updateDigest (CASSANDRA-1679)
 * fix IntegerType.getString (CASSANDRA-1681)
 * make -Djava.net.preferIPv4Stack=true the default (CASSANDRA-628)
 * add INTERNAL_RESPONSE verb to differentiate from responses related
   to client requests (CASSANDRA-1685)
 * log tpstats when dropping messages (CASSANDRA-1660)
 * include unreachable nodes in describeSchemaVersions (CASSANDRA-1678)
 * Avoid dropping messages off the client request path (CASSANDRA-1676)
 * fix jna errno reporting (CASSANDRA-1694)
 * add friendlier error for UnknownHostException on startup (CASSANDRA-1697)
 * include jna dependency in RPM package (CASSANDRA-1690)
 * add --skip-keys option to stress.py (CASSANDRA-1696)
 * improve cli handling of non-string keys and column names 
   (CASSANDRA-1701, -1693)
 * r/m extra subcomparator line in cli keyspaces output (CASSANDRA-1712)
 * add read repair chance to cli "show keyspaces"
 * upgrade to ConcurrentLinkedHashMap 1.1 (CASSANDRA-975)
 * fix index scan routing (CASSANDRA-1722)
 * fix tombstoning of supercolumns in range queries (CASSANDRA-1734)
 * clear endpoint cache after updating keyspace metadata (CASSANDRA-1741)
 * fix wrapping-range queries on non-minimum token (CASSANDRA-1700)
 * truncate includes secondary indexes (CASSANDRA-1747)
 * retain reference to PendingFile sstables (CASSANDRA-1749)
 * fix sstableimport regression (CASSANDRA-1753)
 * fix for bootstrap when no non-system tables are defined (CASSANDRA-1732)
 * handle replica unavailability in index scan (CASSANDRA-1755)
 * fix service initialization order deadlock (CASSANDRA-1756)
 * multi-line cli commands (CASSANDRA-1742)
 * fix race between snapshot and compaction (CASSANDRA-1736)
 * add listEndpointsPendingHints, deleteHintsForEndpoint JMX methods 
   (CASSANDRA-1551)


0.7.0-beta3
 * add strategy options to describe_keyspace output (CASSANDRA-1560)
 * log warning when using randomly generated token (CASSANDRA-1552)
 * re-organize JMX into .db, .net, .internal, .request (CASSANDRA-1217)
 * allow nodes to change IPs between restarts (CASSANDRA-1518)
 * remember ring state between restarts by default (CASSANDRA-1518)
 * flush index built flag so we can read it before log replay (CASSANDRA-1541)
 * lock row cache updates to prevent race condition (CASSANDRA-1293)
 * remove assertion causing rare (and harmless) error messages in
   commitlog (CASSANDRA-1330)
 * fix moving nodes with no keyspaces defined (CASSANDRA-1574)
 * fix unbootstrap when no data is present in a transfer range (CASSANDRA-1573)
 * take advantage of AVRO-495 to simplify our avro IDL (CASSANDRA-1436)
 * extend authorization hierarchy to column family (CASSANDRA-1554)
 * deletion support in secondary indexes (CASSANDRA-1571)
 * meaningful error message for invalid replication strategy class 
   (CASSANDRA-1566)
 * allow keyspace creation with RF > N (CASSANDRA-1428)
 * improve cli error handling (CASSANDRA-1580)
 * add cache save/load ability (CASSANDRA-1417, 1606, 1647)
 * add StorageService.getDrainProgress (CASSANDRA-1588)
 * Disallow bootstrap to an in-use token (CASSANDRA-1561)
 * Allow dynamic secondary index creation and destruction (CASSANDRA-1532)
 * log auto-guessed memtable thresholds (CASSANDRA-1595)
 * add ColumnDef support to cli (CASSANDRA-1583)
 * reduce index sample time by 75% (CASSANDRA-1572)
 * add cli support for column, strategy metadata (CASSANDRA-1578, 1612)
 * add cli support for schema modification (CASSANDRA-1584)
 * delete temp files on failed compactions (CASSANDRA-1596)
 * avoid blocking for dead nodes during removetoken (CASSANDRA-1605)
 * remove ConsistencyLevel.ZERO (CASSANDRA-1607)
 * expose in-progress compaction type in jmx (CASSANDRA-1586)
 * removed IClock & related classes from internals (CASSANDRA-1502)
 * fix removing tokens from SystemTable on decommission and removetoken
   (CASSANDRA-1609)
 * include CF metadata in cli 'show keyspaces' (CASSANDRA-1613)
 * switch from Properties to HashMap in PropertyFileSnitch to
   avoid synchronization bottleneck (CASSANDRA-1481)
 * PropertyFileSnitch configuration file renamed to 
   cassandra-topology.properties
 * add cli support for get_range_slices (CASSANDRA-1088, CASSANDRA-1619)
 * Make memtable flush thresholds per-CF instead of global 
   (CASSANDRA-1007, 1637)
 * add cli support for binary data without CfDef hints (CASSANDRA-1603)
 * fix building SSTable statistics post-stream (CASSANDRA-1620)
 * fix potential infinite loop in 2ary index queries (CASSANDRA-1623)
 * allow creating NTS keyspaces with no replicas configured (CASSANDRA-1626)
 * add jmx histogram of sstables accessed per read (CASSANDRA-1624)
 * remove system_rename_column_family and system_rename_keyspace from the
   client API until races can be fixed (CASSANDRA-1630, CASSANDRA-1585)
 * add cli sanity tests (CASSANDRA-1582)
 * update GC settings in cassandra.bat (CASSANDRA-1636)
 * cli support for index queries (CASSANDRA-1635)
 * cli support for updating schema memtable settings (CASSANDRA-1634)
 * cli --file option (CASSANDRA-1616)
 * reduce automatically chosen memtable sizes by 50% (CASSANDRA-1641)
 * move endpoint cache from snitch to strategy (CASSANDRA-1643)
 * fix commitlog recovery deleting the newly-created segment as well as
   the old ones (CASSANDRA-1644)
 * upgrade to Thrift 0.5 (CASSANDRA-1367)
 * renamed CL.DCQUORUM to LOCAL_QUORUM and DCQUORUMSYNC to EACH_QUORUM
 * cli truncate support (CASSANDRA-1653)
 * update GC settings in cassandra.bat (CASSANDRA-1636)
 * avoid logging when a node's ip/token is gossipped back to it (CASSANDRA-1666)


0.7-beta2
 * always use UTF-8 for hint keys (CASSANDRA-1439)
 * remove cassandra.yaml dependency from Hadoop and Pig (CASSADRA-1322)
 * expose CfDef metadata in describe_keyspaces (CASSANDRA-1363)
 * restore use of mmap_index_only option (CASSANDRA-1241)
 * dropping a keyspace with no column families generated an error 
   (CASSANDRA-1378)
 * rename RackAwareStrategy to OldNetworkTopologyStrategy, RackUnawareStrategy 
   to SimpleStrategy, DatacenterShardStrategy to NetworkTopologyStrategy,
   AbstractRackAwareSnitch to AbstractNetworkTopologySnitch (CASSANDRA-1392)
 * merge StorageProxy.mutate, mutateBlocking (CASSANDRA-1396)
 * faster UUIDType, LongType comparisons (CASSANDRA-1386, 1393)
 * fix setting read_repair_chance from CLI addColumnFamily (CASSANDRA-1399)
 * fix updates to indexed columns (CASSANDRA-1373)
 * fix race condition leaving to FileNotFoundException (CASSANDRA-1382)
 * fix sharded lock hash on index write path (CASSANDRA-1402)
 * add support for GT/E, LT/E in subordinate index clauses (CASSANDRA-1401)
 * cfId counter got out of sync when CFs were added (CASSANDRA-1403)
 * less chatty schema updates (CASSANDRA-1389)
 * rename column family mbeans. 'type' will now include either 
   'IndexColumnFamilies' or 'ColumnFamilies' depending on the CFS type.
   (CASSANDRA-1385)
 * disallow invalid keyspace and column family names. This includes name that
   matches a '^\w+' regex. (CASSANDRA-1377)
 * use JNA, if present, to take snapshots (CASSANDRA-1371)
 * truncate hints if starting 0.7 for the first time (CASSANDRA-1414)
 * fix FD leak in single-row slicepredicate queries (CASSANDRA-1416)
 * allow index expressions against columns that are not part of the 
   SlicePredicate (CASSANDRA-1410)
 * config-converter properly handles snitches and framed support 
   (CASSANDRA-1420)
 * remove keyspace argument from multiget_count (CASSANDRA-1422)
 * allow specifying cassandra.yaml location as (local or remote) URL
   (CASSANDRA-1126)
 * fix using DynamicEndpointSnitch with NetworkTopologyStrategy
   (CASSANDRA-1429)
 * Add CfDef.default_validation_class (CASSANDRA-891)
 * fix EstimatedHistogram.max (CASSANDRA-1413)
 * quorum read optimization (CASSANDRA-1622)
 * handle zero-length (or missing) rows during HH paging (CASSANDRA-1432)
 * include secondary indexes during schema migrations (CASSANDRA-1406)
 * fix commitlog header race during schema change (CASSANDRA-1435)
 * fix ColumnFamilyStoreMBeanIterator to use new type name (CASSANDRA-1433)
 * correct filename generated by xml->yaml converter (CASSANDRA-1419)
 * add CMSInitiatingOccupancyFraction=75 and UseCMSInitiatingOccupancyOnly
   to default JVM options
 * decrease jvm heap for cassandra-cli (CASSANDRA-1446)
 * ability to modify keyspaces and column family definitions on a live cluster
   (CASSANDRA-1285)
 * support for Hadoop Streaming [non-jvm map/reduce via stdin/out]
   (CASSANDRA-1368)
 * Move persistent sstable stats from the system table to an sstable component
   (CASSANDRA-1430)
 * remove failed bootstrap attempt from pending ranges when gossip times
   it out after 1h (CASSANDRA-1463)
 * eager-create tcp connections to other cluster members (CASSANDRA-1465)
 * enumerate stages and derive stage from message type instead of 
   transmitting separately (CASSANDRA-1465)
 * apply reversed flag during collation from different data sources
   (CASSANDRA-1450)
 * make failure to remove commitlog segment non-fatal (CASSANDRA-1348)
 * correct ordering of drain operations so CL.recover is no longer 
   necessary (CASSANDRA-1408)
 * removed keyspace from describe_splits method (CASSANDRA-1425)
 * rename check_schema_agreement to describe_schema_versions
   (CASSANDRA-1478)
 * fix QUORUM calculation for RF > 3 (CASSANDRA-1487)
 * remove tombstones during non-major compactions when bloom filter
   verifies that row does not exist in other sstables (CASSANDRA-1074)
 * nodes that coordinated a loadbalance in the past could not be seen by
   newly added nodes (CASSANDRA-1467)
 * exposed endpoint states (gossip details) via jmx (CASSANDRA-1467)
 * ensure that compacted sstables are not included when new readers are
   instantiated (CASSANDRA-1477)
 * by default, calculate heap size and memtable thresholds at runtime (CASSANDRA-1469)
 * fix races dealing with adding/dropping keyspaces and column families in
   rapid succession (CASSANDRA-1477)
 * clean up of Streaming system (CASSANDRA-1503, 1504, 1506)
 * add options to configure Thrift socket keepalive and buffer sizes (CASSANDRA-1426)
 * make contrib CassandraServiceDataCleaner recursive (CASSANDRA-1509)
 * min, max compaction threshold are configurable and persistent 
   per-ColumnFamily (CASSANDRA-1468)
 * fix replaying the last mutation in a commitlog unnecessarily 
   (CASSANDRA-1512)
 * invoke getDefaultUncaughtExceptionHandler from DTPE with the original
   exception rather than the ExecutionException wrapper (CASSANDRA-1226)
 * remove Clock from the Thrift (and Avro) API (CASSANDRA-1501)
 * Close intra-node sockets when connection is broken (CASSANDRA-1528)
 * RPM packaging spec file (CASSANDRA-786)
 * weighted request scheduler (CASSANDRA-1485)
 * treat expired columns as deleted (CASSANDRA-1539)
 * make IndexInterval configurable (CASSANDRA-1488)
 * add describe_snitch to Thrift API (CASSANDRA-1490)
 * MD5 authenticator compares plain text submitted password with MD5'd
   saved property, instead of vice versa (CASSANDRA-1447)
 * JMX MessagingService pending and completed counts (CASSANDRA-1533)
 * fix race condition processing repair responses (CASSANDRA-1511)
 * make repair blocking (CASSANDRA-1511)
 * create EndpointSnitchInfo and MBean to expose rack and DC (CASSANDRA-1491)
 * added option to contrib/word_count to output results back to Cassandra
   (CASSANDRA-1342)
 * rewrite Hadoop ColumnFamilyRecordWriter to pool connections, retry to
   multiple Cassandra nodes, and smooth impact on the Cassandra cluster
   by using smaller batch sizes (CASSANDRA-1434)
 * fix setting gc_grace_seconds via CLI (CASSANDRA-1549)
 * support TTL'd index values (CASSANDRA-1536)
 * make removetoken work like decommission (CASSANDRA-1216)
 * make cli comparator-aware and improve quote rules (CASSANDRA-1523,-1524)
 * make nodetool compact and cleanup blocking (CASSANDRA-1449)
 * add memtable, cache information to GCInspector logs (CASSANDRA-1558)
 * enable/disable HintedHandoff via JMX (CASSANDRA-1550)
 * Ignore stray files in the commit log directory (CASSANDRA-1547)
 * Disallow bootstrap to an in-use token (CASSANDRA-1561)


0.7-beta1
 * sstable versioning (CASSANDRA-389)
 * switched to slf4j logging (CASSANDRA-625)
 * add (optional) expiration time for column (CASSANDRA-699)
 * access levels for authentication/authorization (CASSANDRA-900)
 * add ReadRepairChance to CF definition (CASSANDRA-930)
 * fix heisenbug in system tests, especially common on OS X (CASSANDRA-944)
 * convert to byte[] keys internally and all public APIs (CASSANDRA-767)
 * ability to alter schema definitions on a live cluster (CASSANDRA-44)
 * renamed configuration file to cassandra.xml, and log4j.properties to
   log4j-server.properties, which must now be loaded from
   the classpath (which is how our scripts in bin/ have always done it)
   (CASSANDRA-971)
 * change get_count to require a SlicePredicate. create multi_get_count
   (CASSANDRA-744)
 * re-organized endpointsnitch implementations and added SimpleSnitch
   (CASSANDRA-994)
 * Added preload_row_cache option (CASSANDRA-946)
 * add CRC to commitlog header (CASSANDRA-999)
 * removed deprecated batch_insert and get_range_slice methods (CASSANDRA-1065)
 * add truncate thrift method (CASSANDRA-531)
 * http mini-interface using mx4j (CASSANDRA-1068)
 * optimize away copy of sliced row on memtable read path (CASSANDRA-1046)
 * replace constant-size 2GB mmaped segments and special casing for index 
   entries spanning segment boundaries, with SegmentedFile that computes 
   segments that always contain entire entries/rows (CASSANDRA-1117)
 * avoid reading large rows into memory during compaction (CASSANDRA-16)
 * added hadoop OutputFormat (CASSANDRA-1101)
 * efficient Streaming (no more anticompaction) (CASSANDRA-579)
 * split commitlog header into separate file and add size checksum to
   mutations (CASSANDRA-1179)
 * avoid allocating a new byte[] for each mutation on replay (CASSANDRA-1219)
 * revise HH schema to be per-endpoint (CASSANDRA-1142)
 * add joining/leaving status to nodetool ring (CASSANDRA-1115)
 * allow multiple repair sessions per node (CASSANDRA-1190)
 * optimize away MessagingService for local range queries (CASSANDRA-1261)
 * make framed transport the default so malformed requests can't OOM the 
   server (CASSANDRA-475)
 * significantly faster reads from row cache (CASSANDRA-1267)
 * take advantage of row cache during range queries (CASSANDRA-1302)
 * make GCGraceSeconds a per-ColumnFamily value (CASSANDRA-1276)
 * keep persistent row size and column count statistics (CASSANDRA-1155)
 * add IntegerType (CASSANDRA-1282)
 * page within a single row during hinted handoff (CASSANDRA-1327)
 * push DatacenterShardStrategy configuration into keyspace definition,
   eliminating datacenter.properties. (CASSANDRA-1066)
 * optimize forward slices starting with '' and single-index-block name 
   queries by skipping the column index (CASSANDRA-1338)
 * streaming refactor (CASSANDRA-1189)
 * faster comparison for UUID types (CASSANDRA-1043)
 * secondary index support (CASSANDRA-749 and subtasks)
 * make compaction buckets deterministic (CASSANDRA-1265)


0.6.6
 * Allow using DynamicEndpointSnitch with RackAwareStrategy (CASSANDRA-1429)
 * remove the remaining vestiges of the unfinished DatacenterShardStrategy 
   (replaced by NetworkTopologyStrategy in 0.7)
   

0.6.5
 * fix key ordering in range query results with RandomPartitioner
   and ConsistencyLevel > ONE (CASSANDRA-1145)
 * fix for range query starting with the wrong token range (CASSANDRA-1042)
 * page within a single row during hinted handoff (CASSANDRA-1327)
 * fix compilation on non-sun JDKs (CASSANDRA-1061)
 * remove String.trim() call on row keys in batch mutations (CASSANDRA-1235)
 * Log summary of dropped messages instead of spamming log (CASSANDRA-1284)
 * add dynamic endpoint snitch (CASSANDRA-981)
 * fix streaming for keyspaces with hyphens in their name (CASSANDRA-1377)
 * fix errors in hard-coded bloom filter optKPerBucket by computing it
   algorithmically (CASSANDRA-1220
 * remove message deserialization stage, and uncap read/write stages
   so slow reads/writes don't block gossip processing (CASSANDRA-1358)
 * add jmx port configuration to Debian package (CASSANDRA-1202)
 * use mlockall via JNA, if present, to prevent Linux from swapping
   out parts of the JVM (CASSANDRA-1214)


0.6.4
 * avoid queuing multiple hint deliveries for the same endpoint
   (CASSANDRA-1229)
 * better performance for and stricter checking of UTF8 column names
   (CASSANDRA-1232)
 * extend option to lower compaction priority to hinted handoff
   as well (CASSANDRA-1260)
 * log errors in gossip instead of re-throwing (CASSANDRA-1289)
 * avoid aborting commitlog replay prematurely if a flushed-but-
   not-removed commitlog segment is encountered (CASSANDRA-1297)
 * fix duplicate rows being read during mapreduce (CASSANDRA-1142)
 * failure detection wasn't closing command sockets (CASSANDRA-1221)
 * cassandra-cli.bat works on windows (CASSANDRA-1236)
 * pre-emptively drop requests that cannot be processed within RPCTimeout
   (CASSANDRA-685)
 * add ack to Binary write verb and update CassandraBulkLoader
   to wait for acks for each row (CASSANDRA-1093)
 * added describe_partitioner Thrift method (CASSANDRA-1047)
 * Hadoop jobs no longer require the Cassandra storage-conf.xml
   (CASSANDRA-1280, CASSANDRA-1047)
 * log thread pool stats when GC is excessive (CASSANDRA-1275)
 * remove gossip message size limit (CASSANDRA-1138)
 * parallelize local and remote reads during multiget, and respect snitch 
   when determining whether to do local read for CL.ONE (CASSANDRA-1317)
 * fix read repair to use requested consistency level on digest mismatch,
   rather than assuming QUORUM (CASSANDRA-1316)
 * process digest mismatch re-reads in parallel (CASSANDRA-1323)
 * switch hints CF comparator to BytesType (CASSANDRA-1274)


0.6.3
 * retry to make streaming connections up to 8 times. (CASSANDRA-1019)
 * reject describe_ring() calls on invalid keyspaces (CASSANDRA-1111)
 * fix cache size calculation for size of 100% (CASSANDRA-1129)
 * fix cache capacity only being recalculated once (CASSANDRA-1129)
 * remove hourly scan of all hints on the off chance that the gossiper
   missed a status change; instead, expose deliverHintsToEndpoint to JMX
   so it can be done manually, if necessary (CASSANDRA-1141)
 * don't reject reads at CL.ALL (CASSANDRA-1152)
 * reject deletions to supercolumns in CFs containing only standard
   columns (CASSANDRA-1139)
 * avoid preserving login information after client disconnects
   (CASSANDRA-1057)
 * prefer sun jdk to openjdk in debian init script (CASSANDRA-1174)
 * detect partioner config changes between restarts and fail fast 
   (CASSANDRA-1146)
 * use generation time to resolve node token reassignment disagreements
   (CASSANDRA-1118)
 * restructure the startup ordering of Gossiper and MessageService to avoid
   timing anomalies (CASSANDRA-1160)
 * detect incomplete commit log hearders (CASSANDRA-1119)
 * force anti-entropy service to stream files on the stream stage to avoid
   sending streams out of order (CASSANDRA-1169)
 * remove inactive stream managers after AES streams files (CASSANDRA-1169)
 * allow removing entire row through batch_mutate Deletion (CASSANDRA-1027)
 * add JMX metrics for row-level bloom filter false positives (CASSANDRA-1212)
 * added a redhat init script to contrib (CASSANDRA-1201)
 * use midpoint when bootstrapping a new machine into range with not
   much data yet instead of random token (CASSANDRA-1112)
 * kill server on OOM in executor stage as well as Thrift (CASSANDRA-1226)
 * remove opportunistic repairs, when two machines with overlapping replica
   responsibilities happen to finish major compactions of the same CF near
   the same time.  repairs are now fully manual (CASSANDRA-1190)
 * add ability to lower compaction priority (default is no change from 0.6.2)
   (CASSANDRA-1181)


0.6.2
 * fix contrib/word_count build. (CASSANDRA-992)
 * split CommitLogExecutorService into BatchCommitLogExecutorService and 
   PeriodicCommitLogExecutorService (CASSANDRA-1014)
 * add latency histograms to CFSMBean (CASSANDRA-1024)
 * make resolving timestamp ties deterministic by using value bytes
   as a tiebreaker (CASSANDRA-1039)
 * Add option to turn off Hinted Handoff (CASSANDRA-894)
 * fix windows startup (CASSANDRA-948)
 * make concurrent_reads, concurrent_writes configurable at runtime via JMX
   (CASSANDRA-1060)
 * disable GCInspector on non-Sun JVMs (CASSANDRA-1061)
 * fix tombstone handling in sstable rows with no other data (CASSANDRA-1063)
 * fix size of row in spanned index entries (CASSANDRA-1056)
 * install json2sstable, sstable2json, and sstablekeys to Debian package
 * StreamingService.StreamDestinations wouldn't empty itself after streaming
   finished (CASSANDRA-1076)
 * added Collections.shuffle(splits) before returning the splits in 
   ColumnFamilyInputFormat (CASSANDRA-1096)
 * do not recalculate cache capacity post-compaction if it's been manually 
   modified (CASSANDRA-1079)
 * better defaults for flush sorter + writer executor queue sizes
   (CASSANDRA-1100)
 * windows scripts for SSTableImport/Export (CASSANDRA-1051)
 * windows script for nodetool (CASSANDRA-1113)
 * expose PhiConvictThreshold (CASSANDRA-1053)
 * make repair of RF==1 a no-op (CASSANDRA-1090)
 * improve default JVM GC options (CASSANDRA-1014)
 * fix SlicePredicate serialization inside Hadoop jobs (CASSANDRA-1049)
 * close Thrift sockets in Hadoop ColumnFamilyRecordReader (CASSANDRA-1081)


0.6.1
 * fix NPE in sstable2json when no excluded keys are given (CASSANDRA-934)
 * keep the replica set constant throughout the read repair process
   (CASSANDRA-937)
 * allow querying getAllRanges with empty token list (CASSANDRA-933)
 * fix command line arguments inversion in clustertool (CASSANDRA-942)
 * fix race condition that could trigger a false-positive assertion
   during post-flush discard of old commitlog segments (CASSANDRA-936)
 * fix neighbor calculation for anti-entropy repair (CASSANDRA-924)
 * perform repair even for small entropy differences (CASSANDRA-924)
 * Use hostnames in CFInputFormat to allow Hadoop's naive string-based
   locality comparisons to work (CASSANDRA-955)
 * cache read-only BufferedRandomAccessFile length to avoid
   3 system calls per invocation (CASSANDRA-950)
 * nodes with IPv6 (and no IPv4) addresses could not join cluster
   (CASSANDRA-969)
 * Retrieve the correct number of undeleted columns, if any, from
   a supercolumn in a row that had been deleted previously (CASSANDRA-920)
 * fix index scans that cross the 2GB mmap boundaries for both mmap
   and standard i/o modes (CASSANDRA-866)
 * expose drain via nodetool (CASSANDRA-978)


0.6.0-RC1
 * JMX drain to flush memtables and run through commit log (CASSANDRA-880)
 * Bootstrapping can skip ranges under the right conditions (CASSANDRA-902)
 * fix merging row versions in range_slice for CL > ONE (CASSANDRA-884)
 * default write ConsistencyLeven chaned from ZERO to ONE
 * fix for index entries spanning mmap buffer boundaries (CASSANDRA-857)
 * use lexical comparison if time part of TimeUUIDs are the same 
   (CASSANDRA-907)
 * bound read, mutation, and response stages to fix possible OOM
   during log replay (CASSANDRA-885)
 * Use microseconds-since-epoch (UTC) in cli, instead of milliseconds
 * Treat batch_mutate Deletion with null supercolumn as "apply this predicate 
   to top level supercolumns" (CASSANDRA-834)
 * Streaming destination nodes do not update their JMX status (CASSANDRA-916)
 * Fix internal RPC timeout calculation (CASSANDRA-911)
 * Added Pig loadfunc to contrib/pig (CASSANDRA-910)


0.6.0-beta3
 * fix compaction bucketing bug (CASSANDRA-814)
 * update windows batch file (CASSANDRA-824)
 * deprecate KeysCachedFraction configuration directive in favor
   of KeysCached; move to unified-per-CF key cache (CASSANDRA-801)
 * add invalidateRowCache to ColumnFamilyStoreMBean (CASSANDRA-761)
 * send Handoff hints to natural locations to reduce load on
   remaining nodes in a failure scenario (CASSANDRA-822)
 * Add RowWarningThresholdInMB configuration option to warn before very 
   large rows get big enough to threaten node stability, and -x option to
   be able to remove them with sstable2json if the warning is unheeded
   until it's too late (CASSANDRA-843)
 * Add logging of GC activity (CASSANDRA-813)
 * fix ConcurrentModificationException in commitlog discard (CASSANDRA-853)
 * Fix hardcoded row count in Hadoop RecordReader (CASSANDRA-837)
 * Add a jmx status to the streaming service and change several DEBUG
   messages to INFO (CASSANDRA-845)
 * fix classpath in cassandra-cli.bat for Windows (CASSANDRA-858)
 * allow re-specifying host, port to cassandra-cli if invalid ones
   are first tried (CASSANDRA-867)
 * fix race condition handling rpc timeout in the coordinator
   (CASSANDRA-864)
 * Remove CalloutLocation and StagingFileDirectory from storage-conf files 
   since those settings are no longer used (CASSANDRA-878)
 * Parse a long from RowWarningThresholdInMB instead of an int (CASSANDRA-882)
 * Remove obsolete ControlPort code from DatabaseDescriptor (CASSANDRA-886)
 * move skipBytes side effect out of assert (CASSANDRA-899)
 * add "double getLoad" to StorageServiceMBean (CASSANDRA-898)
 * track row stats per CF at compaction time (CASSANDRA-870)
 * disallow CommitLogDirectory matching a DataFileDirectory (CASSANDRA-888)
 * default key cache size is 200k entries, changed from 10% (CASSANDRA-863)
 * add -Dcassandra-foreground=yes to cassandra.bat
 * exit if cluster name is changed unexpectedly (CASSANDRA-769)


0.6.0-beta1/beta2
 * add batch_mutate thrift command, deprecating batch_insert (CASSANDRA-336)
 * remove get_key_range Thrift API, deprecated in 0.5 (CASSANDRA-710)
 * add optional login() Thrift call for authentication (CASSANDRA-547)
 * support fat clients using gossiper and StorageProxy to perform
   replication in-process [jvm-only] (CASSANDRA-535)
 * support mmapped I/O for reads, on by default on 64bit JVMs 
   (CASSANDRA-408, CASSANDRA-669)
 * improve insert concurrency, particularly during Hinted Handoff
   (CASSANDRA-658)
 * faster network code (CASSANDRA-675)
 * stress.py moved to contrib (CASSANDRA-635)
 * row caching [must be explicitly enabled per-CF in config] (CASSANDRA-678)
 * present a useful measure of compaction progress in JMX (CASSANDRA-599)
 * add bin/sstablekeys (CASSNADRA-679)
 * add ConsistencyLevel.ANY (CASSANDRA-687)
 * make removetoken remove nodes from gossip entirely (CASSANDRA-644)
 * add ability to set cache sizes at runtime (CASSANDRA-708)
 * report latency and cache hit rate statistics with lifetime totals
   instead of average over the last minute (CASSANDRA-702)
 * support get_range_slice for RandomPartitioner (CASSANDRA-745)
 * per-keyspace replication factory and replication strategy (CASSANDRA-620)
 * track latency in microseconds (CASSANDRA-733)
 * add describe_ Thrift methods, deprecating get_string_property and 
   get_string_list_property
 * jmx interface for tracking operation mode and streams in general.
   (CASSANDRA-709)
 * keep memtables in sorted order to improve range query performance
   (CASSANDRA-799)
 * use while loop instead of recursion when trimming sstables compaction list 
   to avoid blowing stack in pathological cases (CASSANDRA-804)
 * basic Hadoop map/reduce support (CASSANDRA-342)


0.5.1
 * ensure all files for an sstable are streamed to the same directory.
   (CASSANDRA-716)
 * more accurate load estimate for bootstrapping (CASSANDRA-762)
 * tolerate dead or unavailable bootstrap target on write (CASSANDRA-731)
 * allow larger numbers of keys (> 140M) in a sstable bloom filter
   (CASSANDRA-790)
 * include jvm argument improvements from CASSANDRA-504 in debian package
 * change streaming chunk size to 32MB to accomodate Windows XP limitations
   (was 64MB) (CASSANDRA-795)
 * fix get_range_slice returning results in the wrong order (CASSANDRA-781)
 

0.5.0 final
 * avoid attempting to delete temporary bootstrap files twice (CASSANDRA-681)
 * fix bogus NaN in nodeprobe cfstats output (CASSANDRA-646)
 * provide a policy for dealing with single thread executors w/ a full queue
   (CASSANDRA-694)
 * optimize inner read in MessagingService, vastly improving multiple-node
   performance (CASSANDRA-675)
 * wait for table flush before streaming data back to a bootstrapping node.
   (CASSANDRA-696)
 * keep track of bootstrapping sources by table so that bootstrapping doesn't 
   give the indication of finishing early (CASSANDRA-673)


0.5.0 RC3
 * commit the correct version of the patch for CASSANDRA-663


0.5.0 RC2 (unreleased)
 * fix bugs in converting get_range_slice results to Thrift 
   (CASSANDRA-647, CASSANDRA-649)
 * expose java.util.concurrent.TimeoutException in StorageProxy methods
   (CASSANDRA-600)
 * TcpConnectionManager was holding on to disconnected connections, 
   giving the false indication they were being used. (CASSANDRA-651)
 * Remove duplicated write. (CASSANDRA-662)
 * Abort bootstrap if IP is already in the token ring (CASSANDRA-663)
 * increase default commitlog sync period, and wait for last sync to 
   finish before submitting another (CASSANDRA-668)


0.5.0 RC1
 * Fix potential NPE in get_range_slice (CASSANDRA-623)
 * add CRC32 to commitlog entries (CASSANDRA-605)
 * fix data streaming on windows (CASSANDRA-630)
 * GC compacted sstables after cleanup and compaction (CASSANDRA-621)
 * Speed up anti-entropy validation (CASSANDRA-629)
 * Fix anti-entropy assertion error (CASSANDRA-639)
 * Fix pending range conflicts when bootstapping or moving
   multiple nodes at once (CASSANDRA-603)
 * Handle obsolete gossip related to node movement in the case where
   one or more nodes is down when the movement occurs (CASSANDRA-572)
 * Include dead nodes in gossip to avoid a variety of problems
   and fix HH to removed nodes (CASSANDRA-634)
 * return an InvalidRequestException for mal-formed SlicePredicates
   (CASSANDRA-643)
 * fix bug determining closest neighbor for use in multiple datacenters
   (CASSANDRA-648)
 * Vast improvements in anticompaction speed (CASSANDRA-607)
 * Speed up log replay and writes by avoiding redundant serializations
   (CASSANDRA-652)


0.5.0 beta 2
 * Bootstrap improvements (several tickets)
 * add nodeprobe repair anti-entropy feature (CASSANDRA-193, CASSANDRA-520)
 * fix possibility of partition when many nodes restart at once
   in clusters with multiple seeds (CASSANDRA-150)
 * fix NPE in get_range_slice when no data is found (CASSANDRA-578)
 * fix potential NPE in hinted handoff (CASSANDRA-585)
 * fix cleanup of local "system" keyspace (CASSANDRA-576)
 * improve computation of cluster load balance (CASSANDRA-554)
 * added super column read/write, column count, and column/row delete to
   cassandra-cli (CASSANDRA-567, CASSANDRA-594)
 * fix returning live subcolumns of deleted supercolumns (CASSANDRA-583)
 * respect JAVA_HOME in bin/ scripts (several tickets)
 * add StorageService.initClient for fat clients on the JVM (CASSANDRA-535)
   (see contrib/client_only for an example of use)
 * make consistency_level functional in get_range_slice (CASSANDRA-568)
 * optimize key deserialization for RandomPartitioner (CASSANDRA-581)
 * avoid GCing tombstones except on major compaction (CASSANDRA-604)
 * increase failure conviction threshold, resulting in less nodes
   incorrectly (and temporarily) marked as down (CASSANDRA-610)
 * respect memtable thresholds during log replay (CASSANDRA-609)
 * support ConsistencyLevel.ALL on read (CASSANDRA-584)
 * add nodeprobe removetoken command (CASSANDRA-564)


0.5.0 beta
 * Allow multiple simultaneous flushes, improving flush throughput 
   on multicore systems (CASSANDRA-401)
 * Split up locks to improve write and read throughput on multicore systems
   (CASSANDRA-444, CASSANDRA-414)
 * More efficient use of memory during compaction (CASSANDRA-436)
 * autobootstrap option: when enabled, all non-seed nodes will attempt
   to bootstrap when started, until bootstrap successfully
   completes. -b option is removed.  (CASSANDRA-438)
 * Unless a token is manually specified in the configuration xml,
   a bootstraping node will use a token that gives it half the
   keys from the most-heavily-loaded node in the cluster,
   instead of generating a random token. 
   (CASSANDRA-385, CASSANDRA-517)
 * Miscellaneous bootstrap fixes (several tickets)
 * Ability to change a node's token even after it has data on it
   (CASSANDRA-541)
 * Ability to decommission a live node from the ring (CASSANDRA-435)
 * Semi-automatic loadbalancing via nodeprobe (CASSANDRA-192)
 * Add ability to set compaction thresholds at runtime via
   JMX / nodeprobe.  (CASSANDRA-465)
 * Add "comment" field to ColumnFamily definition. (CASSANDRA-481)
 * Additional JMX metrics (CASSANDRA-482)
 * JSON based export and import tools (several tickets)
 * Hinted Handoff fixes (several tickets)
 * Add key cache to improve read performance (CASSANDRA-423)
 * Simplified construction of custom ReplicationStrategy classes
   (CASSANDRA-497)
 * Graphical application (Swing) for ring integrity verification and 
   visualization was added to contrib (CASSANDRA-252)
 * Add DCQUORUM, DCQUORUMSYNC consistency levels and corresponding
   ReplicationStrategy / EndpointSnitch classes.  Experimental.
   (CASSANDRA-492)
 * Web client interface added to contrib (CASSANDRA-457)
 * More-efficient flush for Random, CollatedOPP partitioners 
   for normal writes (CASSANDRA-446) and bulk load (CASSANDRA-420)
 * Add MemtableFlushAfterMinutes, a global replacement for the old 
   per-CF FlushPeriodInMinutes setting (CASSANDRA-463)
 * optimizations to slice reading (CASSANDRA-350) and supercolumn
   queries (CASSANDRA-510)
 * force binding to given listenaddress for nodes with multiple
   interfaces (CASSANDRA-546)
 * stress.py benchmarking tool improvements (several tickets)
 * optimized replica placement code (CASSANDRA-525)
 * faster log replay on restart (CASSANDRA-539, CASSANDRA-540)
 * optimized local-node writes (CASSANDRA-558)
 * added get_range_slice, deprecating get_key_range (CASSANDRA-344)
 * expose TimedOutException to thrift (CASSANDRA-563)
 

0.4.2
 * Add validation disallowing null keys (CASSANDRA-486)
 * Fix race conditions in TCPConnectionManager (CASSANDRA-487)
 * Fix using non-utf8-aware comparison as a sanity check.
   (CASSANDRA-493)
 * Improve default garbage collector options (CASSANDRA-504)
 * Add "nodeprobe flush" (CASSANDRA-505)
 * remove NotFoundException from get_slice throws list (CASSANDRA-518)
 * fix get (not get_slice) of entire supercolumn (CASSANDRA-508)
 * fix null token during bootstrap (CASSANDRA-501)


0.4.1
 * Fix FlushPeriod columnfamily configuration regression
   (CASSANDRA-455)
 * Fix long column name support (CASSANDRA-460)
 * Fix for serializing a row that only contains tombstones
   (CASSANDRA-458)
 * Fix for discarding unneeded commitlog segments (CASSANDRA-459)
 * Add SnapshotBeforeCompaction configuration option (CASSANDRA-426)
 * Fix compaction abort under insufficient disk space (CASSANDRA-473)
 * Fix reading subcolumn slice from tombstoned CF (CASSANDRA-484)
 * Fix race condition in RVH causing occasional NPE (CASSANDRA-478)


0.4.0
 * fix get_key_range problems when a node is down (CASSANDRA-440)
   and add UnavailableException to more Thrift methods
 * Add example EndPointSnitch contrib code (several tickets)


0.4.0 RC2
 * fix SSTable generation clash during compaction (CASSANDRA-418)
 * reject method calls with null parameters (CASSANDRA-308)
 * properly order ranges in nodeprobe output (CASSANDRA-421)
 * fix logging of certain errors on executor threads (CASSANDRA-425)


0.4.0 RC1
 * Bootstrap feature is live; use -b on startup (several tickets)
 * Added multiget api (CASSANDRA-70)
 * fix Deadlock with SelectorManager.doProcess and TcpConnection.write
   (CASSANDRA-392)
 * remove key cache b/c of concurrency bugs in third-party
   CLHM library (CASSANDRA-405)
 * update non-major compaction logic to use two threshold values
   (CASSANDRA-407)
 * add periodic / batch commitlog sync modes (several tickets)
 * inline BatchMutation into batch_insert params (CASSANDRA-403)
 * allow setting the logging level at runtime via mbean (CASSANDRA-402)
 * change default comparator to BytesType (CASSANDRA-400)
 * add forwards-compatible ConsistencyLevel parameter to get_key_range
   (CASSANDRA-322)
 * r/m special case of blocking for local destination when writing with 
   ConsistencyLevel.ZERO (CASSANDRA-399)
 * Fixes to make BinaryMemtable [bulk load interface] useful (CASSANDRA-337);
   see contrib/bmt_example for an example of using it.
 * More JMX properties added (several tickets)
 * Thrift changes (several tickets)
    - Merged _super get methods with the normal ones; return values
      are now of ColumnOrSuperColumn.
    - Similarly, merged batch_insert_super into batch_insert.



0.4.0 beta
 * On-disk data format has changed to allow billions of keys/rows per
   node instead of only millions
 * Multi-keyspace support
 * Scan all sstables for all queries to avoid situations where
   different types of operation on the same ColumnFamily could
   disagree on what data was present
 * Snapshot support via JMX
 * Thrift API has changed a _lot_:
    - removed time-sorted CFs; instead, user-defined comparators
      may be defined on the column names, which are now byte arrays.
      Default comparators are provided for UTF8, Bytes, Ascii, Long (i64),
      and UUID types.
    - removed colon-delimited strings in thrift api in favor of explicit
      structs such as ColumnPath, ColumnParent, etc.  Also normalized
      thrift struct and argument naming.
    - Added columnFamily argument to get_key_range.
    - Change signature of get_slice to accept starting and ending
      columns as well as an offset.  (This allows use of indexes.)
      Added "ascending" flag to allow reasonably-efficient reverse
      scans as well.  Removed get_slice_by_range as redundant.
    - get_key_range operates on one CF at a time
    - changed `block` boolean on insert methods to ConsistencyLevel enum,
      with options of NONE, ONE, QUORUM, and ALL.
    - added similar consistency_level parameter to read methods
    - column-name-set slice with no names given now returns zero columns
      instead of all of them.  ("all" can run your server out of memory.
      use a range-based slice with a high max column count instead.)
 * Removed the web interface. Node information can now be obtained by 
   using the newly introduced nodeprobe utility.
 * More JMX stats
 * Remove magic values from internals (e.g. special key to indicate
   when to flush memtables)
 * Rename configuration "table" to "keyspace"
 * Moved to crash-only design; no more shutdown (just kill the process)
 * Lots of bug fixes

Full list of issues resolved in 0.4 is at https://issues.apache.org/jira/secure/IssueNavigator.jspa?reset=true&&pid=12310865&fixfor=12313862&resolution=1&sorter/field=issuekey&sorter/order=DESC


0.3.0 RC3
 * Fix potential deadlock under load in TCPConnection.
   (CASSANDRA-220)


0.3.0 RC2
 * Fix possible data loss when server is stopped after replaying
   log but before new inserts force memtable flush.
   (CASSANDRA-204)
 * Added BUGS file


0.3.0 RC1
 * Range queries on keys, including user-defined key collation
 * Remove support
 * Workarounds for a weird bug in JDK select/register that seems
   particularly common on VM environments. Cassandra should deploy
   fine on EC2 now
 * Much improved infrastructure: the beginnings of a decent test suite
   ("ant test" for unit tests; "nosetests" for system tests), code
   coverage reporting, etc.
 * Expanded node status reporting via JMX
 * Improved error reporting/logging on both server and client
 * Reduced memory footprint in default configuration
 * Combined blocking and non-blocking versions of insert APIs
 * Added FlushPeriodInMinutes configuration parameter to force
   flushing of infrequently-updated ColumnFamilies<|MERGE_RESOLUTION|>--- conflicted
+++ resolved
@@ -1,7 +1,7 @@
-<<<<<<< HEAD
 3.0.4
  * Hadoop integration is incompatible with Cassandra Driver 3.0.0 (CASSANDRA-11001)
-
+Merged from 2.2.6
+ * Gossiper#isEnabled is not thread safe (CASSANDRA-11116)
 
 3.0.3
  * Remove double initialization of newly added tables (CASSANDRA-11027)
@@ -40,11 +40,6 @@
  * (Hadoop) Close Clusters and Sessions in Hadoop Input/Output classes (CASSANDRA-10837)
  * Fix sstableloader not working with upper case keyspace name (CASSANDRA-10806)
 Merged from 2.2:
-=======
-2.2.6
- * Gossiper#isEnabled is not thread safe (CASSANDRA-11116)
- * Fix paging on DISTINCT queries repeats result when first row in partition changes (CASSANDRA-10010)
->>>>>>> e4fb1def
 2.2.5
  * maxPurgeableTimestamp needs to check memtables too (CASSANDRA-9949)
  * Apply change to compaction throughput in real time (CASSANDRA-10025)
