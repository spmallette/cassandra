--- conflicted
+++ resolved
@@ -122,11 +122,7 @@
  * Avoid digest mismatch with empty but static rows (CASSANDRA-12090)
  * Fix EOF exception when altering column type (CASSANDRA-11820)
 Merged from 2.2:
-<<<<<<< HEAD
-=======
  * Update StorageProxy range metrics for timeouts, failures and unavailables (CASSANDRA-9507)
- * Add Sigar to classes included in clientutil.jar (CASSANDRA-11635)
->>>>>>> 0c771a2d
  * Add decay to histograms and timers used for metrics (CASSANDRA-11752)
  * Fix hanging stream session (CASSANDRA-10992)
  * Fix INSERT JSON, fromJson() support of smallint, tinyint types (CASSANDRA-12371)
