--- conflicted
+++ resolved
@@ -1,16 +1,8 @@
-<<<<<<< HEAD
 2.2.6
  * (cqlsh) Support utf-8/cp65001 encoding on Windows (CASSANDRA-11030)
- * Gossiper#isEnabled is not thread safe (CASSANDRA-11116)
  * Fix paging on DISTINCT queries repeats result when first row in partition changes (CASSANDRA-10010)
 Merged from 2.1:
-=======
-2.1.14
  * Gossiper#isEnabled is not thread safe (CASSANDRA-11116)
-
-
-2.1.13
->>>>>>> 6fe70c65
  * Avoid major compaction mixing repaired and unrepaired sstables in DTCS (CASSANDRA-11113)
 
 
