4.0
 * Reduce heap pressure during compactions (CASSANDRA-14654)
 * Support building Cassandra with JDK 11 (CASSANDRA-15108)
 * Use quilt to patch cassandra.in.sh in Debian packaging (CASSANDRA-14710)
 * Take sstable references before calculating approximate key count (CASSANDRA-14647)
 * Restore snapshotting of system keyspaces on version change (CASSANDRA-14412)
 * Fix AbstractBTreePartition locking in java 11 (CASSANDRA-14607)
 * SimpleClient should pass connection properties as options (CASSANDRA-15056)
 * Set repaired data tracking flag on range reads if enabled (CASSANDRA-15019)
 * Calculate pending ranges for BOOTSTRAP_REPLACE correctly (CASSANDRA-14802)
 * Make TableCQLHelper reuse the single quote pattern (CASSANDRA-15033)
 * Add Zstd compressor (CASSANDRA-14482)
 * Fix IR prepare anti-compaction race (CASSANDRA-15027)
 * Fix SimpleStrategy option validation (CASSANDRA-15007)
 * Don't try to cancel 2i compactions when starting anticompaction (CASSANDRA-15024)
 * Avoid NPE in RepairRunnable.recordFailure (CASSANDRA-15025)
 * SSL Cert Hot Reloading should check for sanity of the new keystore/truststore before loading it (CASSANDRA-14991)
 * Avoid leaking threads when failing anticompactions and rate limit anticompactions (CASSANDRA-15002)
 * Validate token() arguments early instead of throwing NPE at execution (CASSANDRA-14989)
 * Add a new tool to dump audit logs (CASSANDRA-14885)
 * Fix generating javadoc with Java11 (CASSANDRA-14988)
 * Only cancel conflicting compactions when starting anticompactions and sub range compactions (CASSANDRA-14935)
 * Use a stub IndexRegistry for non-daemon use cases (CASSANDRA-14938)
 * Don't enable client transports when bootstrap is pending (CASSANDRA-14525)
 * Make antiCompactGroup throw exception on error and anticompaction non cancellable
   again (CASSANDRA-14936)
 * Catch empty/invalid bounds in SelectStatement (CASSANDRA-14849)
 * Auto-expand replication_factor for NetworkTopologyStrategy (CASSANDRA-14303)
 * Transient Replication: support EACH_QUORUM (CASSANDRA-14727)
 * BufferPool: allocating thread for new chunks should acquire directly (CASSANDRA-14832)
 * Send correct messaging version in internode messaging handshake's third message (CASSANDRA-14896)
 * Make Read and Write Latency columns consistent for proxyhistograms and tablehistograms (CASSANDRA-11939)
 * Make protocol checksum type option case insensitive (CASSANDRA-14716)
 * Forbid re-adding static columns as regular and vice versa (CASSANDRA-14913)
 * Audit log allows system keyspaces to be audited via configuration options (CASSANDRA-14498)
 * Lower default chunk_length_in_kb from 64kb to 16kb (CASSANDRA-13241)
 * Startup checker should wait for count rather than percentage (CASSANDRA-14297)
 * Fix incorrect sorting of replicas in SimpleStrategy.calculateNaturalReplicas (CASSANDRA-14862)
 * Partitioned outbound internode TCP connections can occur when nodes restart (CASSANDRA-14358)
 * Don't write to system_distributed.repair_history, system_traces.sessions, system_traces.events in mixed version 3.X/4.0 clusters (CASSANDRA-14841)
 * Avoid running query to self through messaging service (CASSANDRA-14807)
 * Allow using custom script for chronicle queue BinLog archival (CASSANDRA-14373)
 * Transient->Full range movements mishandle consistency level upgrade (CASSANDRA-14759)
 * ReplicaCollection follow-up (CASSANDRA-14726)
 * Transient node receives full data requests (CASSANDRA-14762)
 * Enable snapshot artifacts publish (CASSANDRA-12704)
 * Introduce RangesAtEndpoint.unwrap to simplify StreamSession.addTransferRanges (CASSANDRA-14770)
 * LOCAL_QUORUM may speculate to non-local nodes, resulting in Timeout instead of Unavailable (CASSANDRA-14735)
 * Avoid creating empty compaction tasks after truncate (CASSANDRA-14780)
 * Fail incremental repair prepare phase if it encounters sstables from un-finalized sessions (CASSANDRA-14763)
 * Add a check for receiving digest response from transient node (CASSANDRA-14750)
 * Fail query on transient replica if coordinator only expects full data (CASSANDRA-14704)
 * Remove mentions of transient replication from repair path (CASSANDRA-14698)
 * Fix handleRepairStatusChangedNotification to remove first then add (CASSANDRA-14720)
 * Allow transient node to serve as a repair coordinator (CASSANDRA-14693)
 * DecayingEstimatedHistogramReservoir.EstimatedHistogramReservoirSnapshot returns wrong value for size() and incorrectly calculates count (CASSANDRA-14696)
 * AbstractReplicaCollection equals and hash code should throw due to conflict between order sensitive/insensitive uses (CASSANDRA-14700)
 * Detect inconsistencies in repaired data on the read path (CASSANDRA-14145)
 * Add checksumming to the native protocol (CASSANDRA-13304)
 * Make AuthCache more easily extendable (CASSANDRA-14662)
 * Extend RolesCache to include detailed role info (CASSANDRA-14497)
 * Add fqltool compare (CASSANDRA-14619)
 * Add fqltool replay (CASSANDRA-14618)
 * Log keyspace in full query log (CASSANDRA-14656)
 * Transient Replication and Cheap Quorums (CASSANDRA-14404)
 * Log server-generated timestamp and nowInSeconds used by queries in FQL (CASSANDRA-14675)
 * Add diagnostic events for read repairs (CASSANDRA-14668)
 * Use consistent nowInSeconds and timestamps values within a request (CASSANDRA-14671)
 * Add sampler for query time and expose with nodetool (CASSANDRA-14436)
 * Clean up Message.Request implementations (CASSANDRA-14677)
 * Disable old native protocol versions on demand (CASANDRA-14659)
 * Allow specifying now-in-seconds in native protocol (CASSANDRA-14664)
 * Improve BTree build performance by avoiding data copy (CASSANDRA-9989)
 * Make monotonic read / read repair configurable (CASSANDRA-14635)
 * Refactor CompactionStrategyManager (CASSANDRA-14621)
 * Flush netty client messages immediately by default (CASSANDRA-13651)
 * Improve read repair blocking behavior (CASSANDRA-10726)
 * Add a virtual table to expose settings (CASSANDRA-14573)
 * Fix up chunk cache handling of metrics (CASSANDRA-14628)
 * Extend IAuthenticator to accept peer SSL certificates (CASSANDRA-14652)
 * Incomplete handling of exceptions when decoding incoming messages (CASSANDRA-14574)
 * Add diagnostic events for user audit logging (CASSANDRA-13668)
 * Allow retrieving diagnostic events via JMX (CASSANDRA-14435)
 * Add base classes for diagnostic events (CASSANDRA-13457)
 * Clear view system metadata when dropping keyspace (CASSANDRA-14646)
 * Allocate ReentrantLock on-demand in java11 AtomicBTreePartitionerBase (CASSANDRA-14637)
 * Make all existing virtual tables use LocalPartitioner (CASSANDRA-14640)
 * Revert 4.0 GC alg back to CMS (CASANDRA-14636)
 * Remove hardcoded java11 jvm args in idea workspace files (CASSANDRA-14627)
 * Update netty to 4.1.128 (CASSANDRA-14633)
 * Add a virtual table to expose thread pools (CASSANDRA-14523)
 * Add a virtual table to expose caches (CASSANDRA-14538, CASSANDRA-14626)
 * Fix toDate function for timestamp arguments (CASSANDRA-14502)
 * Revert running dtests by default in circleci (CASSANDRA-14614)
 * Stream entire SSTables when possible (CASSANDRA-14556)
 * Cell reconciliation should not depend on nowInSec (CASSANDRA-14592)
 * Add experimental support for Java 11 (CASSANDRA-9608)
 * Make PeriodicCommitLogService.blockWhenSyncLagsNanos configurable (CASSANDRA-14580)
 * Improve logging in MessageInHandler's constructor (CASSANDRA-14576)
 * Set broadcast address in internode messaging handshake (CASSANDRA-14579)
 * Wait for schema agreement prior to building MVs (CASSANDRA-14571)
 * Make all DDL statements idempotent and not dependent on global state (CASSANDRA-13426)
 * Bump the hints messaging version to match the current one (CASSANDRA-14536)
 * OffsetAwareConfigurationLoader doesn't set ssl storage port causing bind errors in CircleCI (CASSANDRA-14546)
 * Report why native_transport_port fails to bind (CASSANDRA-14544)
 * Optimize internode messaging protocol (CASSANDRA-14485)
 * Internode messaging handshake sends wrong messaging version number (CASSANDRA-14540)
 * Add a virtual table to expose active client connections (CASSANDRA-14458)
 * Clean up and refactor client metrics (CASSANDRA-14524)
 * Nodetool import row cache invalidation races with adding sstables to tracker (CASSANDRA-14529)
 * Fix assertions in LWTs after TableMetadata was made immutable (CASSANDRA-14356)
 * Abort compactions quicker (CASSANDRA-14397)
 * Support light-weight transactions in cassandra-stress (CASSANDRA-13529)
 * Make AsyncOneResponse use the correct timeout (CASSANDRA-14509)
 * Add option to sanity check tombstones on reads/compactions (CASSANDRA-14467)
 * Add a virtual table to expose all running sstable tasks (CASSANDRA-14457)
 * Let nodetool import take a list of directories (CASSANDRA-14442)
 * Avoid unneeded memory allocations / cpu for disabled log levels (CASSANDRA-14488)
 * Implement virtual keyspace interface (CASSANDRA-7622)
 * nodetool import cleanup and improvements (CASSANDRA-14417)
 * Bump jackson version to >= 2.9.5 (CASSANDRA-14427)
 * Allow nodetool toppartitions without specifying table (CASSANDRA-14360)
 * Audit logging for database activity (CASSANDRA-12151)
 * Clean up build artifacts in docs container (CASSANDRA-14432)
 * Minor network authz improvements (Cassandra-14413)
 * Automatic sstable upgrades (CASSANDRA-14197)
 * Replace deprecated junit.framework.Assert usages with org.junit.Assert (CASSANDRA-14431)
 * Cassandra-stress throws NPE if insert section isn't specified in user profile (CASSSANDRA-14426)
 * List clients by protocol versions `nodetool clientstats --by-protocol` (CASSANDRA-14335)
 * Improve LatencyMetrics performance by reducing write path processing (CASSANDRA-14281)
 * Add network authz (CASSANDRA-13985)
 * Use the correct IP/Port for Streaming when localAddress is left unbound (CASSANDRA-14389)
 * nodetool listsnapshots is missing local system keyspace snapshots (CASSANDRA-14381)
 * Remove StreamCoordinator.streamExecutor thread pool (CASSANDRA-14402)
 * Rename nodetool --with-port to --print-port to disambiguate from --port (CASSANDRA-14392)
 * Client TOPOLOGY_CHANGE messages have wrong port. (CASSANDRA-14398)
 * Add ability to load new SSTables from a separate directory (CASSANDRA-6719)
 * Eliminate background repair and probablistic read_repair_chance table options
   (CASSANDRA-13910)
 * Bind to correct local address in 4.0 streaming (CASSANDRA-14362)
 * Use standard Amazon naming for datacenter and rack in Ec2Snitch (CASSANDRA-7839)
 * Fix junit failure for SSTableReaderTest (CASSANDRA-14387)
 * Abstract write path for pluggable storage (CASSANDRA-14118)
 * nodetool describecluster should be more informative (CASSANDRA-13853)
 * Compaction performance improvements (CASSANDRA-14261) 
 * Refactor Pair usage to avoid boxing ints/longs (CASSANDRA-14260)
 * Add options to nodetool tablestats to sort and limit output (CASSANDRA-13889)
 * Rename internals to reflect CQL vocabulary (CASSANDRA-14354)
 * Add support for hybrid MIN(), MAX() speculative retry policies
   (CASSANDRA-14293, CASSANDRA-14338, CASSANDRA-14352)
 * Fix some regressions caused by 14058 (CASSANDRA-14353)
 * Abstract repair for pluggable storage (CASSANDRA-14116)
 * Add meaningful toString() impls (CASSANDRA-13653)
 * Add sstableloader option to accept target keyspace name (CASSANDRA-13884)
 * Move processing of EchoMessage response to gossip stage (CASSANDRA-13713)
 * Add coordinator write metric per CF (CASSANDRA-14232)
 * Correct and clarify SSLFactory.getSslContext method and call sites (CASSANDRA-14314)
 * Handle static and partition deletion properly on ThrottledUnfilteredIterator (CASSANDRA-14315)
 * NodeTool clientstats should show SSL Cipher (CASSANDRA-14322)
 * Add ability to specify driver name and version (CASSANDRA-14275)
 * Abstract streaming for pluggable storage (CASSANDRA-14115)
 * Forced incremental repairs should promote sstables if they can (CASSANDRA-14294)
 * Use Murmur3 for validation compactions (CASSANDRA-14002)
 * Comma at the end of the seed list is interpretated as localhost (CASSANDRA-14285)
 * Refactor read executor and response resolver, abstract read repair (CASSANDRA-14058)
 * Add optional startup delay to wait until peers are ready (CASSANDRA-13993)
 * Add a few options to nodetool verify (CASSANDRA-14201)
 * CVE-2017-5929 Security vulnerability and redefine default log rotation policy (CASSANDRA-14183)
 * Use JVM default SSL validation algorithm instead of custom default (CASSANDRA-13259)
 * Better document in code InetAddressAndPort usage post 7544, incorporate port into UUIDGen node (CASSANDRA-14226)
 * Fix sstablemetadata date string for minLocalDeletionTime (CASSANDRA-14132)
 * Make it possible to change neverPurgeTombstones during runtime (CASSANDRA-14214)
 * Remove GossipDigestSynVerbHandler#doSort() (CASSANDRA-14174)
 * Add nodetool clientlist (CASSANDRA-13665)
 * Revert ProtocolVersion changes from CASSANDRA-7544 (CASSANDRA-14211)
 * Non-disruptive seed node list reload (CASSANDRA-14190)
 * Nodetool tablehistograms to print statics for all the tables (CASSANDRA-14185)
 * Migrate dtests to use pytest and python3 (CASSANDRA-14134)
 * Allow storage port to be configurable per node (CASSANDRA-7544)
 * Make sub-range selection for non-frozen collections return null instead of empty (CASSANDRA-14182)
 * BloomFilter serialization format should not change byte ordering (CASSANDRA-9067)
 * Remove unused on-heap BloomFilter implementation (CASSANDRA-14152)
 * Delete temp test files on exit (CASSANDRA-14153)
 * Make PartitionUpdate and Mutation immutable (CASSANDRA-13867)
 * Fix CommitLogReplayer exception for CDC data (CASSANDRA-14066)
 * Fix cassandra-stress startup failure (CASSANDRA-14106)
 * Remove initialDirectories from CFS (CASSANDRA-13928)
 * Fix trivial log format error (CASSANDRA-14015)
 * Allow sstabledump to do a json object per partition (CASSANDRA-13848)
 * Add option to optimise merkle tree comparison across replicas (CASSANDRA-3200)
 * Remove unused and deprecated methods from AbstractCompactionStrategy (CASSANDRA-14081)
 * Fix Distribution.average in cassandra-stress (CASSANDRA-14090)
 * Support a means of logging all queries as they were invoked (CASSANDRA-13983)
 * Presize collections (CASSANDRA-13760)
 * Add GroupCommitLogService (CASSANDRA-13530)
 * Parallelize initial materialized view build (CASSANDRA-12245)
 * Fix flaky SecondaryIndexManagerTest.assert[Not]MarkedAsBuilt (CASSANDRA-13965)
 * Make LWTs send resultset metadata on every request (CASSANDRA-13992)
 * Fix flaky indexWithFailedInitializationIsNotQueryableAfterPartialRebuild (CASSANDRA-13963)
 * Introduce leaf-only iterator (CASSANDRA-9988)
 * Upgrade Guava to 23.3 and Airline to 0.8 (CASSANDRA-13997)
 * Allow only one concurrent call to StatusLogger (CASSANDRA-12182)
 * Refactoring to specialised functional interfaces (CASSANDRA-13982)
 * Speculative retry should allow more friendly params (CASSANDRA-13876)
 * Throw exception if we send/receive repair messages to incompatible nodes (CASSANDRA-13944)
 * Replace usages of MessageDigest with Guava's Hasher (CASSANDRA-13291)
 * Add nodetool cmd to print hinted handoff window (CASSANDRA-13728)
 * Fix some alerts raised by static analysis (CASSANDRA-13799)
 * Checksum sstable metadata (CASSANDRA-13321, CASSANDRA-13593)
 * Add result set metadata to prepared statement MD5 hash calculation (CASSANDRA-10786)
 * Refactor GcCompactionTest to avoid boxing (CASSANDRA-13941)
 * Expose recent histograms in JmxHistograms (CASSANDRA-13642)
 * Fix buffer length comparison when decompressing in netty-based streaming (CASSANDRA-13899)
 * Properly close StreamCompressionInputStream to release any ByteBuf (CASSANDRA-13906)
 * Add SERIAL and LOCAL_SERIAL support for cassandra-stress (CASSANDRA-13925)
 * LCS needlessly checks for L0 STCS candidates multiple times (CASSANDRA-12961)
 * Correctly close netty channels when a stream session ends (CASSANDRA-13905)
 * Update lz4 to 1.4.0 (CASSANDRA-13741)
 * Optimize Paxos prepare and propose stage for local requests (CASSANDRA-13862)
 * Throttle base partitions during MV repair streaming to prevent OOM (CASSANDRA-13299)
 * Use compaction threshold for STCS in L0 (CASSANDRA-13861)
 * Fix problem with min_compress_ratio: 1 and disallow ratio < 1 (CASSANDRA-13703)
 * Add extra information to SASI timeout exception (CASSANDRA-13677)
 * Add incremental repair support for --hosts, --force, and subrange repair (CASSANDRA-13818)
 * Rework CompactionStrategyManager.getScanners synchronization (CASSANDRA-13786)
 * Add additional unit tests for batch behavior, TTLs, Timestamps (CASSANDRA-13846)
 * Add keyspace and table name in schema validation exception (CASSANDRA-13845)
 * Emit metrics whenever we hit tombstone failures and warn thresholds (CASSANDRA-13771)
 * Make netty EventLoopGroups daemon threads (CASSANDRA-13837)
 * Race condition when closing stream sessions (CASSANDRA-13852)
 * NettyFactoryTest is failing in trunk on macOS (CASSANDRA-13831)
 * Allow changing log levels via nodetool for related classes (CASSANDRA-12696)
 * Add stress profile yaml with LWT (CASSANDRA-7960)
 * Reduce memory copies and object creations when acting on ByteBufs (CASSANDRA-13789)
 * Simplify mx4j configuration (Cassandra-13578)
 * Fix trigger example on 4.0 (CASSANDRA-13796)
 * Force minumum timeout value (CASSANDRA-9375)
 * Use netty for streaming (CASSANDRA-12229)
 * Use netty for internode messaging (CASSANDRA-8457)
 * Add bytes repaired/unrepaired to nodetool tablestats (CASSANDRA-13774)
 * Don't delete incremental repair sessions if they still have sstables (CASSANDRA-13758)
 * Fix pending repair manager index out of bounds check (CASSANDRA-13769)
 * Don't use RangeFetchMapCalculator when RF=1 (CASSANDRA-13576)
 * Don't optimise trivial ranges in RangeFetchMapCalculator (CASSANDRA-13664)
 * Use an ExecutorService for repair commands instead of new Thread(..).start() (CASSANDRA-13594)
 * Fix race / ref leak in anticompaction (CASSANDRA-13688)
 * Expose tasks queue length via JMX (CASSANDRA-12758)
 * Fix race / ref leak in PendingRepairManager (CASSANDRA-13751)
 * Enable ppc64le runtime as unsupported architecture (CASSANDRA-13615)
 * Improve sstablemetadata output (CASSANDRA-11483)
 * Support for migrating legacy users to roles has been dropped (CASSANDRA-13371)
 * Introduce error metrics for repair (CASSANDRA-13387)
 * Refactoring to primitive functional interfaces in AuthCache (CASSANDRA-13732)
 * Update metrics to 3.1.5 (CASSANDRA-13648)
 * batch_size_warn_threshold_in_kb can now be set at runtime (CASSANDRA-13699)
 * Avoid always rebuilding secondary indexes at startup (CASSANDRA-13725)
 * Upgrade JMH from 1.13 to 1.19 (CASSANDRA-13727)
 * Upgrade SLF4J from 1.7.7 to 1.7.25 (CASSANDRA-12996)
 * Default for start_native_transport now true if not set in config (CASSANDRA-13656)
 * Don't add localhost to the graph when calculating where to stream from (CASSANDRA-13583)
 * Make CDC availability more deterministic via hard-linking (CASSANDRA-12148)
 * Allow skipping equality-restricted clustering columns in ORDER BY clause (CASSANDRA-10271)
 * Use common nowInSec for validation compactions (CASSANDRA-13671)
 * Improve handling of IR prepare failures (CASSANDRA-13672)
 * Send IR coordinator messages synchronously (CASSANDRA-13673)
 * Flush system.repair table before IR finalize promise (CASSANDRA-13660)
 * Fix column filter creation for wildcard queries (CASSANDRA-13650)
 * Add 'nodetool getbatchlogreplaythrottle' and 'nodetool setbatchlogreplaythrottle' (CASSANDRA-13614)
 * fix race condition in PendingRepairManager (CASSANDRA-13659)
 * Allow noop incremental repair state transitions (CASSANDRA-13658)
 * Run repair with down replicas (CASSANDRA-10446)
 * Added started & completed repair metrics (CASSANDRA-13598)
 * Added started & completed repair metrics (CASSANDRA-13598)
 * Improve secondary index (re)build failure and concurrency handling (CASSANDRA-10130)
 * Improve calculation of available disk space for compaction (CASSANDRA-13068)
 * Change the accessibility of RowCacheSerializer for third party row cache plugins (CASSANDRA-13579)
 * Allow sub-range repairs for a preview of repaired data (CASSANDRA-13570)
 * NPE in IR cleanup when columnfamily has no sstables (CASSANDRA-13585)
 * Fix Randomness of stress values (CASSANDRA-12744)
 * Allow selecting Map values and Set elements (CASSANDRA-7396)
 * Fast and garbage-free Streaming Histogram (CASSANDRA-13444)
 * Update repairTime for keyspaces on completion (CASSANDRA-13539)
 * Add configurable upper bound for validation executor threads (CASSANDRA-13521)
 * Bring back maxHintTTL propery (CASSANDRA-12982)
 * Add testing guidelines (CASSANDRA-13497)
 * Add more repair metrics (CASSANDRA-13531)
 * RangeStreamer should be smarter when picking endpoints for streaming (CASSANDRA-4650)
 * Avoid rewrapping an exception thrown for cache load functions (CASSANDRA-13367)
 * Log time elapsed for each incremental repair phase (CASSANDRA-13498)
 * Add multiple table operation support to cassandra-stress (CASSANDRA-8780)
 * Fix incorrect cqlsh results when selecting same columns multiple times (CASSANDRA-13262)
 * Fix WriteResponseHandlerTest is sensitive to test execution order (CASSANDRA-13421)
 * Improve incremental repair logging (CASSANDRA-13468)
 * Start compaction when incremental repair finishes (CASSANDRA-13454)
 * Add repair streaming preview (CASSANDRA-13257)
 * Cleanup isIncremental/repairedAt usage (CASSANDRA-13430)
 * Change protocol to allow sending key space independent of query string (CASSANDRA-10145)
 * Make gc_log and gc_warn settable at runtime (CASSANDRA-12661)
 * Take number of files in L0 in account when estimating remaining compaction tasks (CASSANDRA-13354)
 * Skip building views during base table streams on range movements (CASSANDRA-13065)
 * Improve error messages for +/- operations on maps and tuples (CASSANDRA-13197)
 * Remove deprecated repair JMX APIs (CASSANDRA-11530)
 * Fix version check to enable streaming keep-alive (CASSANDRA-12929)
 * Make it possible to monitor an ideal consistency level separate from actual consistency level (CASSANDRA-13289)
 * Outbound TCP connections ignore internode authenticator (CASSANDRA-13324)
 * Upgrade junit from 4.6 to 4.12 (CASSANDRA-13360)
 * Cleanup ParentRepairSession after repairs (CASSANDRA-13359)
 * Upgrade snappy-java to 1.1.2.6 (CASSANDRA-13336)
 * Incremental repair not streaming correct sstables (CASSANDRA-13328)
 * Upgrade the jna version to 4.3.0 (CASSANDRA-13300)
 * Add the currentTimestamp, currentDate, currentTime and currentTimeUUID functions (CASSANDRA-13132)
 * Remove config option index_interval (CASSANDRA-10671)
 * Reduce lock contention for collection types and serializers (CASSANDRA-13271)
 * Make it possible to override MessagingService.Verb ids (CASSANDRA-13283)
 * Avoid synchronized on prepareForRepair in ActiveRepairService (CASSANDRA-9292)
 * Adds the ability to use uncompressed chunks in compressed files (CASSANDRA-10520)
 * Don't flush sstables when streaming for incremental repair (CASSANDRA-13226)
 * Remove unused method (CASSANDRA-13227)
 * Fix minor bugs related to #9143 (CASSANDRA-13217)
 * Output warning if user increases RF (CASSANDRA-13079)
 * Remove pre-3.0 streaming compatibility code for 4.0 (CASSANDRA-13081)
 * Add support for + and - operations on dates (CASSANDRA-11936)
 * Fix consistency of incrementally repaired data (CASSANDRA-9143)
 * Increase commitlog version (CASSANDRA-13161)
 * Make TableMetadata immutable, optimize Schema (CASSANDRA-9425)
 * Refactor ColumnCondition (CASSANDRA-12981)
 * Parallelize streaming of different keyspaces (CASSANDRA-4663)
 * Improved compactions metrics (CASSANDRA-13015)
 * Speed-up start-up sequence by avoiding un-needed flushes (CASSANDRA-13031)
 * Use Caffeine (W-TinyLFU) for on-heap caches (CASSANDRA-10855)
 * Thrift removal (CASSANDRA-11115)
 * Remove pre-3.0 compatibility code for 4.0 (CASSANDRA-12716)
 * Add column definition kind to dropped columns in schema (CASSANDRA-12705)
 * Add (automate) Nodetool Documentation (CASSANDRA-12672)
 * Update bundled cqlsh python driver to 3.7.0 (CASSANDRA-12736)
 * Reject invalid replication settings when creating or altering a keyspace (CASSANDRA-12681)
 * Clean up the SSTableReader#getScanner API wrt removal of RateLimiter (CASSANDRA-12422)
 * Use new token allocation for non bootstrap case as well (CASSANDRA-13080)
 * Avoid byte-array copy when key cache is disabled (CASSANDRA-13084)
 * Require forceful decommission if number of nodes is less than replication factor (CASSANDRA-12510)
 * Allow IN restrictions on column families with collections (CASSANDRA-12654)
 * Log message size in trace message in OutboundTcpConnection (CASSANDRA-13028)
 * Add timeUnit Days for cassandra-stress (CASSANDRA-13029)
 * Add mutation size and batch metrics (CASSANDRA-12649)
 * Add method to get size of endpoints to TokenMetadata (CASSANDRA-12999)
 * Expose time spent waiting in thread pool queue (CASSANDRA-8398)
 * Conditionally update index built status to avoid unnecessary flushes (CASSANDRA-12969)
 * cqlsh auto completion: refactor definition of compaction strategy options (CASSANDRA-12946)
 * Add support for arithmetic operators (CASSANDRA-11935)
 * Add histogram for delay to deliver hints (CASSANDRA-13234)
 * Fix cqlsh automatic protocol downgrade regression (CASSANDRA-13307)
 * Changing `max_hint_window_in_ms` at runtime (CASSANDRA-11720)
 * Trivial format error in StorageProxy (CASSANDRA-13551)
 * Nodetool repair can hang forever if we lose the notification for the repair completing/failing (CASSANDRA-13480)
 * Anticompaction can cause noisy log messages (CASSANDRA-13684)
 * Switch to client init for sstabledump (CASSANDRA-13683)
 * CQLSH: Don't pause when capturing data (CASSANDRA-13743)
 * nodetool clearsnapshot requires --all to clear all snapshots (CASSANDRA-13391)
 * Correctly count range tombstones in traces and tombstone thresholds (CASSANDRA-8527)
 * cqlshrc.sample uses incorrect option for time formatting (CASSANDRA-14243)


3.11.5
 * Fixed nodetool cfstats printing index name twice (CASSANDRA-14903)
 * Add flag to disable SASI indexes, and warnings on creation (CASSANDRA-14866)
Merged from 3.0:
<<<<<<< HEAD
=======
 * Add ability to customize cassandra log directory using $CASSANDRA_LOG_DIR (CASSANDRA-15090)
 * Skip cells with illegal column names when reading legacy sstables (CASSANDRA-15086)
>>>>>>> 6e515069
 * Fix assorted gossip races and add related runtime checks (CASSANDRA-15059)
 * cassandra-stress works with frozen collections: list and set (CASSANDRA-14907)
 * Fix handling FS errors on writing and reading flat files - LogTransaction and hints (CASSANDRA-15053)
 * Avoid double closing the iterator to avoid overcounting the number of requests (CASSANDRA-15058)
 * Improve `nodetool status -r` speed (CASSANDRA-14847)
 * Improve merkle tree size and time on heap (CASSANDRA-14096)
 * Add missing commands to nodetool_completion (CASSANDRA-14916)
 * Anti-compaction temporarily corrupts sstable state for readers (CASSANDRA-15004)
Merged from 2.2:
 * Support cross version messaging in in-jvm upgrade dtests (CASSANDRA-15078)
 * Fix index summary redistribution cancellation (CASSANDRA-15045)
 * Refactor Circle CI configuration (CASSANDRA-14806)
 * Fixing invalid CQL in security documentation (CASSANDRA-15020)


3.11.4
 * Make stop-server.bat wait for Cassandra to terminate (CASSANDRA-14829)
 * Correct sstable sorting for garbagecollect and levelled compaction (CASSANDRA-14870)
Merged from 3.0:
 * Improve merkle tree size and time on heap (CASSANDRA-14096)
 * Severe concurrency issues in STCS,DTCS,TWCS,TMD.Topology,TypeParser
 * Add a script to make running the cqlsh tests in cassandra repo easier (CASSANDRA-14951)
 * If SizeEstimatesRecorder misses a 'onDropTable' notification, the size_estimates table will never be cleared for that table. (CASSANDRA-14905)
 * Streaming needs to synchronise access to LifecycleTransaction (CASSANDRA-14554)
 * Fix cassandra-stress write hang with default options (CASSANDRA-14616)
 * Netty epoll IOExceptions caused by unclean client disconnects being logged at INFO (CASSANDRA-14909)
 * Unfiltered.isEmpty conflicts with Row extends AbstractCollection.isEmpty (CASSANDRA-14588)
 * RangeTombstoneList doesn't properly clean up mergeable or superseded rts in some cases (CASSANDRA-14894)
 * Fix handling of collection tombstones for dropped columns from legacy sstables (CASSANDRA-14912)
 * Throw exception if Columns serialized subset encode more columns than possible (CASSANDRA-14591)
 * Drop/add column name with different Kind can result in corruption (CASSANDRA-14843)
 * Fix missing rows when reading 2.1 SSTables with static columns in 3.0 (CASSANDRA-14873)
 * Move TWCS message 'No compaction necessary for bucket size' to Trace level (CASSANDRA-14884)
 * Sstable min/max metadata can cause data loss (CASSANDRA-14861)
 * Dropped columns can cause reverse sstable iteration to return prematurely (CASSANDRA-14838)
 * Legacy sstables with  multi block range tombstones create invalid bound sequences (CASSANDRA-14823)
 * Expand range tombstone validation checks to multiple interim request stages (CASSANDRA-14824)
 * Reverse order reads can return incomplete results (CASSANDRA-14803)
 * Avoid calling iter.next() in a loop when notifying indexers about range tombstones (CASSANDRA-14794)
 * Fix purging semi-expired RT boundaries in reversed iterators (CASSANDRA-14672)
 * DESC order reads can fail to return the last Unfiltered in the partition (CASSANDRA-14766)
 * Fix corrupted collection deletions for dropped columns in 3.0 <-> 2.{1,2} messages (CASSANDRA-14568)
 * Fix corrupted static collection deletions in 3.0 <-> 2.{1,2} messages (CASSANDRA-14568)
 * Handle failures in parallelAllSSTableOperation (cleanup/upgradesstables/etc) (CASSANDRA-14657)
 * Improve TokenMetaData cache populating performance avoid long locking (CASSANDRA-14660)
 * Backport: Flush netty client messages immediately (not by default) (CASSANDRA-13651)
 * Fix static column order for SELECT * wildcard queries (CASSANDRA-14638)
 * sstableloader should use discovered broadcast address to connect intra-cluster (CASSANDRA-14522)
 * Fix reading columns with non-UTF names from schema (CASSANDRA-14468)
Merged from 2.2:
 * CircleCI docker image should bake in more dependencies (CASSANDRA-14985)
 * MigrationManager attempts to pull schema from different major version nodes (CASSANDRA-14928)
 * Returns null instead of NaN or Infinity in JSON strings (CASSANDRA-14377)
Merged from 2.1:
 * Paged Range Slice queries with DISTINCT can drop rows from results (CASSANDRA-14956)
 * Update release checksum algorithms to SHA-256, SHA-512 (CASSANDRA-14970)


3.11.3
 * Validate supported column type with SASI analyzer (CASSANDRA-13669)
 * Remove BTree.Builder Recycler to reduce memory usage (CASSANDRA-13929)
 * Reduce nodetool GC thread count (CASSANDRA-14475)
 * Fix New SASI view creation during Index Redistribution (CASSANDRA-14055)
 * Remove string formatting lines from BufferPool hot path (CASSANDRA-14416)
 * Detect OpenJDK jvm type and architecture (CASSANDRA-12793)
 * Don't use guava collections in the non-system keyspace jmx attributes (CASSANDRA-12271)
 * Allow existing nodes to use all peers in shadow round (CASSANDRA-13851)
 * Fix cqlsh to read connection.ssl cqlshrc option again (CASSANDRA-14299)
 * Downgrade log level to trace for CommitLogSegmentManager (CASSANDRA-14370)
 * CQL fromJson(null) throws NullPointerException (CASSANDRA-13891)
 * Serialize empty buffer as empty string for json output format (CASSANDRA-14245)
 * Allow logging implementation to be interchanged for embedded testing (CASSANDRA-13396)
 * SASI tokenizer for simple delimiter based entries (CASSANDRA-14247)
 * Fix Loss of digits when doing CAST from varint/bigint to decimal (CASSANDRA-14170)
 * RateBasedBackPressure unnecessarily invokes a lock on the Guava RateLimiter (CASSANDRA-14163)
 * Fix wildcard GROUP BY queries (CASSANDRA-14209)
Merged from 3.0:
 * Fix corrupted static collection deletions in 3.0 -> 2.{1,2} messages (CASSANDRA-14568)
 * Fix potential IndexOutOfBoundsException with counters (CASSANDRA-14167)
 * Always close RT markers returned by ReadCommand#executeLocally() (CASSANDRA-14515)
 * Reverse order queries with range tombstones can cause data loss (CASSANDRA-14513)
 * Fix regression of lagging commitlog flush log message (CASSANDRA-14451)
 * Add Missing dependencies in pom-all (CASSANDRA-14422)
 * Cleanup StartupClusterConnectivityChecker and PING Verb (CASSANDRA-14447)
 * Cassandra not starting when using enhanced startup scripts in windows (CASSANDRA-14418)
 * Fix progress stats and units in compactionstats (CASSANDRA-12244)
 * Better handle missing partition columns in system_schema.columns (CASSANDRA-14379)
 * Delay hints store excise by write timeout to avoid race with decommission (CASSANDRA-13740)
 * Add missed CQL keywords to documentation (CASSANDRA-14359)
 * Fix unbounded validation compactions on repair / revert CASSANDRA-13797 (CASSANDRA-14332)
 * Avoid deadlock when running nodetool refresh before node is fully up (CASSANDRA-14310)
 * Handle all exceptions when opening sstables (CASSANDRA-14202)
 * Handle incompletely written hint descriptors during startup (CASSANDRA-14080)
 * Handle repeat open bound from SRP in read repair (CASSANDRA-14330)
 * Use zero as default score in DynamicEndpointSnitch (CASSANDRA-14252)
 * Respect max hint window when hinting for LWT (CASSANDRA-14215)
 * Adding missing WriteType enum values to v3, v4, and v5 spec (CASSANDRA-13697)
 * Don't regenerate bloomfilter and summaries on startup (CASSANDRA-11163)
 * Fix NPE when performing comparison against a null frozen in LWT (CASSANDRA-14087)
 * Log when SSTables are deleted (CASSANDRA-14302)
 * Fix batch commitlog sync regression (CASSANDRA-14292)
 * Write to pending endpoint when view replica is also base replica (CASSANDRA-14251)
 * Chain commit log marker potential performance regression in batch commit mode (CASSANDRA-14194)
 * Fully utilise specified compaction threads (CASSANDRA-14210)
 * Pre-create deletion log records to finish compactions quicker (CASSANDRA-12763)
Merged from 2.2:
 * Fix compaction failure caused by reading un-flushed data (CASSANDRA-12743)
 * Use Bounds instead of Range for sstables in anticompaction (CASSANDRA-14411)
 * Fix JSON queries with IN restrictions and ORDER BY clause (CASSANDRA-14286)
 * CQL fromJson(null) throws NullPointerException (CASSANDRA-13891)
Merged from 2.1:
 * Check checksum before decompressing data (CASSANDRA-14284)


3.11.2
 * Fix ReadCommandTest (CASSANDRA-14234)
 * Remove trailing period from latency reports at keyspace level (CASSANDRA-14233)
 * Remove dependencies on JVM internal classes from JMXServerUtils (CASSANDRA-14173) 
 * Add DEFAULT, UNSET, MBEAN and MBEANS to `ReservedKeywords` (CASSANDRA-14205)
 * Print correct snitch info from nodetool describecluster (CASSANDRA-13528)
 * Enable CDC unittest (CASSANDRA-14141)
 * Acquire read lock before accessing CompactionStrategyManager fields (CASSANDRA-14139)
 * Avoid invalidating disk boundaries unnecessarily (CASSANDRA-14083)
 * Avoid exposing compaction strategy index externally (CASSANDRA-14082)
 * Fix imbalanced disks when replacing node with same address with JBOD (CASSANDRA-14084)
 * Reload compaction strategies when disk boundaries are invalidated (CASSANDRA-13948)
 * Remove OpenJDK log warning (CASSANDRA-13916)
 * Prevent compaction strategies from looping indefinitely (CASSANDRA-14079)
 * Cache disk boundaries (CASSANDRA-13215)
 * Add asm jar to build.xml for maven builds (CASSANDRA-11193)
 * Round buffer size to powers of 2 for the chunk cache (CASSANDRA-13897)
 * Update jackson JSON jars (CASSANDRA-13949)
 * Avoid locks when checking LCS fanout and if we should defrag (CASSANDRA-13930)
Merged from 3.0:
 * Fix unit test failures in ViewComplexTest (CASSANDRA-14219)
 * Add MinGW uname check to start scripts (CASSANDRA-12840)
 * Use the correct digest file and reload sstable metadata in nodetool verify (CASSANDRA-14217)
 * Handle failure when mutating repaired status in Verifier (CASSANDRA-13933)
 * Set encoding for javadoc generation (CASSANDRA-14154)
 * Fix index target computation for dense composite tables with dropped compact storage (CASSANDRA-14104)
 * Improve commit log chain marker updating (CASSANDRA-14108)
 * Extra range tombstone bound creates double rows (CASSANDRA-14008)
 * Fix SStable ordering by max timestamp in SinglePartitionReadCommand (CASSANDRA-14010)
 * Accept role names containing forward-slash (CASSANDRA-14088)
 * Optimize CRC check chance probability calculations (CASSANDRA-14094)
 * Fix cleanup on keyspace with no replicas (CASSANDRA-13526)
 * Fix updating base table rows with TTL not removing materialized view entries (CASSANDRA-14071)
 * Reduce garbage created by DynamicSnitch (CASSANDRA-14091)
 * More frequent commitlog chained markers (CASSANDRA-13987)
 * Fix serialized size of DataLimits (CASSANDRA-14057)
 * Add flag to allow dropping oversized read repair mutations (CASSANDRA-13975)
 * Fix SSTableLoader logger message (CASSANDRA-14003)
 * Fix repair race that caused gossip to block (CASSANDRA-13849)
 * Tracing interferes with digest requests when using RandomPartitioner (CASSANDRA-13964)
 * Add flag to disable materialized views, and warnings on creation (CASSANDRA-13959)
 * Don't let user drop or generally break tables in system_distributed (CASSANDRA-13813)
 * Provide a JMX call to sync schema with local storage (CASSANDRA-13954)
 * Mishandling of cells for removed/dropped columns when reading legacy files (CASSANDRA-13939)
 * Deserialise sstable metadata in nodetool verify (CASSANDRA-13922)
Merged from 2.2:
 * Fix the inspectJvmOptions startup check (CASSANDRA-14112)
 * Fix race that prevents submitting compaction for a table when executor is full (CASSANDRA-13801)
 * Rely on the JVM to handle OutOfMemoryErrors (CASSANDRA-13006)
 * Grab refs during scrub/index redistribution/cleanup (CASSANDRA-13873)
Merged from 2.1:
 * Protect against overflow of local expiration time (CASSANDRA-14092)
 * RPM package spec: fix permissions for installed jars and config files (CASSANDRA-14181)
 * More PEP8 compliance for cqlsh


3.11.1
 * Fix the computation of cdc_total_space_in_mb for exabyte filesystems (CASSANDRA-13808)
 * AbstractTokenTreeBuilder#serializedSize returns wrong value when there is a single leaf and overflow collisions (CASSANDRA-13869)
 * Add a compaction option to TWCS to ignore sstables overlapping checks (CASSANDRA-13418)
 * BTree.Builder memory leak (CASSANDRA-13754)
 * Revert CASSANDRA-10368 of supporting non-pk column filtering due to correctness (CASSANDRA-13798)
 * Add a skip read validation flag to cassandra-stress (CASSANDRA-13772)
 * Fix cassandra-stress hang issues when an error during cluster connection happens (CASSANDRA-12938)
 * Better bootstrap failure message when blocked by (potential) range movement (CASSANDRA-13744)
 * "ignore" option is ignored in sstableloader (CASSANDRA-13721)
 * Deadlock in AbstractCommitLogSegmentManager (CASSANDRA-13652)
 * Duplicate the buffer before passing it to analyser in SASI operation (CASSANDRA-13512)
 * Properly evict pstmts from prepared statements cache (CASSANDRA-13641)
Merged from 3.0:
 * Improve TRUNCATE performance (CASSANDRA-13909)
 * Implement short read protection on partition boundaries (CASSANDRA-13595)
 * Fix ISE thrown by UPI.Serializer.hasNext() for some SELECT queries (CASSANDRA-13911)
 * Filter header only commit logs before recovery (CASSANDRA-13918)
 * AssertionError prepending to a list (CASSANDRA-13149)
 * Fix support for SuperColumn tables (CASSANDRA-12373)
 * Handle limit correctly on tables with strict liveness (CASSANDRA-13883)
 * Fix missing original update in TriggerExecutor (CASSANDRA-13894)
 * Remove non-rpc-ready nodes from counter leader candidates (CASSANDRA-13043)
 * Improve short read protection performance (CASSANDRA-13794)
 * Fix sstable reader to support range-tombstone-marker for multi-slices (CASSANDRA-13787)
 * Fix short read protection for tables with no clustering columns (CASSANDRA-13880)
 * Make isBuilt volatile in PartitionUpdate (CASSANDRA-13619)
 * Prevent integer overflow of timestamps in CellTest and RowsTest (CASSANDRA-13866)
 * Fix counter application order in short read protection (CASSANDRA-12872)
 * Don't block RepairJob execution on validation futures (CASSANDRA-13797)
 * Wait for all management tasks to complete before shutting down CLSM (CASSANDRA-13123)
 * INSERT statement fails when Tuple type is used as clustering column with default DESC order (CASSANDRA-13717)
 * Fix pending view mutations handling and cleanup batchlog when there are local and remote paired mutations (CASSANDRA-13069)
 * Improve config validation and documentation on overflow and NPE (CASSANDRA-13622)
 * Range deletes in a CAS batch are ignored (CASSANDRA-13655)
 * Avoid assertion error when IndexSummary > 2G (CASSANDRA-12014)
 * Change repair midpoint logging for tiny ranges (CASSANDRA-13603)
 * Better handle corrupt final commitlog segment (CASSANDRA-11995)
 * StreamingHistogram is not thread safe (CASSANDRA-13756)
 * Fix MV timestamp issues (CASSANDRA-11500)
 * Better tolerate improperly formatted bcrypt hashes (CASSANDRA-13626)
 * Fix race condition in read command serialization (CASSANDRA-13363)
 * Fix AssertionError in short read protection (CASSANDRA-13747)
 * Don't skip corrupted sstables on startup (CASSANDRA-13620)
 * Fix the merging of cells with different user type versions (CASSANDRA-13776)
 * Copy session properties on cqlsh.py do_login (CASSANDRA-13640)
 * Potential AssertionError during ReadRepair of range tombstone and partition deletions (CASSANDRA-13719)
 * Don't let stress write warmup data if n=0 (CASSANDRA-13773)
 * Gossip thread slows down when using batch commit log (CASSANDRA-12966)
 * Randomize batchlog endpoint selection with only 1 or 2 racks (CASSANDRA-12884)
 * Fix digest calculation for counter cells (CASSANDRA-13750)
 * Fix ColumnDefinition.cellValueType() for non-frozen collection and change SSTabledump to use type.toJSONString() (CASSANDRA-13573)
 * Skip materialized view addition if the base table doesn't exist (CASSANDRA-13737)
 * Drop table should remove corresponding entries in dropped_columns table (CASSANDRA-13730)
 * Log warn message until legacy auth tables have been migrated (CASSANDRA-13371)
 * Fix incorrect [2.1 <- 3.0] serialization of counter cells created in 2.0 (CASSANDRA-13691)
 * Fix invalid writetime for null cells (CASSANDRA-13711)
 * Fix ALTER TABLE statement to atomically propagate changes to the table and its MVs (CASSANDRA-12952)
 * Fixed ambiguous output of nodetool tablestats command (CASSANDRA-13722)
 * Fix Digest mismatch Exception if hints file has UnknownColumnFamily (CASSANDRA-13696)
 * Purge tombstones created by expired cells (CASSANDRA-13643)
 * Make concat work with iterators that have different subsets of columns (CASSANDRA-13482)
 * Set test.runners based on cores and memory size (CASSANDRA-13078)
 * Allow different NUMACTL_ARGS to be passed in (CASSANDRA-13557)
 * Allow native function calls in CQLSSTableWriter (CASSANDRA-12606)
 * Fix secondary index queries on COMPACT tables (CASSANDRA-13627)
 * Nodetool listsnapshots output is missing a newline, if there are no snapshots (CASSANDRA-13568)
 * sstabledump reports incorrect usage for argument order (CASSANDRA-13532)
Merged from 2.2:
 * Safely handle empty buffers when outputting to JSON (CASSANDRA-13868)
 * Copy session properties on cqlsh.py do_login (CASSANDRA-13847)
 * Fix load over calculated issue in IndexSummaryRedistribution (CASSANDRA-13738)
 * Fix compaction and flush exception not captured (CASSANDRA-13833)
 * Uncaught exceptions in Netty pipeline (CASSANDRA-13649)
 * Prevent integer overflow on exabyte filesystems (CASSANDRA-13067)
 * Fix queries with LIMIT and filtering on clustering columns (CASSANDRA-11223)
 * Fix potential NPE when resume bootstrap fails (CASSANDRA-13272)
 * Fix toJSONString for the UDT, tuple and collection types (CASSANDRA-13592)
 * Fix nested Tuples/UDTs validation (CASSANDRA-13646)
Merged from 2.1:
 * Clone HeartBeatState when building gossip messages. Make its generation/version volatile (CASSANDRA-13700)


3.11.0
 * Allow native function calls in CQLSSTableWriter (CASSANDRA-12606)
 * Replace string comparison with regex/number checks in MessagingService test (CASSANDRA-13216)
 * Fix formatting of duration columns in CQLSH (CASSANDRA-13549)
 * Fix the problem with duplicated rows when using paging with SASI (CASSANDRA-13302)
 * Allow CONTAINS statements filtering on the partition key and it’s parts (CASSANDRA-13275)
 * Fall back to even ranges calculation in clusters with vnodes when tokens are distributed unevenly (CASSANDRA-13229)
 * Fix duration type validation to prevent overflow (CASSANDRA-13218)
 * Forbid unsupported creation of SASI indexes over partition key columns (CASSANDRA-13228)
 * Reject multiple values for a key in CQL grammar. (CASSANDRA-13369)
 * UDA fails without input rows (CASSANDRA-13399)
 * Fix compaction-stress by using daemonInitialization (CASSANDRA-13188)
 * V5 protocol flags decoding broken (CASSANDRA-13443)
 * Use write lock not read lock for removing sstables from compaction strategies. (CASSANDRA-13422)
 * Use corePoolSize equal to maxPoolSize in JMXEnabledThreadPoolExecutors (CASSANDRA-13329)
 * Avoid rebuilding SASI indexes containing no values (CASSANDRA-12962)
 * Add charset to Analyser input stream (CASSANDRA-13151)
 * Fix testLimitSSTables flake caused by concurrent flush (CASSANDRA-12820)
 * cdc column addition strikes again (CASSANDRA-13382)
 * Fix static column indexes (CASSANDRA-13277)
 * DataOutputBuffer.asNewBuffer broken (CASSANDRA-13298)
 * unittest CipherFactoryTest failed on MacOS (CASSANDRA-13370)
 * Forbid SELECT restrictions and CREATE INDEX over non-frozen UDT columns (CASSANDRA-13247)
 * Default logging we ship will incorrectly print "?:?" for "%F:%L" pattern (CASSANDRA-13317)
 * Possible AssertionError in UnfilteredRowIteratorWithLowerBound (CASSANDRA-13366)
 * Support unaligned memory access for AArch64 (CASSANDRA-13326)
 * Improve SASI range iterator efficiency on intersection with an empty range (CASSANDRA-12915).
 * Fix equality comparisons of columns using the duration type (CASSANDRA-13174)
 * Move to FastThreadLocalThread and FastThreadLocal (CASSANDRA-13034)
 * nodetool stopdaemon errors out (CASSANDRA-13030)
 * Tables in system_distributed should not use gcgs of 0 (CASSANDRA-12954)
 * Fix primary index calculation for SASI (CASSANDRA-12910)
 * More fixes to the TokenAllocator (CASSANDRA-12990)
 * NoReplicationTokenAllocator should work with zero replication factor (CASSANDRA-12983)
 * Address message coalescing regression (CASSANDRA-12676)
 * Delete illegal character from StandardTokenizerImpl.jflex (CASSANDRA-13417)
 * Fix cqlsh automatic protocol downgrade regression (CASSANDRA-13307)
 * Tracing payload not passed from QueryMessage to tracing session (CASSANDRA-12835)
Merged from 3.0:
 * Filter header only commit logs before recovery (CASSANDRA-13918)
 * Ensure int overflow doesn't occur when calculating large partition warning size (CASSANDRA-13172)
 * Ensure consistent view of partition columns between coordinator and replica in ColumnFilter (CASSANDRA-13004)
 * Failed unregistering mbean during drop keyspace (CASSANDRA-13346)
 * nodetool scrub/cleanup/upgradesstables exit code is wrong (CASSANDRA-13542)
 * Fix the reported number of sstable data files accessed per read (CASSANDRA-13120)
 * Fix schema digest mismatch during rolling upgrades from versions before 3.0.12 (CASSANDRA-13559)
 * Upgrade JNA version to 4.4.0 (CASSANDRA-13072)
 * Interned ColumnIdentifiers should use minimal ByteBuffers (CASSANDRA-13533)
 * Fix repair process violating start/end token limits for small ranges (CASSANDRA-13052)
 * Add storage port options to sstableloader (CASSANDRA-13518)
 * Properly handle quoted index names in cqlsh DESCRIBE output (CASSANDRA-12847)
 * Fix NPE in StorageService.excise() (CASSANDRA-13163)
 * Expire OutboundTcpConnection messages by a single Thread (CASSANDRA-13265)
 * Fail repair if insufficient responses received (CASSANDRA-13397)
 * Fix SSTableLoader fail when the loaded table contains dropped columns (CASSANDRA-13276)
 * Avoid name clashes in CassandraIndexTest (CASSANDRA-13427)
 * Handling partially written hint files (CASSANDRA-12728)
 * Interrupt replaying hints on decommission (CASSANDRA-13308)
 * Handling partially written hint files (CASSANDRA-12728)
 * Fix NPE issue in StorageService (CASSANDRA-13060)
 * Make reading of range tombstones more reliable (CASSANDRA-12811)
 * Fix startup problems due to schema tables not completely flushed (CASSANDRA-12213)
 * Fix view builder bug that can filter out data on restart (CASSANDRA-13405)
 * Fix 2i page size calculation when there are no regular columns (CASSANDRA-13400)
 * Fix the conversion of 2.X expired rows without regular column data (CASSANDRA-13395)
 * Fix hint delivery when using ext+internal IPs with prefer_local enabled (CASSANDRA-13020)
 * Legacy deserializer can create empty range tombstones (CASSANDRA-13341)
 * Legacy caching options can prevent 3.0 upgrade (CASSANDRA-13384)
 * Use the Kernel32 library to retrieve the PID on Windows and fix startup checks (CASSANDRA-13333)
 * Fix code to not exchange schema across major versions (CASSANDRA-13274)
 * Dropping column results in "corrupt" SSTable (CASSANDRA-13337)
 * Bugs handling range tombstones in the sstable iterators (CASSANDRA-13340)
 * Fix CONTAINS filtering for null collections (CASSANDRA-13246)
 * Applying: Use a unique metric reservoir per test run when using Cassandra-wide metrics residing in MBeans (CASSANDRA-13216)
 * Propagate row deletions in 2i tables on upgrade (CASSANDRA-13320)
 * Slice.isEmpty() returns false for some empty slices (CASSANDRA-13305)
 * Add formatted row output to assertEmpty in CQL Tester (CASSANDRA-13238)
 * Prevent data loss on upgrade 2.1 - 3.0 by adding component separator to LogRecord absolute path (CASSANDRA-13294)
 * Improve testing on macOS by eliminating sigar logging (CASSANDRA-13233)
 * Cqlsh copy-from should error out when csv contains invalid data for collections (CASSANDRA-13071)
 * Fix "multiple versions of ant detected..." when running ant test (CASSANDRA-13232)
 * Coalescing strategy sleeps too much (CASSANDRA-13090)
 * Faster StreamingHistogram (CASSANDRA-13038)
 * Legacy deserializer can create unexpected boundary range tombstones (CASSANDRA-13237)
 * Remove unnecessary assertion from AntiCompactionTest (CASSANDRA-13070)
 * Fix cqlsh COPY for dates before 1900 (CASSANDRA-13185)
 * Use keyspace replication settings on system.size_estimates table (CASSANDRA-9639)
 * Add vm.max_map_count StartupCheck (CASSANDRA-13008)
 * Obfuscate password in stress-graphs (CASSANDRA-12233)
 * Hint related logging should include the IP address of the destination in addition to
   host ID (CASSANDRA-13205)
 * Reloading logback.xml does not work (CASSANDRA-13173)
 * Lightweight transactions temporarily fail after upgrade from 2.1 to 3.0 (CASSANDRA-13109)
 * Duplicate rows after upgrading from 2.1.16 to 3.0.10/3.9 (CASSANDRA-13125)
 * Fix UPDATE queries with empty IN restrictions (CASSANDRA-13152)
 * Fix handling of partition with partition-level deletion plus
   live rows in sstabledump (CASSANDRA-13177)
 * Provide user workaround when system_schema.columns does not contain entries
   for a table that's in system_schema.tables (CASSANDRA-13180)
 * Nodetool upgradesstables/scrub/compact ignores system tables (CASSANDRA-13410)
 * Fix schema version calculation for rolling upgrades (CASSANDRA-13441)
Merged from 2.2:
 * Nodes started with join_ring=False should be able to serve requests when authentication is enabled (CASSANDRA-11381)
 * cqlsh COPY FROM: increment error count only for failures, not for attempts (CASSANDRA-13209)
 * Avoid starting gossiper in RemoveTest (CASSANDRA-13407)
 * Fix weightedSize() for row-cache reported by JMX and NodeTool (CASSANDRA-13393)
 * Fix JVM metric names (CASSANDRA-13103)
 * Honor truststore-password parameter in cassandra-stress (CASSANDRA-12773)
 * Discard in-flight shadow round responses (CASSANDRA-12653)
 * Don't anti-compact repaired data to avoid inconsistencies (CASSANDRA-13153)
 * Wrong logger name in AnticompactionTask (CASSANDRA-13343)
 * Commitlog replay may fail if last mutation is within 4 bytes of end of segment (CASSANDRA-13282)
 * Fix queries updating multiple time the same list (CASSANDRA-13130)
 * Fix GRANT/REVOKE when keyspace isn't specified (CASSANDRA-13053)
 * Fix flaky LongLeveledCompactionStrategyTest (CASSANDRA-12202)
 * Fix failing COPY TO STDOUT (CASSANDRA-12497)
 * Fix ColumnCounter::countAll behaviour for reverse queries (CASSANDRA-13222)
 * Exceptions encountered calling getSeeds() breaks OTC thread (CASSANDRA-13018)
 * Fix negative mean latency metric (CASSANDRA-12876)
 * Use only one file pointer when creating commitlog segments (CASSANDRA-12539)
Merged from 2.1:
 * Fix 2ndary index queries on partition keys for tables with static columns (CASSANDRA-13147)
 * Fix ParseError unhashable type list in cqlsh copy from (CASSANDRA-13364)
 * Remove unused repositories (CASSANDRA-13278)
 * Log stacktrace of uncaught exceptions (CASSANDRA-13108)
 * Use portable stderr for java error in startup (CASSANDRA-13211)
 * Fix Thread Leak in OutboundTcpConnection (CASSANDRA-13204)
 * Upgrade netty version to fix memory leak with client encryption (CASSANDRA-13114)
 * Coalescing strategy can enter infinite loop (CASSANDRA-13159)


3.10
 * Fix secondary index queries regression (CASSANDRA-13013)
 * Add duration type to the protocol V5 (CASSANDRA-12850)
 * Fix duration type validation (CASSANDRA-13143)
 * Fix flaky GcCompactionTest (CASSANDRA-12664)
 * Fix TestHintedHandoff.hintedhandoff_decom_test (CASSANDRA-13058)
 * Fixed query monitoring for range queries (CASSANDRA-13050)
 * Remove outboundBindAny configuration property (CASSANDRA-12673)
 * Use correct bounds for all-data range when filtering (CASSANDRA-12666)
 * Remove timing window in test case (CASSANDRA-12875)
 * Resolve unit testing without JCE security libraries installed (CASSANDRA-12945)
 * Fix inconsistencies in cassandra-stress load balancing policy (CASSANDRA-12919)
 * Fix validation of non-frozen UDT cells (CASSANDRA-12916)
 * Don't shut down socket input/output on StreamSession (CASSANDRA-12903)
 * Fix Murmur3PartitionerTest (CASSANDRA-12858)
 * Move cqlsh syntax rules into separate module and allow easier customization (CASSANDRA-12897)
 * Fix CommitLogSegmentManagerTest (CASSANDRA-12283)
 * Fix cassandra-stress truncate option (CASSANDRA-12695)
 * Fix crossNode value when receiving messages (CASSANDRA-12791)
 * Don't load MX4J beans twice (CASSANDRA-12869)
 * Extend native protocol request flags, add versions to SUPPORTED, and introduce ProtocolVersion enum (CASSANDRA-12838)
 * Set JOINING mode when running pre-join tasks (CASSANDRA-12836)
 * remove net.mintern.primitive library due to license issue (CASSANDRA-12845)
 * Properly format IPv6 addresses when logging JMX service URL (CASSANDRA-12454)
 * Optimize the vnode allocation for single replica per DC (CASSANDRA-12777)
 * Use non-token restrictions for bounds when token restrictions are overridden (CASSANDRA-12419)
 * Fix CQLSH auto completion for PER PARTITION LIMIT (CASSANDRA-12803)
 * Use different build directories for Eclipse and Ant (CASSANDRA-12466)
 * Avoid potential AttributeError in cqlsh due to no table metadata (CASSANDRA-12815)
 * Fix RandomReplicationAwareTokenAllocatorTest.testExistingCluster (CASSANDRA-12812)
 * Upgrade commons-codec to 1.9 (CASSANDRA-12790)
 * Add duration data type (CASSANDRA-11873)
 * Make the fanout size for LeveledCompactionStrategy to be configurable (CASSANDRA-11550)
 * Fix timeout in ReplicationAwareTokenAllocatorTest (CASSANDRA-12784)
 * Improve sum aggregate functions (CASSANDRA-12417)
 * Make cassandra.yaml docs for batch_size_*_threshold_in_kb reflect changes in CASSANDRA-10876 (CASSANDRA-12761)
 * cqlsh fails to format collections when using aliases (CASSANDRA-11534)
 * Check for hash conflicts in prepared statements (CASSANDRA-12733)
 * Exit query parsing upon first error (CASSANDRA-12598)
 * Fix cassandra-stress to use single seed in UUID generation (CASSANDRA-12729)
 * CQLSSTableWriter does not allow Update statement (CASSANDRA-12450)
 * Config class uses boxed types but DD exposes primitive types (CASSANDRA-12199)
 * Add pre- and post-shutdown hooks to Storage Service (CASSANDRA-12461)
 * Add hint delivery metrics (CASSANDRA-12693)
 * Remove IndexInfo cache from FileIndexInfoRetriever (CASSANDRA-12731)
 * ColumnIndex does not reuse buffer (CASSANDRA-12502)
 * cdc column addition still breaks schema migration tasks (CASSANDRA-12697)
 * Upgrade metrics-reporter dependencies (CASSANDRA-12089)
 * Tune compaction thread count via nodetool (CASSANDRA-12248)
 * Add +=/-= shortcut syntax for update queries (CASSANDRA-12232)
 * Include repair session IDs in repair start message (CASSANDRA-12532)
 * Add a blocking task to Index, run before joining the ring (CASSANDRA-12039)
 * Fix NPE when using CQLSSTableWriter (CASSANDRA-12667)
 * Support optional backpressure strategies at the coordinator (CASSANDRA-9318)
 * Make randompartitioner work with new vnode allocation (CASSANDRA-12647)
 * Fix cassandra-stress graphing (CASSANDRA-12237)
 * Allow filtering on partition key columns for queries without secondary indexes (CASSANDRA-11031)
 * Fix Cassandra Stress reporting thread model and precision (CASSANDRA-12585)
 * Add JMH benchmarks.jar (CASSANDRA-12586)
 * Cleanup uses of AlterTableStatementColumn (CASSANDRA-12567)
 * Add keep-alive to streaming (CASSANDRA-11841)
 * Tracing payload is passed through newSession(..) (CASSANDRA-11706)
 * avoid deleting non existing sstable files and improve related log messages (CASSANDRA-12261)
 * json/yaml output format for nodetool compactionhistory (CASSANDRA-12486)
 * Retry all internode messages once after a connection is
   closed and reopened (CASSANDRA-12192)
 * Add support to rebuild from targeted replica (CASSANDRA-9875)
 * Add sequence distribution type to cassandra stress (CASSANDRA-12490)
 * "SELECT * FROM foo LIMIT ;" does not error out (CASSANDRA-12154)
 * Define executeLocally() at the ReadQuery Level (CASSANDRA-12474)
 * Extend read/write failure messages with a map of replica addresses
   to error codes in the v5 native protocol (CASSANDRA-12311)
 * Fix rebuild of SASI indexes with existing index files (CASSANDRA-12374)
 * Let DatabaseDescriptor not implicitly startup services (CASSANDRA-9054, 12550)
 * Fix clustering indexes in presence of static columns in SASI (CASSANDRA-12378)
 * Fix queries on columns with reversed type on SASI indexes (CASSANDRA-12223)
 * Added slow query log (CASSANDRA-12403)
 * Count full coordinated request against timeout (CASSANDRA-12256)
 * Allow TTL with null value on insert and update (CASSANDRA-12216)
 * Make decommission operation resumable (CASSANDRA-12008)
 * Add support to one-way targeted repair (CASSANDRA-9876)
 * Remove clientutil jar (CASSANDRA-11635)
 * Fix compaction throughput throttle (CASSANDRA-12366, CASSANDRA-12717)
 * Delay releasing Memtable memory on flush until PostFlush has finished running (CASSANDRA-12358)
 * Cassandra stress should dump all setting on startup (CASSANDRA-11914)
 * Make it possible to compact a given token range (CASSANDRA-10643)
 * Allow updating DynamicEndpointSnitch properties via JMX (CASSANDRA-12179)
 * Collect metrics on queries by consistency level (CASSANDRA-7384)
 * Add support for GROUP BY to SELECT statement (CASSANDRA-10707)
 * Deprecate memtable_cleanup_threshold and update default for memtable_flush_writers (CASSANDRA-12228)
 * Upgrade to OHC 0.4.4 (CASSANDRA-12133)
 * Add version command to cassandra-stress (CASSANDRA-12258)
 * Create compaction-stress tool (CASSANDRA-11844)
 * Garbage-collecting compaction operation and schema option (CASSANDRA-7019)
 * Add beta protocol flag for v5 native protocol (CASSANDRA-12142)
 * Support filtering on non-PRIMARY KEY columns in the CREATE
   MATERIALIZED VIEW statement's WHERE clause (CASSANDRA-10368)
 * Unify STDOUT and SYSTEMLOG logback format (CASSANDRA-12004)
 * COPY FROM should raise error for non-existing input files (CASSANDRA-12174)
 * Faster write path (CASSANDRA-12269)
 * Option to leave omitted columns in INSERT JSON unset (CASSANDRA-11424)
 * Support json/yaml output in nodetool tpstats (CASSANDRA-12035)
 * Expose metrics for successful/failed authentication attempts (CASSANDRA-10635)
 * Prepend snapshot name with "truncated" or "dropped" when a snapshot
   is taken before truncating or dropping a table (CASSANDRA-12178)
 * Optimize RestrictionSet (CASSANDRA-12153)
 * cqlsh does not automatically downgrade CQL version (CASSANDRA-12150)
 * Omit (de)serialization of state variable in UDAs (CASSANDRA-9613)
 * Create a system table to expose prepared statements (CASSANDRA-8831)
 * Reuse DataOutputBuffer from ColumnIndex (CASSANDRA-11970)
 * Remove DatabaseDescriptor dependency from SegmentedFile (CASSANDRA-11580)
 * Add supplied username to authentication error messages (CASSANDRA-12076)
 * Remove pre-startup check for open JMX port (CASSANDRA-12074)
 * Remove compaction Severity from DynamicEndpointSnitch (CASSANDRA-11738)
 * Restore resumable hints delivery (CASSANDRA-11960)
 * Properly record CAS contention (CASSANDRA-12626)
Merged from 3.0:
 * Dump threads when unit tests time out (CASSANDRA-13117)
 * Better error when modifying function permissions without explicit keyspace (CASSANDRA-12925)
 * Indexer is not correctly invoked when building indexes over sstables (CASSANDRA-13075)
 * Stress daemon help is incorrect (CASSANDRA-12563)
 * Read repair is not blocking repair to finish in foreground repair (CASSANDRA-13115)
 * Replace empty strings with null values if they cannot be converted (CASSANDRA-12794)
 * Remove support for non-JavaScript UDFs (CASSANDRA-12883)
 * Fix deserialization of 2.x DeletedCells (CASSANDRA-12620)
 * Add parent repair session id to anticompaction log message (CASSANDRA-12186)
 * Improve contention handling on failure to acquire MV lock for streaming and hints (CASSANDRA-12905)
 * Fix DELETE and UPDATE queries with empty IN restrictions (CASSANDRA-12829)
 * Mark MVs as built after successful bootstrap (CASSANDRA-12984)
 * Estimated TS drop-time histogram updated with Cell.NO_DELETION_TIME (CASSANDRA-13040)
 * Nodetool compactionstats fails with NullPointerException (CASSANDRA-13021)
 * Thread local pools never cleaned up (CASSANDRA-13033)
 * Set RPC_READY to false when draining or if a node is marked as shutdown (CASSANDRA-12781)
 * CQL often queries static columns unnecessarily (CASSANDRA-12768)
 * Make sure sstables only get committed when it's safe to discard commit log records (CASSANDRA-12956)
 * Reject default_time_to_live option when creating or altering MVs (CASSANDRA-12868)
 * Nodetool should use a more sane max heap size (CASSANDRA-12739)
 * LocalToken ensures token values are cloned on heap (CASSANDRA-12651)
 * AnticompactionRequestSerializer serializedSize is incorrect (CASSANDRA-12934)
 * Prevent reloading of logback.xml from UDF sandbox (CASSANDRA-12535)
 * Reenable HeapPool (CASSANDRA-12900)
 * Disallow offheap_buffers memtable allocation (CASSANDRA-11039)
 * Fix CommitLogSegmentManagerTest (CASSANDRA-12283)
 * Pass root cause to CorruptBlockException when uncompression failed (CASSANDRA-12889)
 * Batch with multiple conditional updates for the same partition causes AssertionError (CASSANDRA-12867)
 * Make AbstractReplicationStrategy extendable from outside its package (CASSANDRA-12788)
 * Don't tell users to turn off consistent rangemovements during rebuild. (CASSANDRA-12296)
 * Fix CommitLogTest.testDeleteIfNotDirty (CASSANDRA-12854)
 * Avoid deadlock due to MV lock contention (CASSANDRA-12689)
 * Fix for KeyCacheCqlTest flakiness (CASSANDRA-12801)
 * Include SSTable filename in compacting large row message (CASSANDRA-12384)
 * Fix potential socket leak (CASSANDRA-12329, CASSANDRA-12330)
 * Fix ViewTest.testCompaction (CASSANDRA-12789)
 * Improve avg aggregate functions (CASSANDRA-12417)
 * Preserve quoted reserved keyword column names in MV creation (CASSANDRA-11803)
 * nodetool stopdaemon errors out (CASSANDRA-12646)
 * Split materialized view mutations on build to prevent OOM (CASSANDRA-12268)
 * mx4j does not work in 3.0.8 (CASSANDRA-12274)
 * Abort cqlsh copy-from in case of no answer after prolonged period of time (CASSANDRA-12740)
 * Avoid sstable corrupt exception due to dropped static column (CASSANDRA-12582)
 * Make stress use client mode to avoid checking commit log size on startup (CASSANDRA-12478)
 * Fix exceptions with new vnode allocation (CASSANDRA-12715)
 * Unify drain and shutdown processes (CASSANDRA-12509)
 * Fix NPE in ComponentOfSlice.isEQ() (CASSANDRA-12706)
 * Fix failure in LogTransactionTest (CASSANDRA-12632)
 * Fix potentially incomplete non-frozen UDT values when querying with the
   full primary key specified (CASSANDRA-12605)
 * Make sure repaired tombstones are dropped when only_purge_repaired_tombstones is enabled (CASSANDRA-12703)
 * Skip writing MV mutations to commitlog on mutation.applyUnsafe() (CASSANDRA-11670)
 * Establish consistent distinction between non-existing partition and NULL value for LWTs on static columns (CASSANDRA-12060)
 * Extend ColumnIdentifier.internedInstances key to include the type that generated the byte buffer (CASSANDRA-12516)
 * Handle composite prefixes with final EOC=0 as in 2.x and refactor LegacyLayout.decodeBound (CASSANDRA-12423)
 * select_distinct_with_deletions_test failing on non-vnode environments (CASSANDRA-11126)
 * Stack Overflow returned to queries while upgrading (CASSANDRA-12527)
 * Fix legacy regex for temporary files from 2.2 (CASSANDRA-12565)
 * Add option to state current gc_grace_seconds to tools/bin/sstablemetadata (CASSANDRA-12208)
 * Fix file system race condition that may cause LogAwareFileLister to fail to classify files (CASSANDRA-11889)
 * Fix file handle leaks due to simultaneous compaction/repair and
   listing snapshots, calculating snapshot sizes, or making schema
   changes (CASSANDRA-11594)
 * Fix nodetool repair exits with 0 for some errors (CASSANDRA-12508)
 * Do not shut down BatchlogManager twice during drain (CASSANDRA-12504)
 * Disk failure policy should not be invoked on out of space (CASSANDRA-12385)
 * Calculate last compacted key on startup (CASSANDRA-6216)
 * Add schema to snapshot manifest, add USING TIMESTAMP clause to ALTER TABLE statements (CASSANDRA-7190)
 * If CF has no clustering columns, any row cache is full partition cache (CASSANDRA-12499)
 * Correct log message for statistics of offheap memtable flush (CASSANDRA-12776)
 * Explicitly set locale for string validation (CASSANDRA-12541,CASSANDRA-12542,CASSANDRA-12543,CASSANDRA-12545)
Merged from 2.2:
 * Fix speculative retry bugs (CASSANDRA-13009)
 * Fix handling of nulls and unsets in IN conditions (CASSANDRA-12981)
 * Fix race causing infinite loop if Thrift server is stopped before it starts listening (CASSANDRA-12856)
 * CompactionTasks now correctly drops sstables out of compaction when not enough disk space is available (CASSANDRA-12979)
 * Fix DynamicEndpointSnitch noop in multi-datacenter situations (CASSANDRA-13074)
 * cqlsh copy-from: encode column names to avoid primary key parsing errors (CASSANDRA-12909)
 * Temporarily fix bug that creates commit log when running offline tools (CASSANDRA-8616)
 * Reduce granuality of OpOrder.Group during index build (CASSANDRA-12796)
 * Test bind parameters and unset parameters in InsertUpdateIfConditionTest (CASSANDRA-12980)
 * Use saved tokens when setting local tokens on StorageService.joinRing (CASSANDRA-12935)
 * cqlsh: fix DESC TYPES errors (CASSANDRA-12914)
 * Fix leak on skipped SSTables in sstableupgrade (CASSANDRA-12899)
 * Avoid blocking gossip during pending range calculation (CASSANDRA-12281)
 * Fix purgeability of tombstones with max timestamp (CASSANDRA-12792)
 * Fail repair if participant dies during sync or anticompaction (CASSANDRA-12901)
 * cqlsh COPY: unprotected pk values before converting them if not using prepared statements (CASSANDRA-12863)
 * Fix Util.spinAssertEquals (CASSANDRA-12283)
 * Fix potential NPE for compactionstats (CASSANDRA-12462)
 * Prepare legacy authenticate statement if credentials table initialised after node startup (CASSANDRA-12813)
 * Change cassandra.wait_for_tracing_events_timeout_secs default to 0 (CASSANDRA-12754)
 * Clean up permissions when a UDA is dropped (CASSANDRA-12720)
 * Limit colUpdateTimeDelta histogram updates to reasonable deltas (CASSANDRA-11117)
 * Fix leak errors and execution rejected exceptions when draining (CASSANDRA-12457)
 * Fix merkle tree depth calculation (CASSANDRA-12580)
 * Make Collections deserialization more robust (CASSANDRA-12618)
 * Fix exceptions when enabling gossip on nodes that haven't joined the ring (CASSANDRA-12253)
 * Fix authentication problem when invoking cqlsh copy from a SOURCE command (CASSANDRA-12642)
 * Decrement pending range calculator jobs counter in finally block
 * cqlshlib tests: increase default execute timeout (CASSANDRA-12481)
 * Forward writes to replacement node when replace_address != broadcast_address (CASSANDRA-8523)
 * Fail repair on non-existing table (CASSANDRA-12279)
 * Enable repair -pr and -local together (fix regression of CASSANDRA-7450) (CASSANDRA-12522)
 * Better handle invalid system roles table (CASSANDRA-12700)
 * Split consistent range movement flag correction (CASSANDRA-12786)
Merged from 2.1:
 * cqlsh copy-from: sort user type fields in csv (CASSANDRA-12959)
 * Don't skip sstables based on maxLocalDeletionTime (CASSANDRA-12765)


3.8, 3.9
 * Fix value skipping with counter columns (CASSANDRA-11726)
 * Fix nodetool tablestats miss SSTable count (CASSANDRA-12205)
 * Fixed flacky SSTablesIteratedTest (CASSANDRA-12282)
 * Fixed flacky SSTableRewriterTest: check file counts before calling validateCFS (CASSANDRA-12348)
 * cqlsh: Fix handling of $$-escaped strings (CASSANDRA-12189)
 * Fix SSL JMX requiring truststore containing server cert (CASSANDRA-12109)
 * RTE from new CDC column breaks in flight queries (CASSANDRA-12236)
 * Fix hdr logging for single operation workloads (CASSANDRA-12145)
 * Fix SASI PREFIX search in CONTAINS mode with partial terms (CASSANDRA-12073)
 * Increase size of flushExecutor thread pool (CASSANDRA-12071)
 * Partial revert of CASSANDRA-11971, cannot recycle buffer in SP.sendMessagesToNonlocalDC (CASSANDRA-11950)
 * Upgrade netty to 4.0.39 (CASSANDRA-12032, CASSANDRA-12034)
 * Improve details in compaction log message (CASSANDRA-12080)
 * Allow unset values in CQLSSTableWriter (CASSANDRA-11911)
 * Chunk cache to request compressor-compatible buffers if pool space is exhausted (CASSANDRA-11993)
 * Remove DatabaseDescriptor dependencies from SequentialWriter (CASSANDRA-11579)
 * Move skip_stop_words filter before stemming (CASSANDRA-12078)
 * Support seek() in EncryptedFileSegmentInputStream (CASSANDRA-11957)
 * SSTable tools mishandling LocalPartitioner (CASSANDRA-12002)
 * When SEPWorker assigned work, set thread name to match pool (CASSANDRA-11966)
 * Add cross-DC latency metrics (CASSANDRA-11596)
 * Allow terms in selection clause (CASSANDRA-10783)
 * Add bind variables to trace (CASSANDRA-11719)
 * Switch counter shards' clock to timestamps (CASSANDRA-9811)
 * Introduce HdrHistogram and response/service/wait separation to stress tool (CASSANDRA-11853)
 * entry-weighers in QueryProcessor should respect partitionKeyBindIndexes field (CASSANDRA-11718)
 * Support older ant versions (CASSANDRA-11807)
 * Estimate compressed on disk size when deciding if sstable size limit reached (CASSANDRA-11623)
 * cassandra-stress profiles should support case sensitive schemas (CASSANDRA-11546)
 * Remove DatabaseDescriptor dependency from FileUtils (CASSANDRA-11578)
 * Faster streaming (CASSANDRA-9766)
 * Add prepared query parameter to trace for "Execute CQL3 prepared query" session (CASSANDRA-11425)
 * Add repaired percentage metric (CASSANDRA-11503)
 * Add Change-Data-Capture (CASSANDRA-8844)
Merged from 3.0:
 * Fix paging for 2.x to 3.x upgrades (CASSANDRA-11195)
 * Fix clean interval not sent to commit log for empty memtable flush (CASSANDRA-12436)
 * Fix potential resource leak in RMIServerSocketFactoryImpl (CASSANDRA-12331)
 * Make sure compaction stats are updated when compaction is interrupted (CASSANDRA-12100)
 * Change commitlog and sstables to track dirty and clean intervals (CASSANDRA-11828)
 * NullPointerException during compaction on table with static columns (CASSANDRA-12336)
 * Fixed ConcurrentModificationException when reading metrics in GraphiteReporter (CASSANDRA-11823)
 * Fix upgrade of super columns on thrift (CASSANDRA-12335)
 * Fixed flacky BlacklistingCompactionsTest, switched to fixed size types and increased corruption size (CASSANDRA-12359)
 * Rerun ReplicationAwareTokenAllocatorTest on failure to avoid flakiness (CASSANDRA-12277)
 * Exception when computing read-repair for range tombstones (CASSANDRA-12263)
 * Lost counter writes in compact table and static columns (CASSANDRA-12219)
 * AssertionError with MVs on updating a row that isn't indexed due to a null value (CASSANDRA-12247)
 * Disable RR and speculative retry with EACH_QUORUM reads (CASSANDRA-11980)
 * Add option to override compaction space check (CASSANDRA-12180)
 * Faster startup by only scanning each directory for temporary files once (CASSANDRA-12114)
 * Respond with v1/v2 protocol header when responding to driver that attempts
   to connect with too low of a protocol version (CASSANDRA-11464)
 * NullPointerExpception when reading/compacting table (CASSANDRA-11988)
 * Fix problem with undeleteable rows on upgrade to new sstable format (CASSANDRA-12144)
 * Fix potential bad messaging service message for paged range reads
   within mixed-version 3.x clusters (CASSANDRA-12249)
 * Fix paging logic for deleted partitions with static columns (CASSANDRA-12107)
 * Wait until the message is being send to decide which serializer must be used (CASSANDRA-11393)
 * Fix migration of static thrift column names with non-text comparators (CASSANDRA-12147)
 * Fix upgrading sparse tables that are incorrectly marked as dense (CASSANDRA-11315)
 * Fix reverse queries ignoring range tombstones (CASSANDRA-11733)
 * Avoid potential race when rebuilding CFMetaData (CASSANDRA-12098)
 * Avoid missing sstables when getting the canonical sstables (CASSANDRA-11996)
 * Always select the live sstables when getting sstables in bounds (CASSANDRA-11944)
 * Fix column ordering of results with static columns for Thrift requests in
   a mixed 2.x/3.x cluster, also fix potential non-resolved duplication of
   those static columns in query results (CASSANDRA-12123)
 * Avoid digest mismatch with empty but static rows (CASSANDRA-12090)
 * Fix EOF exception when altering column type (CASSANDRA-11820)
 * Fix potential race in schema during new table creation (CASSANDRA-12083)
 * cqlsh: fix error handling in rare COPY FROM failure scenario (CASSANDRA-12070)
 * Disable autocompaction during drain (CASSANDRA-11878)
 * Add a metrics timer to MemtablePool and use it to track time spent blocked on memory in MemtableAllocator (CASSANDRA-11327)
 * Fix upgrading schema with super columns with non-text subcomparators (CASSANDRA-12023)
 * Add TimeWindowCompactionStrategy (CASSANDRA-9666)
 * Fix JsonTransformer output of partition with deletion info (CASSANDRA-12418)
 * Fix NPE in SSTableLoader when specifying partial directory path (CASSANDRA-12609)
Merged from 2.2:
 * Add local address entry in PropertyFileSnitch (CASSANDRA-11332)
 * cqlsh copy: fix missing counter values (CASSANDRA-12476)
 * Move migration tasks to non-periodic queue, assure flush executor shutdown after non-periodic executor (CASSANDRA-12251)
 * cqlsh copy: fixed possible race in initializing feeding thread (CASSANDRA-11701)
 * Only set broadcast_rpc_address on Ec2MultiRegionSnitch if it's not set (CASSANDRA-11357)
 * Update StorageProxy range metrics for timeouts, failures and unavailables (CASSANDRA-9507)
 * Add Sigar to classes included in clientutil.jar (CASSANDRA-11635)
 * Add decay to histograms and timers used for metrics (CASSANDRA-11752)
 * Fix hanging stream session (CASSANDRA-10992)
 * Fix INSERT JSON, fromJson() support of smallint, tinyint types (CASSANDRA-12371)
 * Restore JVM metric export for metric reporters (CASSANDRA-12312)
 * Release sstables of failed stream sessions only when outgoing transfers are finished (CASSANDRA-11345)
 * Wait for tracing events before returning response and query at same consistency level client side (CASSANDRA-11465)
 * cqlsh copyutil should get host metadata by connected address (CASSANDRA-11979)
 * Fixed cqlshlib.test.remove_test_db (CASSANDRA-12214)
 * Synchronize ThriftServer::stop() (CASSANDRA-12105)
 * Use dedicated thread for JMX notifications (CASSANDRA-12146)
 * Improve streaming synchronization and fault tolerance (CASSANDRA-11414)
 * MemoryUtil.getShort() should return an unsigned short also for architectures not supporting unaligned memory accesses (CASSANDRA-11973)
Merged from 2.1:
 * Fix queries with empty ByteBuffer values in clustering column restrictions (CASSANDRA-12127)
 * Disable passing control to post-flush after flush failure to prevent data loss (CASSANDRA-11828)
 * Allow STCS-in-L0 compactions to reduce scope with LCS (CASSANDRA-12040)
 * cannot use cql since upgrading python to 2.7.11+ (CASSANDRA-11850)
 * Fix filtering on clustering columns when 2i is used (CASSANDRA-11907)


3.0.8
 * Fix potential race in schema during new table creation (CASSANDRA-12083)
 * cqlsh: fix error handling in rare COPY FROM failure scenario (CASSANDRA-12070)
 * Disable autocompaction during drain (CASSANDRA-11878)
 * Add a metrics timer to MemtablePool and use it to track time spent blocked on memory in MemtableAllocator (CASSANDRA-11327)
 * Fix upgrading schema with super columns with non-text subcomparators (CASSANDRA-12023)
 * Add TimeWindowCompactionStrategy (CASSANDRA-9666)
Merged from 2.2:
 * Allow nodetool info to run with readonly JMX access (CASSANDRA-11755)
 * Validate bloom_filter_fp_chance against lowest supported
   value when the table is created (CASSANDRA-11920)
 * Don't send erroneous NEW_NODE notifications on restart (CASSANDRA-11038)
 * StorageService shutdown hook should use a volatile variable (CASSANDRA-11984)
Merged from 2.1:
 * Add system property to set the max number of native transport requests in queue (CASSANDRA-11363)
 * Fix queries with empty ByteBuffer values in clustering column restrictions (CASSANDRA-12127)
 * Disable passing control to post-flush after flush failure to prevent data loss (CASSANDRA-11828)
 * Allow STCS-in-L0 compactions to reduce scope with LCS (CASSANDRA-12040)
 * cannot use cql since upgrading python to 2.7.11+ (CASSANDRA-11850)
 * Fix filtering on clustering columns when 2i is used (CASSANDRA-11907)
 * Avoid stalling paxos when the paxos state expires (CASSANDRA-12043)
 * Remove finished incoming streaming connections from MessagingService (CASSANDRA-11854)
 * Don't try to get sstables for non-repairing column families (CASSANDRA-12077)
 * Avoid marking too many sstables as repaired (CASSANDRA-11696)
 * Prevent select statements with clustering key > 64k (CASSANDRA-11882)
 * Fix clock skew corrupting other nodes with paxos (CASSANDRA-11991)
 * Remove distinction between non-existing static columns and existing but null in LWTs (CASSANDRA-9842)
 * Cache local ranges when calculating repair neighbors (CASSANDRA-11934)
 * Allow LWT operation on static column with only partition keys (CASSANDRA-10532)
 * Create interval tree over canonical sstables to avoid missing sstables during streaming (CASSANDRA-11886)
 * cqlsh COPY FROM: shutdown parent cluster after forking, to avoid corrupting SSL connections (CASSANDRA-11749)


3.7
 * Support multiple folders for user defined compaction tasks (CASSANDRA-11765)
 * Fix race in CompactionStrategyManager's pause/resume (CASSANDRA-11922)
Merged from 3.0:
 * Fix legacy serialization of Thrift-generated non-compound range tombstones
   when communicating with 2.x nodes (CASSANDRA-11930)
 * Fix Directories instantiations where CFS.initialDirectories should be used (CASSANDRA-11849)
 * Avoid referencing DatabaseDescriptor in AbstractType (CASSANDRA-11912)
 * Don't use static dataDirectories field in Directories instances (CASSANDRA-11647)
 * Fix sstables not being protected from removal during index build (CASSANDRA-11905)
 * cqlsh: Suppress stack trace from Read/WriteFailures (CASSANDRA-11032)
 * Remove unneeded code to repair index summaries that have
   been improperly down-sampled (CASSANDRA-11127)
 * Avoid WriteTimeoutExceptions during commit log replay due to materialized
   view lock contention (CASSANDRA-11891)
 * Prevent OOM failures on SSTable corruption, improve tests for corruption detection (CASSANDRA-9530)
 * Use CFS.initialDirectories when clearing snapshots (CASSANDRA-11705)
 * Allow compaction strategies to disable early open (CASSANDRA-11754)
 * Refactor Materialized View code (CASSANDRA-11475)
 * Update Java Driver (CASSANDRA-11615)
Merged from 2.2:
 * Persist local metadata earlier in startup sequence (CASSANDRA-11742)
 * cqlsh: fix tab completion for case-sensitive identifiers (CASSANDRA-11664)
 * Avoid showing estimated key as -1 in tablestats (CASSANDRA-11587)
 * Fix possible race condition in CommitLog.recover (CASSANDRA-11743)
 * Enable client encryption in sstableloader with cli options (CASSANDRA-11708)
 * Possible memory leak in NIODataInputStream (CASSANDRA-11867)
 * Add seconds to cqlsh tracing session duration (CASSANDRA-11753)
 * Fix commit log replay after out-of-order flush completion (CASSANDRA-9669)
 * Prohibit Reversed Counter type as part of the PK (CASSANDRA-9395)
 * cqlsh: correctly handle non-ascii chars in error messages (CASSANDRA-11626)
Merged from 2.1:
 * Run CommitLog tests with different compression settings (CASSANDRA-9039)
 * cqlsh: apply current keyspace to source command (CASSANDRA-11152)
 * Clear out parent repair session if repair coordinator dies (CASSANDRA-11824)
 * Set default streaming_socket_timeout_in_ms to 24 hours (CASSANDRA-11840)
 * Do not consider local node a valid source during replace (CASSANDRA-11848)
 * Add message dropped tasks to nodetool netstats (CASSANDRA-11855)
 * Avoid holding SSTableReaders for duration of incremental repair (CASSANDRA-11739)


3.6
 * Correctly migrate schema for frozen UDTs during 2.x -> 3.x upgrades
   (does not affect any released versions) (CASSANDRA-11613)
 * Allow server startup if JMX is configured directly (CASSANDRA-11725)
 * Prevent direct memory OOM on buffer pool allocations (CASSANDRA-11710)
 * Enhanced Compaction Logging (CASSANDRA-10805)
 * Make prepared statement cache size configurable (CASSANDRA-11555)
 * Integrated JMX authentication and authorization (CASSANDRA-10091)
 * Add units to stress ouput (CASSANDRA-11352)
 * Fix PER PARTITION LIMIT for single and multi partitions queries (CASSANDRA-11603)
 * Add uncompressed chunk cache for RandomAccessReader (CASSANDRA-5863)
 * Clarify ClusteringPrefix hierarchy (CASSANDRA-11213)
 * Always perform collision check before joining ring (CASSANDRA-10134)
 * SSTableWriter output discrepancy (CASSANDRA-11646)
 * Fix potential timeout in NativeTransportService.testConcurrentDestroys (CASSANDRA-10756)
 * Support large partitions on the 3.0 sstable format (CASSANDRA-11206,11763)
 * Add support to rebuild from specific range (CASSANDRA-10406)
 * Optimize the overlapping lookup by calculating all the
   bounds in advance (CASSANDRA-11571)
 * Support json/yaml output in nodetool tablestats (CASSANDRA-5977)
 * (stress) Add datacenter option to -node options (CASSANDRA-11591)
 * Fix handling of empty slices (CASSANDRA-11513)
 * Make number of cores used by cqlsh COPY visible to testing code (CASSANDRA-11437)
 * Allow filtering on clustering columns for queries without secondary indexes (CASSANDRA-11310)
 * Refactor Restriction hierarchy (CASSANDRA-11354)
 * Eliminate allocations in R/W path (CASSANDRA-11421)
 * Update Netty to 4.0.36 (CASSANDRA-11567)
 * Fix PER PARTITION LIMIT for queries requiring post-query ordering (CASSANDRA-11556)
 * Allow instantiation of UDTs and tuples in UDFs (CASSANDRA-10818)
 * Support UDT in CQLSSTableWriter (CASSANDRA-10624)
 * Support for non-frozen user-defined types, updating
   individual fields of user-defined types (CASSANDRA-7423)
 * Make LZ4 compression level configurable (CASSANDRA-11051)
 * Allow per-partition LIMIT clause in CQL (CASSANDRA-7017)
 * Make custom filtering more extensible with UserExpression (CASSANDRA-11295)
 * Improve field-checking and error reporting in cassandra.yaml (CASSANDRA-10649)
 * Print CAS stats in nodetool proxyhistograms (CASSANDRA-11507)
 * More user friendly error when providing an invalid token to nodetool (CASSANDRA-9348)
 * Add static column support to SASI index (CASSANDRA-11183)
 * Support EQ/PREFIX queries in SASI CONTAINS mode without tokenization (CASSANDRA-11434)
 * Support LIKE operator in prepared statements (CASSANDRA-11456)
 * Add a command to see if a Materialized View has finished building (CASSANDRA-9967)
 * Log endpoint and port associated with streaming operation (CASSANDRA-8777)
 * Print sensible units for all log messages (CASSANDRA-9692)
 * Upgrade Netty to version 4.0.34 (CASSANDRA-11096)
 * Break the CQL grammar into separate Parser and Lexer (CASSANDRA-11372)
 * Compress only inter-dc traffic by default (CASSANDRA-8888)
 * Add metrics to track write amplification (CASSANDRA-11420)
 * cassandra-stress: cannot handle "value-less" tables (CASSANDRA-7739)
 * Add/drop multiple columns in one ALTER TABLE statement (CASSANDRA-10411)
 * Add require_endpoint_verification opt for internode encryption (CASSANDRA-9220)
 * Add auto import java.util for UDF code block (CASSANDRA-11392)
 * Add --hex-format option to nodetool getsstables (CASSANDRA-11337)
 * sstablemetadata should print sstable min/max token (CASSANDRA-7159)
 * Do not wrap CassandraException in TriggerExecutor (CASSANDRA-9421)
 * COPY TO should have higher double precision (CASSANDRA-11255)
 * Stress should exit with non-zero status after failure (CASSANDRA-10340)
 * Add client to cqlsh SHOW_SESSION (CASSANDRA-8958)
 * Fix nodetool tablestats keyspace level metrics (CASSANDRA-11226)
 * Store repair options in parent_repair_history (CASSANDRA-11244)
 * Print current leveling in sstableofflinerelevel (CASSANDRA-9588)
 * Change repair message for keyspaces with RF 1 (CASSANDRA-11203)
 * Remove hard-coded SSL cipher suites and protocols (CASSANDRA-10508)
 * Improve concurrency in CompactionStrategyManager (CASSANDRA-10099)
 * (cqlsh) interpret CQL type for formatting blobs (CASSANDRA-11274)
 * Refuse to start and print txn log information in case of disk
   corruption (CASSANDRA-10112)
 * Resolve some eclipse-warnings (CASSANDRA-11086)
 * (cqlsh) Show static columns in a different color (CASSANDRA-11059)
 * Allow to remove TTLs on table with default_time_to_live (CASSANDRA-11207)
Merged from 3.0:
 * Disallow creating view with a static column (CASSANDRA-11602)
 * Reduce the amount of object allocations caused by the getFunctions methods (CASSANDRA-11593)
 * Potential error replaying commitlog with smallint/tinyint/date/time types (CASSANDRA-11618)
 * Fix queries with filtering on counter columns (CASSANDRA-11629)
 * Improve tombstone printing in sstabledump (CASSANDRA-11655)
 * Fix paging for range queries where all clustering columns are specified (CASSANDRA-11669)
 * Don't require HEAP_NEW_SIZE to be set when using G1 (CASSANDRA-11600)
 * Fix sstabledump not showing cells after tombstone marker (CASSANDRA-11654)
 * Ignore all LocalStrategy keyspaces for streaming and other related
   operations (CASSANDRA-11627)
 * Ensure columnfilter covers indexed columns for thrift 2i queries (CASSANDRA-11523)
 * Only open one sstable scanner per sstable (CASSANDRA-11412)
 * Option to specify ProtocolVersion in cassandra-stress (CASSANDRA-11410)
 * ArithmeticException in avgFunctionForDecimal (CASSANDRA-11485)
 * LogAwareFileLister should only use OLD sstable files in current folder to determine disk consistency (CASSANDRA-11470)
 * Notify indexers of expired rows during compaction (CASSANDRA-11329)
 * Properly respond with ProtocolError when a v1/v2 native protocol
   header is received (CASSANDRA-11464)
 * Validate that num_tokens and initial_token are consistent with one another (CASSANDRA-10120)
Merged from 2.2:
 * Exit JVM if JMX server fails to startup (CASSANDRA-11540)
 * Produce a heap dump when exiting on OOM (CASSANDRA-9861)
 * Restore ability to filter on clustering columns when using a 2i (CASSANDRA-11510)
 * JSON datetime formatting needs timezone (CASSANDRA-11137)
 * Fix is_dense recalculation for Thrift-updated tables (CASSANDRA-11502)
 * Remove unnescessary file existence check during anticompaction (CASSANDRA-11660)
 * Add missing files to debian packages (CASSANDRA-11642)
 * Avoid calling Iterables::concat in loops during ModificationStatement::getFunctions (CASSANDRA-11621)
 * cqlsh: COPY FROM should use regular inserts for single statement batches and
   report errors correctly if workers processes crash on initialization (CASSANDRA-11474)
 * Always close cluster with connection in CqlRecordWriter (CASSANDRA-11553)
 * Allow only DISTINCT queries with partition keys restrictions (CASSANDRA-11339)
 * CqlConfigHelper no longer requires both a keystore and truststore to work (CASSANDRA-11532)
 * Make deprecated repair methods backward-compatible with previous notification service (CASSANDRA-11430)
 * IncomingStreamingConnection version check message wrong (CASSANDRA-11462)
Merged from 2.1:
 * Support mlockall on IBM POWER arch (CASSANDRA-11576)
 * Add option to disable use of severity in DynamicEndpointSnitch (CASSANDRA-11737)
 * cqlsh COPY FROM fails for null values with non-prepared statements (CASSANDRA-11631)
 * Make cython optional in pylib/setup.py (CASSANDRA-11630)
 * Change order of directory searching for cassandra.in.sh to favor local one (CASSANDRA-11628)
 * cqlsh COPY FROM fails with []{} chars in UDT/tuple fields/values (CASSANDRA-11633)
 * clqsh: COPY FROM throws TypeError with Cython extensions enabled (CASSANDRA-11574)
 * cqlsh: COPY FROM ignores NULL values in conversion (CASSANDRA-11549)
 * Validate levels when building LeveledScanner to avoid overlaps with orphaned sstables (CASSANDRA-9935)


3.5
 * StaticTokenTreeBuilder should respect posibility of duplicate tokens (CASSANDRA-11525)
 * Correctly fix potential assertion error during compaction (CASSANDRA-11353)
 * Avoid index segment stitching in RAM which lead to OOM on big SSTable files (CASSANDRA-11383)
 * Fix clustering and row filters for LIKE queries on clustering columns (CASSANDRA-11397)
Merged from 3.0:
 * Fix rare NPE on schema upgrade from 2.x to 3.x (CASSANDRA-10943)
 * Improve backoff policy for cqlsh COPY FROM (CASSANDRA-11320)
 * Improve IF NOT EXISTS check in CREATE INDEX (CASSANDRA-11131)
 * Upgrade ohc to 0.4.3
 * Enable SO_REUSEADDR for JMX RMI server sockets (CASSANDRA-11093)
 * Allocate merkletrees with the correct size (CASSANDRA-11390)
 * Support streaming pre-3.0 sstables (CASSANDRA-10990)
 * Add backpressure to compressed or encrypted commit log (CASSANDRA-10971)
 * SSTableExport supports secondary index tables (CASSANDRA-11330)
 * Fix sstabledump to include missing info in debug output (CASSANDRA-11321)
 * Establish and implement canonical bulk reading workload(s) (CASSANDRA-10331)
 * Fix paging for IN queries on tables without clustering columns (CASSANDRA-11208)
 * Remove recursive call from CompositesSearcher (CASSANDRA-11304)
 * Fix filtering on non-primary key columns for queries without index (CASSANDRA-6377)
 * Fix sstableloader fail when using materialized view (CASSANDRA-11275)
Merged from 2.2:
 * DatabaseDescriptor should log stacktrace in case of Eception during seed provider creation (CASSANDRA-11312)
 * Use canonical path for directory in SSTable descriptor (CASSANDRA-10587)
 * Add cassandra-stress keystore option (CASSANDRA-9325)
 * Dont mark sstables as repairing with sub range repairs (CASSANDRA-11451)
 * Notify when sstables change after cancelling compaction (CASSANDRA-11373)
 * cqlsh: COPY FROM should check that explicit column names are valid (CASSANDRA-11333)
 * Add -Dcassandra.start_gossip startup option (CASSANDRA-10809)
 * Fix UTF8Validator.validate() for modified UTF-8 (CASSANDRA-10748)
 * Clarify that now() function is calculated on the coordinator node in CQL documentation (CASSANDRA-10900)
 * Fix bloom filter sizing with LCS (CASSANDRA-11344)
 * (cqlsh) Fix error when result is 0 rows with EXPAND ON (CASSANDRA-11092)
 * Add missing newline at end of bin/cqlsh (CASSANDRA-11325)
 * Unresolved hostname leads to replace being ignored (CASSANDRA-11210)
 * Only log yaml config once, at startup (CASSANDRA-11217)
 * Reference leak with parallel repairs on the same table (CASSANDRA-11215)
Merged from 2.1:
 * Add a -j parameter to scrub/cleanup/upgradesstables to state how
   many threads to use (CASSANDRA-11179)
 * COPY FROM on large datasets: fix progress report and debug performance (CASSANDRA-11053)
 * InvalidateKeys should have a weak ref to key cache (CASSANDRA-11176)


3.4
 * (cqlsh) add cqlshrc option to always connect using ssl (CASSANDRA-10458)
 * Cleanup a few resource warnings (CASSANDRA-11085)
 * Allow custom tracing implementations (CASSANDRA-10392)
 * Extract LoaderOptions to be able to be used from outside (CASSANDRA-10637)
 * fix OnDiskIndexTest to properly treat empty ranges (CASSANDRA-11205)
 * fix TrackerTest to handle new notifications (CASSANDRA-11178)
 * add SASI validation for partitioner and complex columns (CASSANDRA-11169)
 * Add caching of encrypted credentials in PasswordAuthenticator (CASSANDRA-7715)
 * fix SASI memtable switching on flush (CASSANDRA-11159)
 * Remove duplicate offline compaction tracking (CASSANDRA-11148)
 * fix EQ semantics of analyzed SASI indexes (CASSANDRA-11130)
 * Support long name output for nodetool commands (CASSANDRA-7950)
 * Encrypted hints (CASSANDRA-11040)
 * SASI index options validation (CASSANDRA-11136)
 * Optimize disk seek using min/max column name meta data when the LIMIT clause is used
   (CASSANDRA-8180)
 * Add LIKE support to CQL3 (CASSANDRA-11067)
 * Generic Java UDF types (CASSANDRA-10819)
 * cqlsh: Include sub-second precision in timestamps by default (CASSANDRA-10428)
 * Set javac encoding to utf-8 (CASSANDRA-11077)
 * Integrate SASI index into Cassandra (CASSANDRA-10661)
 * Add --skip-flush option to nodetool snapshot
 * Skip values for non-queried columns (CASSANDRA-10657)
 * Add support for secondary indexes on static columns (CASSANDRA-8103)
 * CommitLogUpgradeTestMaker creates broken commit logs (CASSANDRA-11051)
 * Add metric for number of dropped mutations (CASSANDRA-10866)
 * Simplify row cache invalidation code (CASSANDRA-10396)
 * Support user-defined compaction through nodetool (CASSANDRA-10660)
 * Stripe view locks by key and table ID to reduce contention (CASSANDRA-10981)
 * Add nodetool gettimeout and settimeout commands (CASSANDRA-10953)
 * Add 3.0 metadata to sstablemetadata output (CASSANDRA-10838)
Merged from 3.0:
 * MV should only query complex columns included in the view (CASSANDRA-11069)
 * Failed aggregate creation breaks server permanently (CASSANDRA-11064)
 * Add sstabledump tool (CASSANDRA-7464)
 * Introduce backpressure for hints (CASSANDRA-10972)
 * Fix ClusteringPrefix not being able to read tombstone range boundaries (CASSANDRA-11158)
 * Prevent logging in sandboxed state (CASSANDRA-11033)
 * Disallow drop/alter operations of UDTs used by UDAs (CASSANDRA-10721)
 * Add query time validation method on Index (CASSANDRA-11043)
 * Avoid potential AssertionError in mixed version cluster (CASSANDRA-11128)
 * Properly handle hinted handoff after topology changes (CASSANDRA-5902)
 * AssertionError when listing sstable files on inconsistent disk state (CASSANDRA-11156)
 * Fix wrong rack counting and invalid conditions check for TokenAllocation
   (CASSANDRA-11139)
 * Avoid creating empty hint files (CASSANDRA-11090)
 * Fix leak detection strong reference loop using weak reference (CASSANDRA-11120)
 * Configurie BatchlogManager to stop delayed tasks on shutdown (CASSANDRA-11062)
 * Hadoop integration is incompatible with Cassandra Driver 3.0.0 (CASSANDRA-11001)
 * Add dropped_columns to the list of schema table so it gets handled
   properly (CASSANDRA-11050)
 * Fix NPE when using forceRepairRangeAsync without DC (CASSANDRA-11239)
Merged from 2.2:
 * Preserve order for preferred SSL cipher suites (CASSANDRA-11164)
 * Range.compareTo() violates the contract of Comparable (CASSANDRA-11216)
 * Avoid NPE when serializing ErrorMessage with null message (CASSANDRA-11167)
 * Replacing an aggregate with a new version doesn't reset INITCOND (CASSANDRA-10840)
 * (cqlsh) cqlsh cannot be called through symlink (CASSANDRA-11037)
 * fix ohc and java-driver pom dependencies in build.xml (CASSANDRA-10793)
 * Protect from keyspace dropped during repair (CASSANDRA-11065)
 * Handle adding fields to a UDT in SELECT JSON and toJson() (CASSANDRA-11146)
 * Better error message for cleanup (CASSANDRA-10991)
 * cqlsh pg-style-strings broken if line ends with ';' (CASSANDRA-11123)
 * Always persist upsampled index summaries (CASSANDRA-10512)
 * (cqlsh) Fix inconsistent auto-complete (CASSANDRA-10733)
 * Make SELECT JSON and toJson() threadsafe (CASSANDRA-11048)
 * Fix SELECT on tuple relations for mixed ASC/DESC clustering order (CASSANDRA-7281)
 * Use cloned TokenMetadata in size estimates to avoid race against membership check
   (CASSANDRA-10736)
 * (cqlsh) Support utf-8/cp65001 encoding on Windows (CASSANDRA-11030)
 * Fix paging on DISTINCT queries repeats result when first row in partition changes
   (CASSANDRA-10010)
 * (cqlsh) Support timezone conversion using pytz (CASSANDRA-10397)
 * cqlsh: change default encoding to UTF-8 (CASSANDRA-11124)
Merged from 2.1:
 * Checking if an unlogged batch is local is inefficient (CASSANDRA-11529)
 * Fix out-of-space error treatment in memtable flushing (CASSANDRA-11448).
 * Don't do defragmentation if reading from repaired sstables (CASSANDRA-10342)
 * Fix streaming_socket_timeout_in_ms not enforced (CASSANDRA-11286)
 * Avoid dropping message too quickly due to missing unit conversion (CASSANDRA-11302)
 * Don't remove FailureDetector history on removeEndpoint (CASSANDRA-10371)
 * Only notify if repair status changed (CASSANDRA-11172)
 * Use logback setting for 'cassandra -v' command (CASSANDRA-10767)
 * Fix sstableloader to unthrottle streaming by default (CASSANDRA-9714)
 * Fix incorrect warning in 'nodetool status' (CASSANDRA-10176)
 * Properly release sstable ref when doing offline scrub (CASSANDRA-10697)
 * Improve nodetool status performance for large cluster (CASSANDRA-7238)
 * Gossiper#isEnabled is not thread safe (CASSANDRA-11116)
 * Avoid major compaction mixing repaired and unrepaired sstables in DTCS (CASSANDRA-11113)
 * Make it clear what DTCS timestamp_resolution is used for (CASSANDRA-11041)
 * (cqlsh) Display milliseconds when datetime overflows (CASSANDRA-10625)


3.3
 * Avoid infinite loop if owned range is smaller than number of
   data dirs (CASSANDRA-11034)
 * Avoid bootstrap hanging when existing nodes have no data to stream (CASSANDRA-11010)
Merged from 3.0:
 * Remove double initialization of newly added tables (CASSANDRA-11027)
 * Filter keys searcher results by target range (CASSANDRA-11104)
 * Fix deserialization of legacy read commands (CASSANDRA-11087)
 * Fix incorrect computation of deletion time in sstable metadata (CASSANDRA-11102)
 * Avoid memory leak when collecting sstable metadata (CASSANDRA-11026)
 * Mutations do not block for completion under view lock contention (CASSANDRA-10779)
 * Invalidate legacy schema tables when unloading them (CASSANDRA-11071)
 * (cqlsh) handle INSERT and UPDATE statements with LWT conditions correctly
   (CASSANDRA-11003)
 * Fix DISTINCT queries in mixed version clusters (CASSANDRA-10762)
 * Migrate build status for indexes along with legacy schema (CASSANDRA-11046)
 * Ensure SSTables for legacy KEYS indexes can be read (CASSANDRA-11045)
 * Added support for IBM zSystems architecture (CASSANDRA-11054)
 * Update CQL documentation (CASSANDRA-10899)
 * Check the column name, not cell name, for dropped columns when reading
   legacy sstables (CASSANDRA-11018)
 * Don't attempt to index clustering values of static rows (CASSANDRA-11021)
 * Remove checksum files after replaying hints (CASSANDRA-10947)
 * Support passing base table metadata to custom 2i validation (CASSANDRA-10924)
 * Ensure stale index entries are purged during reads (CASSANDRA-11013)
 * (cqlsh) Also apply --connect-timeout to control connection
   timeout (CASSANDRA-10959)
 * Fix AssertionError when removing from list using UPDATE (CASSANDRA-10954)
 * Fix UnsupportedOperationException when reading old sstable with range
   tombstone (CASSANDRA-10743)
 * MV should use the maximum timestamp of the primary key (CASSANDRA-10910)
 * Fix potential assertion error during compaction (CASSANDRA-10944)
Merged from 2.2:
 * maxPurgeableTimestamp needs to check memtables too (CASSANDRA-9949)
 * Apply change to compaction throughput in real time (CASSANDRA-10025)
 * (cqlsh) encode input correctly when saving history
 * Fix potential NPE on ORDER BY queries with IN (CASSANDRA-10955)
 * Start L0 STCS-compactions even if there is a L0 -> L1 compaction
   going (CASSANDRA-10979)
 * Make UUID LSB unique per process (CASSANDRA-7925)
 * Avoid NPE when performing sstable tasks (scrub etc.) (CASSANDRA-10980)
 * Make sure client gets tombstone overwhelmed warning (CASSANDRA-9465)
 * Fix error streaming section more than 2GB (CASSANDRA-10961)
 * Histogram buckets exposed in jmx are sorted incorrectly (CASSANDRA-10975)
 * Enable GC logging by default (CASSANDRA-10140)
 * Optimize pending range computation (CASSANDRA-9258)
 * Skip commit log and saved cache directories in SSTable version startup check (CASSANDRA-10902)
 * drop/alter user should be case sensitive (CASSANDRA-10817)
Merged from 2.1:
 * test_bulk_round_trip_blogposts is failing occasionally (CASSANDRA-10938)
 * Fix isJoined return true only after becoming cluster member (CASANDRA-11007)
 * Fix bad gossip generation seen in long-running clusters (CASSANDRA-10969)
 * Avoid NPE when incremental repair fails (CASSANDRA-10909)
 * Unmark sstables compacting once they are done in cleanup/scrub/upgradesstables (CASSANDRA-10829)
 * Allow simultaneous bootstrapping with strict consistency when no vnodes are used (CASSANDRA-11005)
 * Log a message when major compaction does not result in a single file (CASSANDRA-10847)
 * (cqlsh) fix cqlsh_copy_tests when vnodes are disabled (CASSANDRA-10997)
 * (cqlsh) Add request timeout option to cqlsh (CASSANDRA-10686)
 * Avoid AssertionError while submitting hint with LWT (CASSANDRA-10477)
 * If CompactionMetadata is not in stats file, use index summary instead (CASSANDRA-10676)
 * Retry sending gossip syn multiple times during shadow round (CASSANDRA-8072)
 * Fix pending range calculation during moves (CASSANDRA-10887)
 * Sane default (200Mbps) for inter-DC streaming througput (CASSANDRA-8708)



3.2
 * Make sure tokens don't exist in several data directories (CASSANDRA-6696)
 * Add requireAuthorization method to IAuthorizer (CASSANDRA-10852)
 * Move static JVM options to conf/jvm.options file (CASSANDRA-10494)
 * Fix CassandraVersion to accept x.y version string (CASSANDRA-10931)
 * Add forceUserDefinedCleanup to allow more flexible cleanup (CASSANDRA-10708)
 * (cqlsh) allow setting TTL with COPY (CASSANDRA-9494)
 * Fix counting of received sstables in streaming (CASSANDRA-10949)
 * Implement hints compression (CASSANDRA-9428)
 * Fix potential assertion error when reading static columns (CASSANDRA-10903)
 * Fix EstimatedHistogram creation in nodetool tablehistograms (CASSANDRA-10859)
 * Establish bootstrap stream sessions sequentially (CASSANDRA-6992)
 * Sort compactionhistory output by timestamp (CASSANDRA-10464)
 * More efficient BTree removal (CASSANDRA-9991)
 * Make tablehistograms accept the same syntax as tablestats (CASSANDRA-10149)
 * Group pending compactions based on table (CASSANDRA-10718)
 * Add compressor name in sstablemetadata output (CASSANDRA-9879)
 * Fix type casting for counter columns (CASSANDRA-10824)
 * Prevent running Cassandra as root (CASSANDRA-8142)
 * bound maximum in-flight commit log replay mutation bytes to 64 megabytes (CASSANDRA-8639)
 * Normalize all scripts (CASSANDRA-10679)
 * Make compression ratio much more accurate (CASSANDRA-10225)
 * Optimize building of Clustering object when only one is created (CASSANDRA-10409)
 * Make index building pluggable (CASSANDRA-10681)
 * Add sstable flush observer (CASSANDRA-10678)
 * Improve NTS endpoints calculation (CASSANDRA-10200)
 * Improve performance of the folderSize function (CASSANDRA-10677)
 * Add support for type casting in selection clause (CASSANDRA-10310)
 * Added graphing option to cassandra-stress (CASSANDRA-7918)
 * Abort in-progress queries that time out (CASSANDRA-7392)
 * Add transparent data encryption core classes (CASSANDRA-9945)
Merged from 3.0:
 * Better handling of SSL connection errors inter-node (CASSANDRA-10816)
 * Avoid NoSuchElementException when executing empty batch (CASSANDRA-10711)
 * Avoid building PartitionUpdate in toString (CASSANDRA-10897)
 * Reduce heap spent when receiving many SSTables (CASSANDRA-10797)
 * Add back support for 3rd party auth providers to bulk loader (CASSANDRA-10873)
 * Eliminate the dependency on jgrapht for UDT resolution (CASSANDRA-10653)
 * (Hadoop) Close Clusters and Sessions in Hadoop Input/Output classes (CASSANDRA-10837)
 * Fix sstableloader not working with upper case keyspace name (CASSANDRA-10806)
Merged from 2.2:
 * jemalloc detection fails due to quoting issues in regexv (CASSANDRA-10946)
 * (cqlsh) show correct column names for empty result sets (CASSANDRA-9813)
 * Add new types to Stress (CASSANDRA-9556)
 * Add property to allow listening on broadcast interface (CASSANDRA-9748)
Merged from 2.1:
 * Match cassandra-loader options in COPY FROM (CASSANDRA-9303)
 * Fix binding to any address in CqlBulkRecordWriter (CASSANDRA-9309)
 * cqlsh fails to decode utf-8 characters for text typed columns (CASSANDRA-10875)
 * Log error when stream session fails (CASSANDRA-9294)
 * Fix bugs in commit log archiving startup behavior (CASSANDRA-10593)
 * (cqlsh) further optimise COPY FROM (CASSANDRA-9302)
 * Allow CREATE TABLE WITH ID (CASSANDRA-9179)
 * Make Stress compiles within eclipse (CASSANDRA-10807)
 * Cassandra Daemon should print JVM arguments (CASSANDRA-10764)
 * Allow cancellation of index summary redistribution (CASSANDRA-8805)


3.1.1
Merged from 3.0:
  * Fix upgrade data loss due to range tombstone deleting more data than then should
    (CASSANDRA-10822)


3.1
Merged from 3.0:
 * Avoid MV race during node decommission (CASSANDRA-10674)
 * Disable reloading of GossipingPropertyFileSnitch (CASSANDRA-9474)
 * Handle single-column deletions correction in materialized views
   when the column is part of the view primary key (CASSANDRA-10796)
 * Fix issue with datadir migration on upgrade (CASSANDRA-10788)
 * Fix bug with range tombstones on reverse queries and test coverage for
   AbstractBTreePartition (CASSANDRA-10059)
 * Remove 64k limit on collection elements (CASSANDRA-10374)
 * Remove unclear Indexer.indexes() method (CASSANDRA-10690)
 * Fix NPE on stream read error (CASSANDRA-10771)
 * Normalize cqlsh DESC output (CASSANDRA-10431)
 * Rejects partition range deletions when columns are specified (CASSANDRA-10739)
 * Fix error when saving cached key for old format sstable (CASSANDRA-10778)
 * Invalidate prepared statements on DROP INDEX (CASSANDRA-10758)
 * Fix SELECT statement with IN restrictions on partition key,
   ORDER BY and LIMIT (CASSANDRA-10729)
 * Improve stress performance over 1k threads (CASSANDRA-7217)
 * Wait for migration responses to complete before bootstrapping (CASSANDRA-10731)
 * Unable to create a function with argument of type Inet (CASSANDRA-10741)
 * Fix backward incompatibiliy in CqlInputFormat (CASSANDRA-10717)
 * Correctly preserve deletion info on updated rows when notifying indexers
   of single-row deletions (CASSANDRA-10694)
 * Notify indexers of partition delete during cleanup (CASSANDRA-10685)
 * Keep the file open in trySkipCache (CASSANDRA-10669)
 * Updated trigger example (CASSANDRA-10257)
Merged from 2.2:
 * Verify tables in pseudo-system keyspaces at startup (CASSANDRA-10761)
 * Fix IllegalArgumentException in DataOutputBuffer.reallocate for large buffers (CASSANDRA-10592)
 * Show CQL help in cqlsh in web browser (CASSANDRA-7225)
 * Serialize on disk the proper SSTable compression ratio (CASSANDRA-10775)
 * Reject index queries while the index is building (CASSANDRA-8505)
 * CQL.textile syntax incorrectly includes optional keyspace for aggregate SFUNC and FINALFUNC (CASSANDRA-10747)
 * Fix JSON update with prepared statements (CASSANDRA-10631)
 * Don't do anticompaction after subrange repair (CASSANDRA-10422)
 * Fix SimpleDateType type compatibility (CASSANDRA-10027)
 * (Hadoop) fix splits calculation (CASSANDRA-10640)
 * (Hadoop) ensure that Cluster instances are always closed (CASSANDRA-10058)
Merged from 2.1:
 * Fix Stress profile parsing on Windows (CASSANDRA-10808)
 * Fix incremental repair hang when replica is down (CASSANDRA-10288)
 * Optimize the way we check if a token is repaired in anticompaction (CASSANDRA-10768)
 * Add proper error handling to stream receiver (CASSANDRA-10774)
 * Warn or fail when changing cluster topology live (CASSANDRA-10243)
 * Status command in debian/ubuntu init script doesn't work (CASSANDRA-10213)
 * Some DROP ... IF EXISTS incorrectly result in exceptions on non-existing KS (CASSANDRA-10658)
 * DeletionTime.compareTo wrong in rare cases (CASSANDRA-10749)
 * Force encoding when computing statement ids (CASSANDRA-10755)
 * Properly reject counters as map keys (CASSANDRA-10760)
 * Fix the sstable-needs-cleanup check (CASSANDRA-10740)
 * (cqlsh) Print column names before COPY operation (CASSANDRA-8935)
 * Fix CompressedInputStream for proper cleanup (CASSANDRA-10012)
 * (cqlsh) Support counters in COPY commands (CASSANDRA-9043)
 * Try next replica if not possible to connect to primary replica on
   ColumnFamilyRecordReader (CASSANDRA-2388)
 * Limit window size in DTCS (CASSANDRA-10280)
 * sstableloader does not use MAX_HEAP_SIZE env parameter (CASSANDRA-10188)
 * (cqlsh) Improve COPY TO performance and error handling (CASSANDRA-9304)
 * Create compression chunk for sending file only (CASSANDRA-10680)
 * Forbid compact clustering column type changes in ALTER TABLE (CASSANDRA-8879)
 * Reject incremental repair with subrange repair (CASSANDRA-10422)
 * Add a nodetool command to refresh size_estimates (CASSANDRA-9579)
 * Invalidate cache after stream receive task is completed (CASSANDRA-10341)
 * Reject counter writes in CQLSSTableWriter (CASSANDRA-10258)
 * Remove superfluous COUNTER_MUTATION stage mapping (CASSANDRA-10605)


3.0
 * Fix AssertionError while flushing memtable due to materialized views
   incorrectly inserting empty rows (CASSANDRA-10614)
 * Store UDA initcond as CQL literal in the schema table, instead of a blob (CASSANDRA-10650)
 * Don't use -1 for the position of partition key in schema (CASSANDRA-10491)
 * Fix distinct queries in mixed version cluster (CASSANDRA-10573)
 * Skip sstable on clustering in names query (CASSANDRA-10571)
 * Remove value skipping as it breaks read-repair (CASSANDRA-10655)
 * Fix bootstrapping with MVs (CASSANDRA-10621)
 * Make sure EACH_QUORUM reads are using NTS (CASSANDRA-10584)
 * Fix MV replica filtering for non-NetworkTopologyStrategy (CASSANDRA-10634)
 * (Hadoop) fix CIF describeSplits() not handling 0 size estimates (CASSANDRA-10600)
 * Fix reading of legacy sstables (CASSANDRA-10590)
 * Use CQL type names in schema metadata tables (CASSANDRA-10365)
 * Guard batchlog replay against integer division by zero (CASSANDRA-9223)
 * Fix bug when adding a column to thrift with the same name than a primary key (CASSANDRA-10608)
 * Add client address argument to IAuthenticator::newSaslNegotiator (CASSANDRA-8068)
 * Fix implementation of LegacyLayout.LegacyBoundComparator (CASSANDRA-10602)
 * Don't use 'names query' read path for counters (CASSANDRA-10572)
 * Fix backward compatibility for counters (CASSANDRA-10470)
 * Remove memory_allocator paramter from cassandra.yaml (CASSANDRA-10581,10628)
 * Execute the metadata reload task of all registered indexes on CFS::reload (CASSANDRA-10604)
 * Fix thrift cas operations with defined columns (CASSANDRA-10576)
 * Fix PartitionUpdate.operationCount()for updates with static column operations (CASSANDRA-10606)
 * Fix thrift get() queries with defined columns (CASSANDRA-10586)
 * Fix marking of indexes as built and removed (CASSANDRA-10601)
 * Skip initialization of non-registered 2i instances, remove Index::getIndexName (CASSANDRA-10595)
 * Fix batches on multiple tables (CASSANDRA-10554)
 * Ensure compaction options are validated when updating KeyspaceMetadata (CASSANDRA-10569)
 * Flatten Iterator Transformation Hierarchy (CASSANDRA-9975)
 * Remove token generator (CASSANDRA-5261)
 * RolesCache should not be created for any authenticator that does not requireAuthentication (CASSANDRA-10562)
 * Fix LogTransaction checking only a single directory for files (CASSANDRA-10421)
 * Fix handling of range tombstones when reading old format sstables (CASSANDRA-10360)
 * Aggregate with Initial Condition fails with C* 3.0 (CASSANDRA-10367)
Merged from 2.2:
 * (cqlsh) show partial trace if incomplete after max_trace_wait (CASSANDRA-7645)
 * Use most up-to-date version of schema for system tables (CASSANDRA-10652)
 * Deprecate memory_allocator in cassandra.yaml (CASSANDRA-10581,10628)
 * Expose phi values from failure detector via JMX and tweak debug
   and trace logging (CASSANDRA-9526)
 * Fix IllegalArgumentException in DataOutputBuffer.reallocate for large buffers (CASSANDRA-10592)
Merged from 2.1:
 * Shutdown compaction in drain to prevent leak (CASSANDRA-10079)
 * (cqlsh) fix COPY using wrong variable name for time_format (CASSANDRA-10633)
 * Do not run SizeEstimatesRecorder if a node is not a member of the ring (CASSANDRA-9912)
 * Improve handling of dead nodes in gossip (CASSANDRA-10298)
 * Fix logback-tools.xml incorrectly configured for outputing to System.err
   (CASSANDRA-9937)
 * Fix streaming to catch exception so retry not fail (CASSANDRA-10557)
 * Add validation method to PerRowSecondaryIndex (CASSANDRA-10092)
 * Support encrypted and plain traffic on the same port (CASSANDRA-10559)
 * Do STCS in DTCS windows (CASSANDRA-10276)
 * Avoid repetition of JVM_OPTS in debian package (CASSANDRA-10251)
 * Fix potential NPE from handling result of SIM.highestSelectivityIndex (CASSANDRA-10550)
 * Fix paging issues with partitions containing only static columns data (CASSANDRA-10381)
 * Fix conditions on static columns (CASSANDRA-10264)
 * AssertionError: attempted to delete non-existing file CommitLog (CASSANDRA-10377)
 * Fix sorting for queries with an IN condition on partition key columns (CASSANDRA-10363)


3.0-rc2
 * Fix SELECT DISTINCT queries between 2.2.2 nodes and 3.0 nodes (CASSANDRA-10473)
 * Remove circular references in SegmentedFile (CASSANDRA-10543)
 * Ensure validation of indexed values only occurs once per-partition (CASSANDRA-10536)
 * Fix handling of static columns for range tombstones in thrift (CASSANDRA-10174)
 * Support empty ColumnFilter for backward compatility on empty IN (CASSANDRA-10471)
 * Remove Pig support (CASSANDRA-10542)
 * Fix LogFile throws Exception when assertion is disabled (CASSANDRA-10522)
 * Revert CASSANDRA-7486, make CMS default GC, move GC config to
   conf/jvm.options (CASSANDRA-10403)
 * Fix TeeingAppender causing some logs to be truncated/empty (CASSANDRA-10447)
 * Allow EACH_QUORUM for reads (CASSANDRA-9602)
 * Fix potential ClassCastException while upgrading (CASSANDRA-10468)
 * Fix NPE in MVs on update (CASSANDRA-10503)
 * Only include modified cell data in indexing deltas (CASSANDRA-10438)
 * Do not load keyspace when creating sstable writer (CASSANDRA-10443)
 * If node is not yet gossiping write all MV updates to batchlog only (CASSANDRA-10413)
 * Re-populate token metadata after commit log recovery (CASSANDRA-10293)
 * Provide additional metrics for materialized views (CASSANDRA-10323)
 * Flush system schema tables after local schema changes (CASSANDRA-10429)
Merged from 2.2:
 * Reduce contention getting instances of CompositeType (CASSANDRA-10433)
 * Fix the regression when using LIMIT with aggregates (CASSANDRA-10487)
 * Avoid NoClassDefFoundError during DataDescriptor initialization on windows (CASSANDRA-10412)
 * Preserve case of quoted Role & User names (CASSANDRA-10394)
 * cqlsh pg-style-strings broken (CASSANDRA-10484)
 * cqlsh prompt includes name of keyspace after failed `use` statement (CASSANDRA-10369)
Merged from 2.1:
 * (cqlsh) Distinguish negative and positive infinity in output (CASSANDRA-10523)
 * (cqlsh) allow custom time_format for COPY TO (CASSANDRA-8970)
 * Don't allow startup if the node's rack has changed (CASSANDRA-10242)
 * (cqlsh) show partial trace if incomplete after max_trace_wait (CASSANDRA-7645)
 * Allow LOCAL_JMX to be easily overridden (CASSANDRA-10275)
 * Mark nodes as dead even if they've already left (CASSANDRA-10205)


3.0.0-rc1
 * Fix mixed version read request compatibility for compact static tables
   (CASSANDRA-10373)
 * Fix paging of DISTINCT with static and IN (CASSANDRA-10354)
 * Allow MATERIALIZED VIEW's SELECT statement to restrict primary key
   columns (CASSANDRA-9664)
 * Move crc_check_chance out of compression options (CASSANDRA-9839)
 * Fix descending iteration past end of BTreeSearchIterator (CASSANDRA-10301)
 * Transfer hints to a different node on decommission (CASSANDRA-10198)
 * Check partition keys for CAS operations during stmt validation (CASSANDRA-10338)
 * Add custom query expressions to SELECT (CASSANDRA-10217)
 * Fix minor bugs in MV handling (CASSANDRA-10362)
 * Allow custom indexes with 0,1 or multiple target columns (CASSANDRA-10124)
 * Improve MV schema representation (CASSANDRA-9921)
 * Add flag to enable/disable coordinator batchlog for MV writes (CASSANDRA-10230)
 * Update cqlsh COPY for new internal driver serialization interface (CASSANDRA-10318)
 * Give index implementations more control over rebuild operations (CASSANDRA-10312)
 * Update index file format (CASSANDRA-10314)
 * Add "shadowable" row tombstones to deal with mv timestamp issues (CASSANDRA-10261)
 * CFS.loadNewSSTables() broken for pre-3.0 sstables
 * Cache selected index in read command to reduce lookups (CASSANDRA-10215)
 * Small optimizations of sstable index serialization (CASSANDRA-10232)
 * Support for both encrypted and unencrypted native transport connections (CASSANDRA-9590)
Merged from 2.2:
 * Configurable page size in cqlsh (CASSANDRA-9855)
 * Defer default role manager setup until all nodes are on 2.2+ (CASSANDRA-9761)
 * Handle missing RoleManager in config after upgrade to 2.2 (CASSANDRA-10209)
Merged from 2.1:
 * Bulk Loader API could not tolerate even node failure (CASSANDRA-10347)
 * Avoid misleading pushed notifications when multiple nodes
   share an rpc_address (CASSANDRA-10052)
 * Fix dropping undroppable when message queue is full (CASSANDRA-10113)
 * Fix potential ClassCastException during paging (CASSANDRA-10352)
 * Prevent ALTER TYPE from creating circular references (CASSANDRA-10339)
 * Fix cache handling of 2i and base tables (CASSANDRA-10155, 10359)
 * Fix NPE in nodetool compactionhistory (CASSANDRA-9758)
 * (Pig) support BulkOutputFormat as a URL parameter (CASSANDRA-7410)
 * BATCH statement is broken in cqlsh (CASSANDRA-10272)
 * (cqlsh) Make cqlsh PEP8 Compliant (CASSANDRA-10066)
 * (cqlsh) Fix error when starting cqlsh with --debug (CASSANDRA-10282)
 * Scrub, Cleanup and Upgrade do not unmark compacting until all operations
   have completed, regardless of the occurence of exceptions (CASSANDRA-10274)


3.0.0-beta2
 * Fix columns returned by AbstractBtreePartitions (CASSANDRA-10220)
 * Fix backward compatibility issue due to AbstractBounds serialization bug (CASSANDRA-9857)
 * Fix startup error when upgrading nodes (CASSANDRA-10136)
 * Base table PRIMARY KEY can be assumed to be NOT NULL in MV creation (CASSANDRA-10147)
 * Improve batchlog write patch (CASSANDRA-9673)
 * Re-apply MaterializedView updates on commitlog replay (CASSANDRA-10164)
 * Require AbstractType.isByteOrderComparable declaration in constructor (CASSANDRA-9901)
 * Avoid digest mismatch on upgrade to 3.0 (CASSANDRA-9554)
 * Fix Materialized View builder when adding multiple MVs (CASSANDRA-10156)
 * Choose better poolingOptions for protocol v4 in cassandra-stress (CASSANDRA-10182)
 * Fix LWW bug affecting Materialized Views (CASSANDRA-10197)
 * Ensures frozen sets and maps are always sorted (CASSANDRA-10162)
 * Don't deadlock when flushing CFS backed custom indexes (CASSANDRA-10181)
 * Fix double flushing of secondary index tables (CASSANDRA-10180)
 * Fix incorrect handling of range tombstones in thrift (CASSANDRA-10046)
 * Only use batchlog when paired materialized view replica is remote (CASSANDRA-10061)
 * Reuse TemporalRow when updating multiple MaterializedViews (CASSANDRA-10060)
 * Validate gc_grace_seconds for batchlog writes and MVs (CASSANDRA-9917)
 * Fix sstablerepairedset (CASSANDRA-10132)
Merged from 2.2:
 * Cancel transaction for sstables we wont redistribute index summary
   for (CASSANDRA-10270)
 * Retry snapshot deletion after compaction and gc on Windows (CASSANDRA-10222)
 * Fix failure to start with space in directory path on Windows (CASSANDRA-10239)
 * Fix repair hang when snapshot failed (CASSANDRA-10057)
 * Fall back to 1/4 commitlog volume for commitlog_total_space on small disks
   (CASSANDRA-10199)
Merged from 2.1:
 * Added configurable warning threshold for GC duration (CASSANDRA-8907)
 * Fix handling of streaming EOF (CASSANDRA-10206)
 * Only check KeyCache when it is enabled
 * Change streaming_socket_timeout_in_ms default to 1 hour (CASSANDRA-8611)
 * (cqlsh) update list of CQL keywords (CASSANDRA-9232)
 * Add nodetool gettraceprobability command (CASSANDRA-10234)
Merged from 2.0:
 * Fix rare race where older gossip states can be shadowed (CASSANDRA-10366)
 * Fix consolidating racks violating the RF contract (CASSANDRA-10238)
 * Disallow decommission when node is in drained state (CASSANDRA-8741)


2.2.1
 * Fix race during construction of commit log (CASSANDRA-10049)
 * Fix LeveledCompactionStrategyTest (CASSANDRA-9757)
 * Fix broken UnbufferedDataOutputStreamPlus.writeUTF (CASSANDRA-10203)
 * (cqlsh) default load-from-file encoding to utf-8 (CASSANDRA-9898)
 * Avoid returning Permission.NONE when failing to query users table (CASSANDRA-10168)
 * (cqlsh) add CLEAR command (CASSANDRA-10086)
 * Support string literals as Role names for compatibility (CASSANDRA-10135)
Merged from 2.1:
 * Only check KeyCache when it is enabled
 * Change streaming_socket_timeout_in_ms default to 1 hour (CASSANDRA-8611)
 * (cqlsh) update list of CQL keywords (CASSANDRA-9232)


3.0.0-beta1
 * Redesign secondary index API (CASSANDRA-9459, 7771, 9041)
 * Fix throwing ReadFailure instead of ReadTimeout on range queries (CASSANDRA-10125)
 * Rewrite hinted handoff (CASSANDRA-6230)
 * Fix query on static compact tables (CASSANDRA-10093)
 * Fix race during construction of commit log (CASSANDRA-10049)
 * Add option to only purge repaired tombstones (CASSANDRA-6434)
 * Change authorization handling for MVs (CASSANDRA-9927)
 * Add custom JMX enabled executor for UDF sandbox (CASSANDRA-10026)
 * Fix row deletion bug for Materialized Views (CASSANDRA-10014)
 * Support mixed-version clusters with Cassandra 2.1 and 2.2 (CASSANDRA-9704)
 * Fix multiple slices on RowSearchers (CASSANDRA-10002)
 * Fix bug in merging of collections (CASSANDRA-10001)
 * Optimize batchlog replay to avoid full scans (CASSANDRA-7237)
 * Repair improvements when using vnodes (CASSANDRA-5220)
 * Disable scripted UDFs by default (CASSANDRA-9889)
 * Bytecode inspection for Java-UDFs (CASSANDRA-9890)
 * Use byte to serialize MT hash length (CASSANDRA-9792)
 * Replace usage of Adler32 with CRC32 (CASSANDRA-8684)
 * Fix migration to new format from 2.1 SSTable (CASSANDRA-10006)
 * SequentialWriter should extend BufferedDataOutputStreamPlus (CASSANDRA-9500)
 * Use the same repairedAt timestamp within incremental repair session (CASSANDRA-9111)
Merged from 2.2:
 * Allow count(*) and count(1) to be use as normal aggregation (CASSANDRA-10114)
 * An NPE is thrown if the column name is unknown for an IN relation (CASSANDRA-10043)
 * Apply commit_failure_policy to more errors on startup (CASSANDRA-9749)
 * Fix histogram overflow exception (CASSANDRA-9973)
 * Route gossip messages over dedicated socket (CASSANDRA-9237)
 * Add checksum to saved cache files (CASSANDRA-9265)
 * Log warning when using an aggregate without partition key (CASSANDRA-9737)
Merged from 2.1:
 * (cqlsh) Allow encoding to be set through command line (CASSANDRA-10004)
 * Add new JMX methods to change local compaction strategy (CASSANDRA-9965)
 * Write hints for paxos commits (CASSANDRA-7342)
 * (cqlsh) Fix timestamps before 1970 on Windows, always
   use UTC for timestamp display (CASSANDRA-10000)
 * (cqlsh) Avoid overwriting new config file with old config
   when both exist (CASSANDRA-9777)
 * Release snapshot selfRef when doing snapshot repair (CASSANDRA-9998)
 * Cannot replace token does not exist - DN node removed as Fat Client (CASSANDRA-9871)
Merged from 2.0:
 * Don't cast expected bf size to an int (CASSANDRA-9959)
 * Make getFullyExpiredSSTables less expensive (CASSANDRA-9882)


3.0.0-alpha1
 * Implement proper sandboxing for UDFs (CASSANDRA-9402)
 * Simplify (and unify) cleanup of compaction leftovers (CASSANDRA-7066)
 * Allow extra schema definitions in cassandra-stress yaml (CASSANDRA-9850)
 * Metrics should use up to date nomenclature (CASSANDRA-9448)
 * Change CREATE/ALTER TABLE syntax for compression (CASSANDRA-8384)
 * Cleanup crc and adler code for java 8 (CASSANDRA-9650)
 * Storage engine refactor (CASSANDRA-8099, 9743, 9746, 9759, 9781, 9808, 9825,
   9848, 9705, 9859, 9867, 9874, 9828, 9801)
 * Update Guava to 18.0 (CASSANDRA-9653)
 * Bloom filter false positive ratio is not honoured (CASSANDRA-8413)
 * New option for cassandra-stress to leave a ratio of columns null (CASSANDRA-9522)
 * Change hinted_handoff_enabled yaml setting, JMX (CASSANDRA-9035)
 * Add algorithmic token allocation (CASSANDRA-7032)
 * Add nodetool command to replay batchlog (CASSANDRA-9547)
 * Make file buffer cache independent of paths being read (CASSANDRA-8897)
 * Remove deprecated legacy Hadoop code (CASSANDRA-9353)
 * Decommissioned nodes will not rejoin the cluster (CASSANDRA-8801)
 * Change gossip stabilization to use endpoit size (CASSANDRA-9401)
 * Change default garbage collector to G1 (CASSANDRA-7486)
 * Populate TokenMetadata early during startup (CASSANDRA-9317)
 * Undeprecate cache recentHitRate (CASSANDRA-6591)
 * Add support for selectively varint encoding fields (CASSANDRA-9499, 9865)
 * Materialized Views (CASSANDRA-6477)
Merged from 2.2:
 * Avoid grouping sstables for anticompaction with DTCS (CASSANDRA-9900)
 * UDF / UDA execution time in trace (CASSANDRA-9723)
 * Fix broken internode SSL (CASSANDRA-9884)
Merged from 2.1:
 * Add new JMX methods to change local compaction strategy (CASSANDRA-9965)
 * Fix handling of enable/disable autocompaction (CASSANDRA-9899)
 * Add consistency level to tracing ouput (CASSANDRA-9827)
 * Remove repair snapshot leftover on startup (CASSANDRA-7357)
 * Use random nodes for batch log when only 2 racks (CASSANDRA-8735)
 * Ensure atomicity inside thrift and stream session (CASSANDRA-7757)
 * Fix nodetool info error when the node is not joined (CASSANDRA-9031)
Merged from 2.0:
 * Log when messages are dropped due to cross_node_timeout (CASSANDRA-9793)
 * Don't track hotness when opening from snapshot for validation (CASSANDRA-9382)


2.2.0
 * Allow the selection of columns together with aggregates (CASSANDRA-9767)
 * Fix cqlsh copy methods and other windows specific issues (CASSANDRA-9795)
 * Don't wrap byte arrays in SequentialWriter (CASSANDRA-9797)
 * sum() and avg() functions missing for smallint and tinyint types (CASSANDRA-9671)
 * Revert CASSANDRA-9542 (allow native functions in UDA) (CASSANDRA-9771)
Merged from 2.1:
 * Fix MarshalException when upgrading superColumn family (CASSANDRA-9582)
 * Fix broken logging for "empty" flushes in Memtable (CASSANDRA-9837)
 * Handle corrupt files on startup (CASSANDRA-9686)
 * Fix clientutil jar and tests (CASSANDRA-9760)
 * (cqlsh) Allow the SSL protocol version to be specified through the
    config file or environment variables (CASSANDRA-9544)
Merged from 2.0:
 * Add tool to find why expired sstables are not getting dropped (CASSANDRA-10015)
 * Remove erroneous pending HH tasks from tpstats/jmx (CASSANDRA-9129)
 * Don't cast expected bf size to an int (CASSANDRA-9959)
 * checkForEndpointCollision fails for legitimate collisions (CASSANDRA-9765)
 * Complete CASSANDRA-8448 fix (CASSANDRA-9519)
 * Don't include auth credentials in debug log (CASSANDRA-9682)
 * Can't transition from write survey to normal mode (CASSANDRA-9740)
 * Scrub (recover) sstables even when -Index.db is missing (CASSANDRA-9591)
 * Fix growing pending background compaction (CASSANDRA-9662)


2.2.0-rc2
 * Re-enable memory-mapped I/O on Windows (CASSANDRA-9658)
 * Warn when an extra-large partition is compacted (CASSANDRA-9643)
 * (cqlsh) Allow setting the initial connection timeout (CASSANDRA-9601)
 * BulkLoader has --transport-factory option but does not use it (CASSANDRA-9675)
 * Allow JMX over SSL directly from nodetool (CASSANDRA-9090)
 * Update cqlsh for UDFs (CASSANDRA-7556)
 * Change Windows kernel default timer resolution (CASSANDRA-9634)
 * Deprected sstable2json and json2sstable (CASSANDRA-9618)
 * Allow native functions in user-defined aggregates (CASSANDRA-9542)
 * Don't repair system_distributed by default (CASSANDRA-9621)
 * Fix mixing min, max, and count aggregates for blob type (CASSANRA-9622)
 * Rename class for DATE type in Java driver (CASSANDRA-9563)
 * Duplicate compilation of UDFs on coordinator (CASSANDRA-9475)
 * Fix connection leak in CqlRecordWriter (CASSANDRA-9576)
 * Mlockall before opening system sstables & remove boot_without_jna option (CASSANDRA-9573)
 * Add functions to convert timeuuid to date or time, deprecate dateOf and unixTimestampOf (CASSANDRA-9229)
 * Make sure we cancel non-compacting sstables from LifecycleTransaction (CASSANDRA-9566)
 * Fix deprecated repair JMX API (CASSANDRA-9570)
 * Add logback metrics (CASSANDRA-9378)
 * Update and refactor ant test/test-compression to run the tests in parallel (CASSANDRA-9583)
 * Fix upgrading to new directory for secondary index (CASSANDRA-9687)
Merged from 2.1:
 * (cqlsh) Fix bad check for CQL compatibility when DESCRIBE'ing
   COMPACT STORAGE tables with no clustering columns
 * Eliminate strong self-reference chains in sstable ref tidiers (CASSANDRA-9656)
 * Ensure StreamSession uses canonical sstable reader instances (CASSANDRA-9700)
 * Ensure memtable book keeping is not corrupted in the event we shrink usage (CASSANDRA-9681)
 * Update internal python driver for cqlsh (CASSANDRA-9064)
 * Fix IndexOutOfBoundsException when inserting tuple with too many
   elements using the string literal notation (CASSANDRA-9559)
 * Enable describe on indices (CASSANDRA-7814)
 * Fix incorrect result for IN queries where column not found (CASSANDRA-9540)
 * ColumnFamilyStore.selectAndReference may block during compaction (CASSANDRA-9637)
 * Fix bug in cardinality check when compacting (CASSANDRA-9580)
 * Fix memory leak in Ref due to ConcurrentLinkedQueue.remove() behaviour (CASSANDRA-9549)
 * Make rebuild only run one at a time (CASSANDRA-9119)
Merged from 2.0:
 * Avoid NPE in AuthSuccess#decode (CASSANDRA-9727)
 * Add listen_address to system.local (CASSANDRA-9603)
 * Bug fixes to resultset metadata construction (CASSANDRA-9636)
 * Fix setting 'durable_writes' in ALTER KEYSPACE (CASSANDRA-9560)
 * Avoids ballot clash in Paxos (CASSANDRA-9649)
 * Improve trace messages for RR (CASSANDRA-9479)
 * Fix suboptimal secondary index selection when restricted
   clustering column is also indexed (CASSANDRA-9631)
 * (cqlsh) Add min_threshold to DTCS option autocomplete (CASSANDRA-9385)
 * Fix error message when attempting to create an index on a column
   in a COMPACT STORAGE table with clustering columns (CASSANDRA-9527)
 * 'WITH WITH' in alter keyspace statements causes NPE (CASSANDRA-9565)
 * Expose some internals of SelectStatement for inspection (CASSANDRA-9532)
 * ArrivalWindow should use primitives (CASSANDRA-9496)
 * Periodically submit background compaction tasks (CASSANDRA-9592)
 * Set HAS_MORE_PAGES flag to false when PagingState is null (CASSANDRA-9571)


2.2.0-rc1
 * Compressed commit log should measure compressed space used (CASSANDRA-9095)
 * Fix comparison bug in CassandraRoleManager#collectRoles (CASSANDRA-9551)
 * Add tinyint,smallint,time,date support for UDFs (CASSANDRA-9400)
 * Deprecates SSTableSimpleWriter and SSTableSimpleUnsortedWriter (CASSANDRA-9546)
 * Empty INITCOND treated as null in aggregate (CASSANDRA-9457)
 * Remove use of Cell in Thrift MapReduce classes (CASSANDRA-8609)
 * Integrate pre-release Java Driver 2.2-rc1, custom build (CASSANDRA-9493)
 * Clean up gossiper logic for old versions (CASSANDRA-9370)
 * Fix custom payload coding/decoding to match the spec (CASSANDRA-9515)
 * ant test-all results incomplete when parsed (CASSANDRA-9463)
 * Disallow frozen<> types in function arguments and return types for
   clarity (CASSANDRA-9411)
 * Static Analysis to warn on unsafe use of Autocloseable instances (CASSANDRA-9431)
 * Update commitlog archiving examples now that commitlog segments are
   not recycled (CASSANDRA-9350)
 * Extend Transactional API to sstable lifecycle management (CASSANDRA-8568)
 * (cqlsh) Add support for native protocol 4 (CASSANDRA-9399)
 * Ensure that UDF and UDAs are keyspace-isolated (CASSANDRA-9409)
 * Revert CASSANDRA-7807 (tracing completion client notifications) (CASSANDRA-9429)
 * Add ability to stop compaction by ID (CASSANDRA-7207)
 * Let CassandraVersion handle SNAPSHOT version (CASSANDRA-9438)
Merged from 2.1:
 * (cqlsh) Fix using COPY through SOURCE or -f (CASSANDRA-9083)
 * Fix occasional lack of `system` keyspace in schema tables (CASSANDRA-8487)
 * Use ProtocolError code instead of ServerError code for native protocol
   error responses to unsupported protocol versions (CASSANDRA-9451)
 * Default commitlog_sync_batch_window_in_ms changed to 2ms (CASSANDRA-9504)
 * Fix empty partition assertion in unsorted sstable writing tools (CASSANDRA-9071)
 * Ensure truncate without snapshot cannot produce corrupt responses (CASSANDRA-9388)
 * Consistent error message when a table mixes counter and non-counter
   columns (CASSANDRA-9492)
 * Avoid getting unreadable keys during anticompaction (CASSANDRA-9508)
 * (cqlsh) Better float precision by default (CASSANDRA-9224)
 * Improve estimated row count (CASSANDRA-9107)
 * Optimize range tombstone memory footprint (CASSANDRA-8603)
 * Use configured gcgs in anticompaction (CASSANDRA-9397)
Merged from 2.0:
 * Don't accumulate more range than necessary in RangeTombstone.Tracker (CASSANDRA-9486)
 * Add broadcast and rpc addresses to system.local (CASSANDRA-9436)
 * Always mark sstable suspect when corrupted (CASSANDRA-9478)
 * Add database users and permissions to CQL3 documentation (CASSANDRA-7558)
 * Allow JVM_OPTS to be passed to standalone tools (CASSANDRA-5969)
 * Fix bad condition in RangeTombstoneList (CASSANDRA-9485)
 * Fix potential StackOverflow when setting CrcCheckChance over JMX (CASSANDRA-9488)
 * Fix null static columns in pages after the first, paged reversed
   queries (CASSANDRA-8502)
 * Fix counting cache serialization in request metrics (CASSANDRA-9466)
 * Add option not to validate atoms during scrub (CASSANDRA-9406)


2.2.0-beta1
 * Introduce Transactional API for internal state changes (CASSANDRA-8984)
 * Add a flag in cassandra.yaml to enable UDFs (CASSANDRA-9404)
 * Better support of null for UDF (CASSANDRA-8374)
 * Use ecj instead of javassist for UDFs (CASSANDRA-8241)
 * faster async logback configuration for tests (CASSANDRA-9376)
 * Add `smallint` and `tinyint` data types (CASSANDRA-8951)
 * Avoid thrift schema creation when native driver is used in stress tool (CASSANDRA-9374)
 * Make Functions.declared thread-safe
 * Add client warnings to native protocol v4 (CASSANDRA-8930)
 * Allow roles cache to be invalidated (CASSANDRA-8967)
 * Upgrade Snappy (CASSANDRA-9063)
 * Don't start Thrift rpc by default (CASSANDRA-9319)
 * Only stream from unrepaired sstables with incremental repair (CASSANDRA-8267)
 * Aggregate UDFs allow SFUNC return type to differ from STYPE if FFUNC specified (CASSANDRA-9321)
 * Remove Thrift dependencies in bundled tools (CASSANDRA-8358)
 * Disable memory mapping of hsperfdata file for JVM statistics (CASSANDRA-9242)
 * Add pre-startup checks to detect potential incompatibilities (CASSANDRA-8049)
 * Distinguish between null and unset in protocol v4 (CASSANDRA-7304)
 * Add user/role permissions for user-defined functions (CASSANDRA-7557)
 * Allow cassandra config to be updated to restart daemon without unloading classes (CASSANDRA-9046)
 * Don't initialize compaction writer before checking if iter is empty (CASSANDRA-9117)
 * Don't execute any functions at prepare-time (CASSANDRA-9037)
 * Share file handles between all instances of a SegmentedFile (CASSANDRA-8893)
 * Make it possible to major compact LCS (CASSANDRA-7272)
 * Make FunctionExecutionException extend RequestExecutionException
   (CASSANDRA-9055)
 * Add support for SELECT JSON, INSERT JSON syntax and new toJson(), fromJson()
   functions (CASSANDRA-7970)
 * Optimise max purgeable timestamp calculation in compaction (CASSANDRA-8920)
 * Constrain internode message buffer sizes, and improve IO class hierarchy (CASSANDRA-8670)
 * New tool added to validate all sstables in a node (CASSANDRA-5791)
 * Push notification when tracing completes for an operation (CASSANDRA-7807)
 * Delay "node up" and "node added" notifications until native protocol server is started (CASSANDRA-8236)
 * Compressed Commit Log (CASSANDRA-6809)
 * Optimise IntervalTree (CASSANDRA-8988)
 * Add a key-value payload for third party usage (CASSANDRA-8553, 9212)
 * Bump metrics-reporter-config dependency for metrics 3.0 (CASSANDRA-8149)
 * Partition intra-cluster message streams by size, not type (CASSANDRA-8789)
 * Add WriteFailureException to native protocol, notify coordinator of
   write failures (CASSANDRA-8592)
 * Convert SequentialWriter to nio (CASSANDRA-8709)
 * Add role based access control (CASSANDRA-7653, 8650, 7216, 8760, 8849, 8761, 8850)
 * Record client ip address in tracing sessions (CASSANDRA-8162)
 * Indicate partition key columns in response metadata for prepared
   statements (CASSANDRA-7660)
 * Merge UUIDType and TimeUUIDType parse logic (CASSANDRA-8759)
 * Avoid memory allocation when searching index summary (CASSANDRA-8793)
 * Optimise (Time)?UUIDType Comparisons (CASSANDRA-8730)
 * Make CRC32Ex into a separate maven dependency (CASSANDRA-8836)
 * Use preloaded jemalloc w/ Unsafe (CASSANDRA-8714, 9197)
 * Avoid accessing partitioner through StorageProxy (CASSANDRA-8244, 8268)
 * Upgrade Metrics library and remove depricated metrics (CASSANDRA-5657)
 * Serializing Row cache alternative, fully off heap (CASSANDRA-7438)
 * Duplicate rows returned when in clause has repeated values (CASSANDRA-6706)
 * Make CassandraException unchecked, extend RuntimeException (CASSANDRA-8560)
 * Support direct buffer decompression for reads (CASSANDRA-8464)
 * DirectByteBuffer compatible LZ4 methods (CASSANDRA-7039)
 * Group sstables for anticompaction correctly (CASSANDRA-8578)
 * Add ReadFailureException to native protocol, respond
   immediately when replicas encounter errors while handling
   a read request (CASSANDRA-7886)
 * Switch CommitLogSegment from RandomAccessFile to nio (CASSANDRA-8308)
 * Allow mixing token and partition key restrictions (CASSANDRA-7016)
 * Support index key/value entries on map collections (CASSANDRA-8473)
 * Modernize schema tables (CASSANDRA-8261)
 * Support for user-defined aggregation functions (CASSANDRA-8053)
 * Fix NPE in SelectStatement with empty IN values (CASSANDRA-8419)
 * Refactor SelectStatement, return IN results in natural order instead
   of IN value list order and ignore duplicate values in partition key IN restrictions (CASSANDRA-7981)
 * Support UDTs, tuples, and collections in user-defined
   functions (CASSANDRA-7563)
 * Fix aggregate fn results on empty selection, result column name,
   and cqlsh parsing (CASSANDRA-8229)
 * Mark sstables as repaired after full repair (CASSANDRA-7586)
 * Extend Descriptor to include a format value and refactor reader/writer
   APIs (CASSANDRA-7443)
 * Integrate JMH for microbenchmarks (CASSANDRA-8151)
 * Keep sstable levels when bootstrapping (CASSANDRA-7460)
 * Add Sigar library and perform basic OS settings check on startup (CASSANDRA-7838)
 * Support for aggregation functions (CASSANDRA-4914)
 * Remove cassandra-cli (CASSANDRA-7920)
 * Accept dollar quoted strings in CQL (CASSANDRA-7769)
 * Make assassinate a first class command (CASSANDRA-7935)
 * Support IN clause on any partition key column (CASSANDRA-7855)
 * Support IN clause on any clustering column (CASSANDRA-4762)
 * Improve compaction logging (CASSANDRA-7818)
 * Remove YamlFileNetworkTopologySnitch (CASSANDRA-7917)
 * Do anticompaction in groups (CASSANDRA-6851)
 * Support user-defined functions (CASSANDRA-7395, 7526, 7562, 7740, 7781, 7929,
   7924, 7812, 8063, 7813, 7708)
 * Permit configurable timestamps with cassandra-stress (CASSANDRA-7416)
 * Move sstable RandomAccessReader to nio2, which allows using the
   FILE_SHARE_DELETE flag on Windows (CASSANDRA-4050)
 * Remove CQL2 (CASSANDRA-5918)
 * Optimize fetching multiple cells by name (CASSANDRA-6933)
 * Allow compilation in java 8 (CASSANDRA-7028)
 * Make incremental repair default (CASSANDRA-7250)
 * Enable code coverage thru JaCoCo (CASSANDRA-7226)
 * Switch external naming of 'column families' to 'tables' (CASSANDRA-4369)
 * Shorten SSTable path (CASSANDRA-6962)
 * Use unsafe mutations for most unit tests (CASSANDRA-6969)
 * Fix race condition during calculation of pending ranges (CASSANDRA-7390)
 * Fail on very large batch sizes (CASSANDRA-8011)
 * Improve concurrency of repair (CASSANDRA-6455, 8208, 9145)
 * Select optimal CRC32 implementation at runtime (CASSANDRA-8614)
 * Evaluate MurmurHash of Token once per query (CASSANDRA-7096)
 * Generalize progress reporting (CASSANDRA-8901)
 * Resumable bootstrap streaming (CASSANDRA-8838, CASSANDRA-8942)
 * Allow scrub for secondary index (CASSANDRA-5174)
 * Save repair data to system table (CASSANDRA-5839)
 * fix nodetool names that reference column families (CASSANDRA-8872)
 Merged from 2.1:
 * Warn on misuse of unlogged batches (CASSANDRA-9282)
 * Failure detector detects and ignores local pauses (CASSANDRA-9183)
 * Add utility class to support for rate limiting a given log statement (CASSANDRA-9029)
 * Add missing consistency levels to cassandra-stess (CASSANDRA-9361)
 * Fix commitlog getCompletedTasks to not increment (CASSANDRA-9339)
 * Fix for harmless exceptions logged as ERROR (CASSANDRA-8564)
 * Delete processed sstables in sstablesplit/sstableupgrade (CASSANDRA-8606)
 * Improve sstable exclusion from partition tombstones (CASSANDRA-9298)
 * Validate the indexed column rather than the cell's contents for 2i (CASSANDRA-9057)
 * Add support for top-k custom 2i queries (CASSANDRA-8717)
 * Fix error when dropping table during compaction (CASSANDRA-9251)
 * cassandra-stress supports validation operations over user profiles (CASSANDRA-8773)
 * Add support for rate limiting log messages (CASSANDRA-9029)
 * Log the partition key with tombstone warnings (CASSANDRA-8561)
 * Reduce runWithCompactionsDisabled poll interval to 1ms (CASSANDRA-9271)
 * Fix PITR commitlog replay (CASSANDRA-9195)
 * GCInspector logs very different times (CASSANDRA-9124)
 * Fix deleting from an empty list (CASSANDRA-9198)
 * Update tuple and collection types that use a user-defined type when that UDT
   is modified (CASSANDRA-9148, CASSANDRA-9192)
 * Use higher timeout for prepair and snapshot in repair (CASSANDRA-9261)
 * Fix anticompaction blocking ANTI_ENTROPY stage (CASSANDRA-9151)
 * Repair waits for anticompaction to finish (CASSANDRA-9097)
 * Fix streaming not holding ref when stream error (CASSANDRA-9295)
 * Fix canonical view returning early opened SSTables (CASSANDRA-9396)
Merged from 2.0:
 * (cqlsh) Add LOGIN command to switch users (CASSANDRA-7212)
 * Clone SliceQueryFilter in AbstractReadCommand implementations (CASSANDRA-8940)
 * Push correct protocol notification for DROP INDEX (CASSANDRA-9310)
 * token-generator - generated tokens too long (CASSANDRA-9300)
 * Fix counting of tombstones for TombstoneOverwhelmingException (CASSANDRA-9299)
 * Fix ReconnectableSnitch reconnecting to peers during upgrade (CASSANDRA-6702)
 * Include keyspace and table name in error log for collections over the size
   limit (CASSANDRA-9286)
 * Avoid potential overlap in LCS with single-partition sstables (CASSANDRA-9322)
 * Log warning message when a table is queried before the schema has fully
   propagated (CASSANDRA-9136)
 * Overload SecondaryIndex#indexes to accept the column definition (CASSANDRA-9314)
 * (cqlsh) Add SERIAL and LOCAL_SERIAL consistency levels (CASSANDRA-8051)
 * Fix index selection during rebuild with certain table layouts (CASSANDRA-9281)
 * Fix partition-level-delete-only workload accounting (CASSANDRA-9194)
 * Allow scrub to handle corrupted compressed chunks (CASSANDRA-9140)
 * Fix assertion error when resetlocalschema is run during repair (CASSANDRA-9249)
 * Disable single sstable tombstone compactions for DTCS by default (CASSANDRA-9234)
 * IncomingTcpConnection thread is not named (CASSANDRA-9262)
 * Close incoming connections when MessagingService is stopped (CASSANDRA-9238)
 * Fix streaming hang when retrying (CASSANDRA-9132)


2.1.5
 * Re-add deprecated cold_reads_to_omit param for backwards compat (CASSANDRA-9203)
 * Make anticompaction visible in compactionstats (CASSANDRA-9098)
 * Improve nodetool getendpoints documentation about the partition
   key parameter (CASSANDRA-6458)
 * Don't check other keyspaces for schema changes when an user-defined
   type is altered (CASSANDRA-9187)
 * Add generate-idea-files target to build.xml (CASSANDRA-9123)
 * Allow takeColumnFamilySnapshot to take a list of tables (CASSANDRA-8348)
 * Limit major sstable operations to their canonical representation (CASSANDRA-8669)
 * cqlsh: Add tests for INSERT and UPDATE tab completion (CASSANDRA-9125)
 * cqlsh: quote column names when needed in COPY FROM inserts (CASSANDRA-9080)
 * Do not load read meter for offline operations (CASSANDRA-9082)
 * cqlsh: Make CompositeType data readable (CASSANDRA-8919)
 * cqlsh: Fix display of triggers (CASSANDRA-9081)
 * Fix NullPointerException when deleting or setting an element by index on
   a null list collection (CASSANDRA-9077)
 * Buffer bloom filter serialization (CASSANDRA-9066)
 * Fix anti-compaction target bloom filter size (CASSANDRA-9060)
 * Make FROZEN and TUPLE unreserved keywords in CQL (CASSANDRA-9047)
 * Prevent AssertionError from SizeEstimatesRecorder (CASSANDRA-9034)
 * Avoid overwriting index summaries for sstables with an older format that
   does not support downsampling; rebuild summaries on startup when this
   is detected (CASSANDRA-8993)
 * Fix potential data loss in CompressedSequentialWriter (CASSANDRA-8949)
 * Make PasswordAuthenticator number of hashing rounds configurable (CASSANDRA-8085)
 * Fix AssertionError when binding nested collections in DELETE (CASSANDRA-8900)
 * Check for overlap with non-early sstables in LCS (CASSANDRA-8739)
 * Only calculate max purgable timestamp if we have to (CASSANDRA-8914)
 * (cqlsh) Greatly improve performance of COPY FROM (CASSANDRA-8225)
 * IndexSummary effectiveIndexInterval is now a guideline, not a rule (CASSANDRA-8993)
 * Use correct bounds for page cache eviction of compressed files (CASSANDRA-8746)
 * SSTableScanner enforces its bounds (CASSANDRA-8946)
 * Cleanup cell equality (CASSANDRA-8947)
 * Introduce intra-cluster message coalescing (CASSANDRA-8692)
 * DatabaseDescriptor throws NPE when rpc_interface is used (CASSANDRA-8839)
 * Don't check if an sstable is live for offline compactions (CASSANDRA-8841)
 * Don't set clientMode in SSTableLoader (CASSANDRA-8238)
 * Fix SSTableRewriter with disabled early open (CASSANDRA-8535)
 * Fix cassandra-stress so it respects the CL passed in user mode (CASSANDRA-8948)
 * Fix rare NPE in ColumnDefinition#hasIndexOption() (CASSANDRA-8786)
 * cassandra-stress reports per-operation statistics, plus misc (CASSANDRA-8769)
 * Add SimpleDate (cql date) and Time (cql time) types (CASSANDRA-7523)
 * Use long for key count in cfstats (CASSANDRA-8913)
 * Make SSTableRewriter.abort() more robust to failure (CASSANDRA-8832)
 * Remove cold_reads_to_omit from STCS (CASSANDRA-8860)
 * Make EstimatedHistogram#percentile() use ceil instead of floor (CASSANDRA-8883)
 * Fix top partitions reporting wrong cardinality (CASSANDRA-8834)
 * Fix rare NPE in KeyCacheSerializer (CASSANDRA-8067)
 * Pick sstables for validation as late as possible inc repairs (CASSANDRA-8366)
 * Fix commitlog getPendingTasks to not increment (CASSANDRA-8862)
 * Fix parallelism adjustment in range and secondary index queries
   when the first fetch does not satisfy the limit (CASSANDRA-8856)
 * Check if the filtered sstables is non-empty in STCS (CASSANDRA-8843)
 * Upgrade java-driver used for cassandra-stress (CASSANDRA-8842)
 * Fix CommitLog.forceRecycleAllSegments() memory access error (CASSANDRA-8812)
 * Improve assertions in Memory (CASSANDRA-8792)
 * Fix SSTableRewriter cleanup (CASSANDRA-8802)
 * Introduce SafeMemory for CompressionMetadata.Writer (CASSANDRA-8758)
 * 'nodetool info' prints exception against older node (CASSANDRA-8796)
 * Ensure SSTableReader.last corresponds exactly with the file end (CASSANDRA-8750)
 * Make SSTableWriter.openEarly more robust and obvious (CASSANDRA-8747)
 * Enforce SSTableReader.first/last (CASSANDRA-8744)
 * Cleanup SegmentedFile API (CASSANDRA-8749)
 * Avoid overlap with early compaction replacement (CASSANDRA-8683)
 * Safer Resource Management++ (CASSANDRA-8707)
 * Write partition size estimates into a system table (CASSANDRA-7688)
 * cqlsh: Fix keys() and full() collection indexes in DESCRIBE output
   (CASSANDRA-8154)
 * Show progress of streaming in nodetool netstats (CASSANDRA-8886)
 * IndexSummaryBuilder utilises offheap memory, and shares data between
   each IndexSummary opened from it (CASSANDRA-8757)
 * markCompacting only succeeds if the exact SSTableReader instances being
   marked are in the live set (CASSANDRA-8689)
 * cassandra-stress support for varint (CASSANDRA-8882)
 * Fix Adler32 digest for compressed sstables (CASSANDRA-8778)
 * Add nodetool statushandoff/statusbackup (CASSANDRA-8912)
 * Use stdout for progress and stats in sstableloader (CASSANDRA-8982)
 * Correctly identify 2i datadir from older versions (CASSANDRA-9116)
Merged from 2.0:
 * Ignore gossip SYNs after shutdown (CASSANDRA-9238)
 * Avoid overflow when calculating max sstable size in LCS (CASSANDRA-9235)
 * Make sstable blacklisting work with compression (CASSANDRA-9138)
 * Do not attempt to rebuild indexes if no index accepts any column (CASSANDRA-9196)
 * Don't initiate snitch reconnection for dead states (CASSANDRA-7292)
 * Fix ArrayIndexOutOfBoundsException in CQLSSTableWriter (CASSANDRA-8978)
 * Add shutdown gossip state to prevent timeouts during rolling restarts (CASSANDRA-8336)
 * Fix running with java.net.preferIPv6Addresses=true (CASSANDRA-9137)
 * Fix failed bootstrap/replace attempts being persisted in system.peers (CASSANDRA-9180)
 * Flush system.IndexInfo after marking index built (CASSANDRA-9128)
 * Fix updates to min/max_compaction_threshold through cassandra-cli
   (CASSANDRA-8102)
 * Don't include tmp files when doing offline relevel (CASSANDRA-9088)
 * Use the proper CAS WriteType when finishing a previous round during Paxos
   preparation (CASSANDRA-8672)
 * Avoid race in cancelling compactions (CASSANDRA-9070)
 * More aggressive check for expired sstables in DTCS (CASSANDRA-8359)
 * Fix ignored index_interval change in ALTER TABLE statements (CASSANDRA-7976)
 * Do more aggressive compaction in old time windows in DTCS (CASSANDRA-8360)
 * java.lang.AssertionError when reading saved cache (CASSANDRA-8740)
 * "disk full" when running cleanup (CASSANDRA-9036)
 * Lower logging level from ERROR to DEBUG when a scheduled schema pull
   cannot be completed due to a node being down (CASSANDRA-9032)
 * Fix MOVED_NODE client event (CASSANDRA-8516)
 * Allow overriding MAX_OUTSTANDING_REPLAY_COUNT (CASSANDRA-7533)
 * Fix malformed JMX ObjectName containing IPv6 addresses (CASSANDRA-9027)
 * (cqlsh) Allow increasing CSV field size limit through
   cqlshrc config option (CASSANDRA-8934)
 * Stop logging range tombstones when exceeding the threshold
   (CASSANDRA-8559)
 * Fix NullPointerException when nodetool getendpoints is run
   against invalid keyspaces or tables (CASSANDRA-8950)
 * Allow specifying the tmp dir (CASSANDRA-7712)
 * Improve compaction estimated tasks estimation (CASSANDRA-8904)
 * Fix duplicate up/down messages sent to native clients (CASSANDRA-7816)
 * Expose commit log archive status via JMX (CASSANDRA-8734)
 * Provide better exceptions for invalid replication strategy parameters
   (CASSANDRA-8909)
 * Fix regression in mixed single and multi-column relation support for
   SELECT statements (CASSANDRA-8613)
 * Add ability to limit number of native connections (CASSANDRA-8086)
 * Fix CQLSSTableWriter throwing exception and spawning threads
   (CASSANDRA-8808)
 * Fix MT mismatch between empty and GC-able data (CASSANDRA-8979)
 * Fix incorrect validation when snapshotting single table (CASSANDRA-8056)
 * Add offline tool to relevel sstables (CASSANDRA-8301)
 * Preserve stream ID for more protocol errors (CASSANDRA-8848)
 * Fix combining token() function with multi-column relations on
   clustering columns (CASSANDRA-8797)
 * Make CFS.markReferenced() resistant to bad refcounting (CASSANDRA-8829)
 * Fix StreamTransferTask abort/complete bad refcounting (CASSANDRA-8815)
 * Fix AssertionError when querying a DESC clustering ordered
   table with ASC ordering and paging (CASSANDRA-8767)
 * AssertionError: "Memory was freed" when running cleanup (CASSANDRA-8716)
 * Make it possible to set max_sstable_age to fractional days (CASSANDRA-8406)
 * Fix some multi-column relations with indexes on some clustering
   columns (CASSANDRA-8275)
 * Fix memory leak in SSTableSimple*Writer and SSTableReader.validate()
   (CASSANDRA-8748)
 * Throw OOM if allocating memory fails to return a valid pointer (CASSANDRA-8726)
 * Fix SSTableSimpleUnsortedWriter ConcurrentModificationException (CASSANDRA-8619)
 * 'nodetool info' prints exception against older node (CASSANDRA-8796)
 * Ensure SSTableSimpleUnsortedWriter.close() terminates if
   disk writer has crashed (CASSANDRA-8807)


2.1.4
 * Bind JMX to localhost unless explicitly configured otherwise (CASSANDRA-9085)


2.1.3
 * Fix HSHA/offheap_objects corruption (CASSANDRA-8719)
 * Upgrade libthrift to 0.9.2 (CASSANDRA-8685)
 * Don't use the shared ref in sstableloader (CASSANDRA-8704)
 * Purge internal prepared statements if related tables or
   keyspaces are dropped (CASSANDRA-8693)
 * (cqlsh) Handle unicode BOM at start of files (CASSANDRA-8638)
 * Stop compactions before exiting offline tools (CASSANDRA-8623)
 * Update tools/stress/README.txt to match current behaviour (CASSANDRA-7933)
 * Fix schema from Thrift conversion with empty metadata (CASSANDRA-8695)
 * Safer Resource Management (CASSANDRA-7705)
 * Make sure we compact highly overlapping cold sstables with
   STCS (CASSANDRA-8635)
 * rpc_interface and listen_interface generate NPE on startup when specified
   interface doesn't exist (CASSANDRA-8677)
 * Fix ArrayIndexOutOfBoundsException in nodetool cfhistograms (CASSANDRA-8514)
 * Switch from yammer metrics for nodetool cf/proxy histograms (CASSANDRA-8662)
 * Make sure we don't add tmplink files to the compaction
   strategy (CASSANDRA-8580)
 * (cqlsh) Handle maps with blob keys (CASSANDRA-8372)
 * (cqlsh) Handle DynamicCompositeType schemas correctly (CASSANDRA-8563)
 * Duplicate rows returned when in clause has repeated values (CASSANDRA-6706)
 * Add tooling to detect hot partitions (CASSANDRA-7974)
 * Fix cassandra-stress user-mode truncation of partition generation (CASSANDRA-8608)
 * Only stream from unrepaired sstables during inc repair (CASSANDRA-8267)
 * Don't allow starting multiple inc repairs on the same sstables (CASSANDRA-8316)
 * Invalidate prepared BATCH statements when related tables
   or keyspaces are dropped (CASSANDRA-8652)
 * Fix missing results in secondary index queries on collections
   with ALLOW FILTERING (CASSANDRA-8421)
 * Expose EstimatedHistogram metrics for range slices (CASSANDRA-8627)
 * (cqlsh) Escape clqshrc passwords properly (CASSANDRA-8618)
 * Fix NPE when passing wrong argument in ALTER TABLE statement (CASSANDRA-8355)
 * Pig: Refactor and deprecate CqlStorage (CASSANDRA-8599)
 * Don't reuse the same cleanup strategy for all sstables (CASSANDRA-8537)
 * Fix case-sensitivity of index name on CREATE and DROP INDEX
   statements (CASSANDRA-8365)
 * Better detection/logging for corruption in compressed sstables (CASSANDRA-8192)
 * Use the correct repairedAt value when closing writer (CASSANDRA-8570)
 * (cqlsh) Handle a schema mismatch being detected on startup (CASSANDRA-8512)
 * Properly calculate expected write size during compaction (CASSANDRA-8532)
 * Invalidate affected prepared statements when a table's columns
   are altered (CASSANDRA-7910)
 * Stress - user defined writes should populate sequentally (CASSANDRA-8524)
 * Fix regression in SSTableRewriter causing some rows to become unreadable
   during compaction (CASSANDRA-8429)
 * Run major compactions for repaired/unrepaired in parallel (CASSANDRA-8510)
 * (cqlsh) Fix compression options in DESCRIBE TABLE output when compression
   is disabled (CASSANDRA-8288)
 * (cqlsh) Fix DESCRIBE output after keyspaces are altered (CASSANDRA-7623)
 * Make sure we set lastCompactedKey correctly (CASSANDRA-8463)
 * (cqlsh) Fix output of CONSISTENCY command (CASSANDRA-8507)
 * (cqlsh) Fixed the handling of LIST statements (CASSANDRA-8370)
 * Make sstablescrub check leveled manifest again (CASSANDRA-8432)
 * Check first/last keys in sstable when giving out positions (CASSANDRA-8458)
 * Disable mmap on Windows (CASSANDRA-6993)
 * Add missing ConsistencyLevels to cassandra-stress (CASSANDRA-8253)
 * Add auth support to cassandra-stress (CASSANDRA-7985)
 * Fix ArrayIndexOutOfBoundsException when generating error message
   for some CQL syntax errors (CASSANDRA-8455)
 * Scale memtable slab allocation logarithmically (CASSANDRA-7882)
 * cassandra-stress simultaneous inserts over same seed (CASSANDRA-7964)
 * Reduce cassandra-stress sampling memory requirements (CASSANDRA-7926)
 * Ensure memtable flush cannot expire commit log entries from its future (CASSANDRA-8383)
 * Make read "defrag" async to reclaim memtables (CASSANDRA-8459)
 * Remove tmplink files for offline compactions (CASSANDRA-8321)
 * Reduce maxHintsInProgress (CASSANDRA-8415)
 * BTree updates may call provided update function twice (CASSANDRA-8018)
 * Release sstable references after anticompaction (CASSANDRA-8386)
 * Handle abort() in SSTableRewriter properly (CASSANDRA-8320)
 * Centralize shared executors (CASSANDRA-8055)
 * Fix filtering for CONTAINS (KEY) relations on frozen collection
   clustering columns when the query is restricted to a single
   partition (CASSANDRA-8203)
 * Do more aggressive entire-sstable TTL expiry checks (CASSANDRA-8243)
 * Add more log info if readMeter is null (CASSANDRA-8238)
 * add check of the system wall clock time at startup (CASSANDRA-8305)
 * Support for frozen collections (CASSANDRA-7859)
 * Fix overflow on histogram computation (CASSANDRA-8028)
 * Have paxos reuse the timestamp generation of normal queries (CASSANDRA-7801)
 * Fix incremental repair not remove parent session on remote (CASSANDRA-8291)
 * Improve JBOD disk utilization (CASSANDRA-7386)
 * Log failed host when preparing incremental repair (CASSANDRA-8228)
 * Force config client mode in CQLSSTableWriter (CASSANDRA-8281)
 * Fix sstableupgrade throws exception (CASSANDRA-8688)
 * Fix hang when repairing empty keyspace (CASSANDRA-8694)
Merged from 2.0:
 * Fix IllegalArgumentException in dynamic snitch (CASSANDRA-8448)
 * Add support for UPDATE ... IF EXISTS (CASSANDRA-8610)
 * Fix reversal of list prepends (CASSANDRA-8733)
 * Prevent non-zero default_time_to_live on tables with counters
   (CASSANDRA-8678)
 * Fix SSTableSimpleUnsortedWriter ConcurrentModificationException
   (CASSANDRA-8619)
 * Round up time deltas lower than 1ms in BulkLoader (CASSANDRA-8645)
 * Add batch remove iterator to ABSC (CASSANDRA-8414, 8666)
 * Round up time deltas lower than 1ms in BulkLoader (CASSANDRA-8645)
 * Fix isClientMode check in Keyspace (CASSANDRA-8687)
 * Use more efficient slice size for querying internal secondary
   index tables (CASSANDRA-8550)
 * Fix potentially returning deleted rows with range tombstone (CASSANDRA-8558)
 * Check for available disk space before starting a compaction (CASSANDRA-8562)
 * Fix DISTINCT queries with LIMITs or paging when some partitions
   contain only tombstones (CASSANDRA-8490)
 * Introduce background cache refreshing to permissions cache
   (CASSANDRA-8194)
 * Fix race condition in StreamTransferTask that could lead to
   infinite loops and premature sstable deletion (CASSANDRA-7704)
 * Add an extra version check to MigrationTask (CASSANDRA-8462)
 * Ensure SSTableWriter cleans up properly after failure (CASSANDRA-8499)
 * Increase bf true positive count on key cache hit (CASSANDRA-8525)
 * Move MeteredFlusher to its own thread (CASSANDRA-8485)
 * Fix non-distinct results in DISTNCT queries on static columns when
   paging is enabled (CASSANDRA-8087)
 * Move all hints related tasks to hints internal executor (CASSANDRA-8285)
 * Fix paging for multi-partition IN queries (CASSANDRA-8408)
 * Fix MOVED_NODE topology event never being emitted when a node
   moves its token (CASSANDRA-8373)
 * Fix validation of indexes in COMPACT tables (CASSANDRA-8156)
 * Avoid StackOverflowError when a large list of IN values
   is used for a clustering column (CASSANDRA-8410)
 * Fix NPE when writetime() or ttl() calls are wrapped by
   another function call (CASSANDRA-8451)
 * Fix NPE after dropping a keyspace (CASSANDRA-8332)
 * Fix error message on read repair timeouts (CASSANDRA-7947)
 * Default DTCS base_time_seconds changed to 60 (CASSANDRA-8417)
 * Refuse Paxos operation with more than one pending endpoint (CASSANDRA-8346, 8640)
 * Throw correct exception when trying to bind a keyspace or table
   name (CASSANDRA-6952)
 * Make HHOM.compact synchronized (CASSANDRA-8416)
 * cancel latency-sampling task when CF is dropped (CASSANDRA-8401)
 * don't block SocketThread for MessagingService (CASSANDRA-8188)
 * Increase quarantine delay on replacement (CASSANDRA-8260)
 * Expose off-heap memory usage stats (CASSANDRA-7897)
 * Ignore Paxos commits for truncated tables (CASSANDRA-7538)
 * Validate size of indexed column values (CASSANDRA-8280)
 * Make LCS split compaction results over all data directories (CASSANDRA-8329)
 * Fix some failing queries that use multi-column relations
   on COMPACT STORAGE tables (CASSANDRA-8264)
 * Fix InvalidRequestException with ORDER BY (CASSANDRA-8286)
 * Disable SSLv3 for POODLE (CASSANDRA-8265)
 * Fix millisecond timestamps in Tracing (CASSANDRA-8297)
 * Include keyspace name in error message when there are insufficient
   live nodes to stream from (CASSANDRA-8221)
 * Avoid overlap in L1 when L0 contains many nonoverlapping
   sstables (CASSANDRA-8211)
 * Improve PropertyFileSnitch logging (CASSANDRA-8183)
 * Add DC-aware sequential repair (CASSANDRA-8193)
 * Use live sstables in snapshot repair if possible (CASSANDRA-8312)
 * Fix hints serialized size calculation (CASSANDRA-8587)


2.1.2
 * (cqlsh) parse_for_table_meta errors out on queries with undefined
   grammars (CASSANDRA-8262)
 * (cqlsh) Fix SELECT ... TOKEN() function broken in C* 2.1.1 (CASSANDRA-8258)
 * Fix Cassandra crash when running on JDK8 update 40 (CASSANDRA-8209)
 * Optimize partitioner tokens (CASSANDRA-8230)
 * Improve compaction of repaired/unrepaired sstables (CASSANDRA-8004)
 * Make cache serializers pluggable (CASSANDRA-8096)
 * Fix issues with CONTAINS (KEY) queries on secondary indexes
   (CASSANDRA-8147)
 * Fix read-rate tracking of sstables for some queries (CASSANDRA-8239)
 * Fix default timestamp in QueryOptions (CASSANDRA-8246)
 * Set socket timeout when reading remote version (CASSANDRA-8188)
 * Refactor how we track live size (CASSANDRA-7852)
 * Make sure unfinished compaction files are removed (CASSANDRA-8124)
 * Fix shutdown when run as Windows service (CASSANDRA-8136)
 * Fix DESCRIBE TABLE with custom indexes (CASSANDRA-8031)
 * Fix race in RecoveryManagerTest (CASSANDRA-8176)
 * Avoid IllegalArgumentException while sorting sstables in
   IndexSummaryManager (CASSANDRA-8182)
 * Shutdown JVM on file descriptor exhaustion (CASSANDRA-7579)
 * Add 'die' policy for commit log and disk failure (CASSANDRA-7927)
 * Fix installing as service on Windows (CASSANDRA-8115)
 * Fix CREATE TABLE for CQL2 (CASSANDRA-8144)
 * Avoid boxing in ColumnStats min/max trackers (CASSANDRA-8109)
Merged from 2.0:
 * Correctly handle non-text column names in cql3 (CASSANDRA-8178)
 * Fix deletion for indexes on primary key columns (CASSANDRA-8206)
 * Add 'nodetool statusgossip' (CASSANDRA-8125)
 * Improve client notification that nodes are ready for requests (CASSANDRA-7510)
 * Handle negative timestamp in writetime method (CASSANDRA-8139)
 * Pig: Remove errant LIMIT clause in CqlNativeStorage (CASSANDRA-8166)
 * Throw ConfigurationException when hsha is used with the default
   rpc_max_threads setting of 'unlimited' (CASSANDRA-8116)
 * Allow concurrent writing of the same table in the same JVM using
   CQLSSTableWriter (CASSANDRA-7463)
 * Fix totalDiskSpaceUsed calculation (CASSANDRA-8205)


2.1.1
 * Fix spin loop in AtomicSortedColumns (CASSANDRA-7546)
 * Dont notify when replacing tmplink files (CASSANDRA-8157)
 * Fix validation with multiple CONTAINS clause (CASSANDRA-8131)
 * Fix validation of collections in TriggerExecutor (CASSANDRA-8146)
 * Fix IllegalArgumentException when a list of IN values containing tuples
   is passed as a single arg to a prepared statement with the v1 or v2
   protocol (CASSANDRA-8062)
 * Fix ClassCastException in DISTINCT query on static columns with
   query paging (CASSANDRA-8108)
 * Fix NPE on null nested UDT inside a set (CASSANDRA-8105)
 * Fix exception when querying secondary index on set items or map keys
   when some clustering columns are specified (CASSANDRA-8073)
 * Send proper error response when there is an error during native
   protocol message decode (CASSANDRA-8118)
 * Gossip should ignore generation numbers too far in the future (CASSANDRA-8113)
 * Fix NPE when creating a table with frozen sets, lists (CASSANDRA-8104)
 * Fix high memory use due to tracking reads on incrementally opened sstable
   readers (CASSANDRA-8066)
 * Fix EXECUTE request with skipMetadata=false returning no metadata
   (CASSANDRA-8054)
 * Allow concurrent use of CQLBulkOutputFormat (CASSANDRA-7776)
 * Shutdown JVM on OOM (CASSANDRA-7507)
 * Upgrade netty version and enable epoll event loop (CASSANDRA-7761)
 * Don't duplicate sstables smaller than split size when using
   the sstablesplitter tool (CASSANDRA-7616)
 * Avoid re-parsing already prepared statements (CASSANDRA-7923)
 * Fix some Thrift slice deletions and updates of COMPACT STORAGE
   tables with some clustering columns omitted (CASSANDRA-7990)
 * Fix filtering for CONTAINS on sets (CASSANDRA-8033)
 * Properly track added size (CASSANDRA-7239)
 * Allow compilation in java 8 (CASSANDRA-7208)
 * Fix Assertion error on RangeTombstoneList diff (CASSANDRA-8013)
 * Release references to overlapping sstables during compaction (CASSANDRA-7819)
 * Send notification when opening compaction results early (CASSANDRA-8034)
 * Make native server start block until properly bound (CASSANDRA-7885)
 * (cqlsh) Fix IPv6 support (CASSANDRA-7988)
 * Ignore fat clients when checking for endpoint collision (CASSANDRA-7939)
 * Make sstablerepairedset take a list of files (CASSANDRA-7995)
 * (cqlsh) Tab completeion for indexes on map keys (CASSANDRA-7972)
 * (cqlsh) Fix UDT field selection in select clause (CASSANDRA-7891)
 * Fix resource leak in event of corrupt sstable
 * (cqlsh) Add command line option for cqlshrc file path (CASSANDRA-7131)
 * Provide visibility into prepared statements churn (CASSANDRA-7921, CASSANDRA-7930)
 * Invalidate prepared statements when their keyspace or table is
   dropped (CASSANDRA-7566)
 * cassandra-stress: fix support for NetworkTopologyStrategy (CASSANDRA-7945)
 * Fix saving caches when a table is dropped (CASSANDRA-7784)
 * Add better error checking of new stress profile (CASSANDRA-7716)
 * Use ThreadLocalRandom and remove FBUtilities.threadLocalRandom (CASSANDRA-7934)
 * Prevent operator mistakes due to simultaneous bootstrap (CASSANDRA-7069)
 * cassandra-stress supports whitelist mode for node config (CASSANDRA-7658)
 * GCInspector more closely tracks GC; cassandra-stress and nodetool report it (CASSANDRA-7916)
 * nodetool won't output bogus ownership info without a keyspace (CASSANDRA-7173)
 * Add human readable option to nodetool commands (CASSANDRA-5433)
 * Don't try to set repairedAt on old sstables (CASSANDRA-7913)
 * Add metrics for tracking PreparedStatement use (CASSANDRA-7719)
 * (cqlsh) tab-completion for triggers (CASSANDRA-7824)
 * (cqlsh) Support for query paging (CASSANDRA-7514)
 * (cqlsh) Show progress of COPY operations (CASSANDRA-7789)
 * Add syntax to remove multiple elements from a map (CASSANDRA-6599)
 * Support non-equals conditions in lightweight transactions (CASSANDRA-6839)
 * Add IF [NOT] EXISTS to create/drop triggers (CASSANDRA-7606)
 * (cqlsh) Display the current logged-in user (CASSANDRA-7785)
 * (cqlsh) Don't ignore CTRL-C during COPY FROM execution (CASSANDRA-7815)
 * (cqlsh) Order UDTs according to cross-type dependencies in DESCRIBE
   output (CASSANDRA-7659)
 * (cqlsh) Fix handling of CAS statement results (CASSANDRA-7671)
 * (cqlsh) COPY TO/FROM improvements (CASSANDRA-7405)
 * Support list index operations with conditions (CASSANDRA-7499)
 * Add max live/tombstoned cells to nodetool cfstats output (CASSANDRA-7731)
 * Validate IPv6 wildcard addresses properly (CASSANDRA-7680)
 * (cqlsh) Error when tracing query (CASSANDRA-7613)
 * Avoid IOOBE when building SyntaxError message snippet (CASSANDRA-7569)
 * SSTableExport uses correct validator to create string representation of partition
   keys (CASSANDRA-7498)
 * Avoid NPEs when receiving type changes for an unknown keyspace (CASSANDRA-7689)
 * Add support for custom 2i validation (CASSANDRA-7575)
 * Pig support for hadoop CqlInputFormat (CASSANDRA-6454)
 * Add duration mode to cassandra-stress (CASSANDRA-7468)
 * Add listen_interface and rpc_interface options (CASSANDRA-7417)
 * Improve schema merge performance (CASSANDRA-7444)
 * Adjust MT depth based on # of partition validating (CASSANDRA-5263)
 * Optimise NativeCell comparisons (CASSANDRA-6755)
 * Configurable client timeout for cqlsh (CASSANDRA-7516)
 * Include snippet of CQL query near syntax error in messages (CASSANDRA-7111)
 * Make repair -pr work with -local (CASSANDRA-7450)
 * Fix error in sstableloader with -cph > 1 (CASSANDRA-8007)
 * Fix snapshot repair error on indexed tables (CASSANDRA-8020)
 * Do not exit nodetool repair when receiving JMX NOTIF_LOST (CASSANDRA-7909)
 * Stream to private IP when available (CASSANDRA-8084)
Merged from 2.0:
 * Reject conditions on DELETE unless full PK is given (CASSANDRA-6430)
 * Properly reject the token function DELETE (CASSANDRA-7747)
 * Force batchlog replay before decommissioning a node (CASSANDRA-7446)
 * Fix hint replay with many accumulated expired hints (CASSANDRA-6998)
 * Fix duplicate results in DISTINCT queries on static columns with query
   paging (CASSANDRA-8108)
 * Add DateTieredCompactionStrategy (CASSANDRA-6602)
 * Properly validate ascii and utf8 string literals in CQL queries (CASSANDRA-8101)
 * (cqlsh) Fix autocompletion for alter keyspace (CASSANDRA-8021)
 * Create backup directories for commitlog archiving during startup (CASSANDRA-8111)
 * Reduce totalBlockFor() for LOCAL_* consistency levels (CASSANDRA-8058)
 * Fix merging schemas with re-dropped keyspaces (CASSANDRA-7256)
 * Fix counters in supercolumns during live upgrades from 1.2 (CASSANDRA-7188)
 * Notify DT subscribers when a column family is truncated (CASSANDRA-8088)
 * Add sanity check of $JAVA on startup (CASSANDRA-7676)
 * Schedule fat client schema pull on join (CASSANDRA-7993)
 * Don't reset nodes' versions when closing IncomingTcpConnections
   (CASSANDRA-7734)
 * Record the real messaging version in all cases in OutboundTcpConnection
   (CASSANDRA-8057)
 * SSL does not work in cassandra-cli (CASSANDRA-7899)
 * Fix potential exception when using ReversedType in DynamicCompositeType
   (CASSANDRA-7898)
 * Better validation of collection values (CASSANDRA-7833)
 * Track min/max timestamps correctly (CASSANDRA-7969)
 * Fix possible overflow while sorting CL segments for replay (CASSANDRA-7992)
 * Increase nodetool Xmx (CASSANDRA-7956)
 * Archive any commitlog segments present at startup (CASSANDRA-6904)
 * CrcCheckChance should adjust based on live CFMetadata not
   sstable metadata (CASSANDRA-7978)
 * token() should only accept columns in the partitioning
   key order (CASSANDRA-6075)
 * Add method to invalidate permission cache via JMX (CASSANDRA-7977)
 * Allow propagating multiple gossip states atomically (CASSANDRA-6125)
 * Log exceptions related to unclean native protocol client disconnects
   at DEBUG or INFO (CASSANDRA-7849)
 * Allow permissions cache to be set via JMX (CASSANDRA-7698)
 * Include schema_triggers CF in readable system resources (CASSANDRA-7967)
 * Fix RowIndexEntry to report correct serializedSize (CASSANDRA-7948)
 * Make CQLSSTableWriter sync within partitions (CASSANDRA-7360)
 * Potentially use non-local replicas in CqlConfigHelper (CASSANDRA-7906)
 * Explicitly disallow mixing multi-column and single-column
   relations on clustering columns (CASSANDRA-7711)
 * Better error message when condition is set on PK column (CASSANDRA-7804)
 * Don't send schema change responses and events for no-op DDL
   statements (CASSANDRA-7600)
 * (Hadoop) fix cluster initialisation for a split fetching (CASSANDRA-7774)
 * Throw InvalidRequestException when queries contain relations on entire
   collection columns (CASSANDRA-7506)
 * (cqlsh) enable CTRL-R history search with libedit (CASSANDRA-7577)
 * (Hadoop) allow ACFRW to limit nodes to local DC (CASSANDRA-7252)
 * (cqlsh) cqlsh should automatically disable tracing when selecting
   from system_traces (CASSANDRA-7641)
 * (Hadoop) Add CqlOutputFormat (CASSANDRA-6927)
 * Don't depend on cassandra config for nodetool ring (CASSANDRA-7508)
 * (cqlsh) Fix failing cqlsh formatting tests (CASSANDRA-7703)
 * Fix IncompatibleClassChangeError from hadoop2 (CASSANDRA-7229)
 * Add 'nodetool sethintedhandoffthrottlekb' (CASSANDRA-7635)
 * (cqlsh) Add tab-completion for CREATE/DROP USER IF [NOT] EXISTS (CASSANDRA-7611)
 * Catch errors when the JVM pulls the rug out from GCInspector (CASSANDRA-5345)
 * cqlsh fails when version number parts are not int (CASSANDRA-7524)
 * Fix NPE when table dropped during streaming (CASSANDRA-7946)
 * Fix wrong progress when streaming uncompressed (CASSANDRA-7878)
 * Fix possible infinite loop in creating repair range (CASSANDRA-7983)
 * Fix unit in nodetool for streaming throughput (CASSANDRA-7375)
Merged from 1.2:
 * Don't index tombstones (CASSANDRA-7828)
 * Improve PasswordAuthenticator default super user setup (CASSANDRA-7788)


2.1.0
 * (cqlsh) Removed "ALTER TYPE <name> RENAME TO <name>" from tab-completion
   (CASSANDRA-7895)
 * Fixed IllegalStateException in anticompaction (CASSANDRA-7892)
 * cqlsh: DESCRIBE support for frozen UDTs, tuples (CASSANDRA-7863)
 * Avoid exposing internal classes over JMX (CASSANDRA-7879)
 * Add null check for keys when freezing collection (CASSANDRA-7869)
 * Improve stress workload realism (CASSANDRA-7519)
Merged from 2.0:
 * Configure system.paxos with LeveledCompactionStrategy (CASSANDRA-7753)
 * Fix ALTER clustering column type from DateType to TimestampType when
   using DESC clustering order (CASSANRDA-7797)
 * Throw EOFException if we run out of chunks in compressed datafile
   (CASSANDRA-7664)
 * Fix PRSI handling of CQL3 row markers for row cleanup (CASSANDRA-7787)
 * Fix dropping collection when it's the last regular column (CASSANDRA-7744)
 * Make StreamReceiveTask thread safe and gc friendly (CASSANDRA-7795)
 * Validate empty cell names from counter updates (CASSANDRA-7798)
Merged from 1.2:
 * Don't allow compacted sstables to be marked as compacting (CASSANDRA-7145)
 * Track expired tombstones (CASSANDRA-7810)


2.1.0-rc7
 * Add frozen keyword and require UDT to be frozen (CASSANDRA-7857)
 * Track added sstable size correctly (CASSANDRA-7239)
 * (cqlsh) Fix case insensitivity (CASSANDRA-7834)
 * Fix failure to stream ranges when moving (CASSANDRA-7836)
 * Correctly remove tmplink files (CASSANDRA-7803)
 * (cqlsh) Fix column name formatting for functions, CAS operations,
   and UDT field selections (CASSANDRA-7806)
 * (cqlsh) Fix COPY FROM handling of null/empty primary key
   values (CASSANDRA-7792)
 * Fix ordering of static cells (CASSANDRA-7763)
Merged from 2.0:
 * Forbid re-adding dropped counter columns (CASSANDRA-7831)
 * Fix CFMetaData#isThriftCompatible() for PK-only tables (CASSANDRA-7832)
 * Always reject inequality on the partition key without token()
   (CASSANDRA-7722)
 * Always send Paxos commit to all replicas (CASSANDRA-7479)
 * Make disruptor_thrift_server invocation pool configurable (CASSANDRA-7594)
 * Make repair no-op when RF=1 (CASSANDRA-7864)


2.1.0-rc6
 * Fix OOM issue from netty caching over time (CASSANDRA-7743)
 * json2sstable couldn't import JSON for CQL table (CASSANDRA-7477)
 * Invalidate all caches on table drop (CASSANDRA-7561)
 * Skip strict endpoint selection for ranges if RF == nodes (CASSANRA-7765)
 * Fix Thrift range filtering without 2ary index lookups (CASSANDRA-7741)
 * Add tracing entries about concurrent range requests (CASSANDRA-7599)
 * (cqlsh) Fix DESCRIBE for NTS keyspaces (CASSANDRA-7729)
 * Remove netty buffer ref-counting (CASSANDRA-7735)
 * Pass mutated cf to index updater for use by PRSI (CASSANDRA-7742)
 * Include stress yaml example in release and deb (CASSANDRA-7717)
 * workaround for netty issue causing corrupted data off the wire (CASSANDRA-7695)
 * cqlsh DESC CLUSTER fails retrieving ring information (CASSANDRA-7687)
 * Fix binding null values inside UDT (CASSANDRA-7685)
 * Fix UDT field selection with empty fields (CASSANDRA-7670)
 * Bogus deserialization of static cells from sstable (CASSANDRA-7684)
 * Fix NPE on compaction leftover cleanup for dropped table (CASSANDRA-7770)
Merged from 2.0:
 * Fix race condition in StreamTransferTask that could lead to
   infinite loops and premature sstable deletion (CASSANDRA-7704)
 * (cqlsh) Wait up to 10 sec for a tracing session (CASSANDRA-7222)
 * Fix NPE in FileCacheService.sizeInBytes (CASSANDRA-7756)
 * Remove duplicates from StorageService.getJoiningNodes (CASSANDRA-7478)
 * Clone token map outside of hot gossip loops (CASSANDRA-7758)
 * Fix MS expiring map timeout for Paxos messages (CASSANDRA-7752)
 * Do not flush on truncate if durable_writes is false (CASSANDRA-7750)
 * Give CRR a default input_cql Statement (CASSANDRA-7226)
 * Better error message when adding a collection with the same name
   than a previously dropped one (CASSANDRA-6276)
 * Fix validation when adding static columns (CASSANDRA-7730)
 * (Thrift) fix range deletion of supercolumns (CASSANDRA-7733)
 * Fix potential AssertionError in RangeTombstoneList (CASSANDRA-7700)
 * Validate arguments of blobAs* functions (CASSANDRA-7707)
 * Fix potential AssertionError with 2ndary indexes (CASSANDRA-6612)
 * Avoid logging CompactionInterrupted at ERROR (CASSANDRA-7694)
 * Minor leak in sstable2jon (CASSANDRA-7709)
 * Add cassandra.auto_bootstrap system property (CASSANDRA-7650)
 * Update java driver (for hadoop) (CASSANDRA-7618)
 * Remove CqlPagingRecordReader/CqlPagingInputFormat (CASSANDRA-7570)
 * Support connecting to ipv6 jmx with nodetool (CASSANDRA-7669)


2.1.0-rc5
 * Reject counters inside user types (CASSANDRA-7672)
 * Switch to notification-based GCInspector (CASSANDRA-7638)
 * (cqlsh) Handle nulls in UDTs and tuples correctly (CASSANDRA-7656)
 * Don't use strict consistency when replacing (CASSANDRA-7568)
 * Fix min/max cell name collection on 2.0 SSTables with range
   tombstones (CASSANDRA-7593)
 * Tolerate min/max cell names of different lengths (CASSANDRA-7651)
 * Filter cached results correctly (CASSANDRA-7636)
 * Fix tracing on the new SEPExecutor (CASSANDRA-7644)
 * Remove shuffle and taketoken (CASSANDRA-7601)
 * Clean up Windows batch scripts (CASSANDRA-7619)
 * Fix native protocol drop user type notification (CASSANDRA-7571)
 * Give read access to system.schema_usertypes to all authenticated users
   (CASSANDRA-7578)
 * (cqlsh) Fix cqlsh display when zero rows are returned (CASSANDRA-7580)
 * Get java version correctly when JAVA_TOOL_OPTIONS is set (CASSANDRA-7572)
 * Fix NPE when dropping index from non-existent keyspace, AssertionError when
   dropping non-existent index with IF EXISTS (CASSANDRA-7590)
 * Fix sstablelevelresetter hang (CASSANDRA-7614)
 * (cqlsh) Fix deserialization of blobs (CASSANDRA-7603)
 * Use "keyspace updated" schema change message for UDT changes in v1 and
   v2 protocols (CASSANDRA-7617)
 * Fix tracing of range slices and secondary index lookups that are local
   to the coordinator (CASSANDRA-7599)
 * Set -Dcassandra.storagedir for all tool shell scripts (CASSANDRA-7587)
 * Don't swap max/min col names when mutating sstable metadata (CASSANDRA-7596)
 * (cqlsh) Correctly handle paged result sets (CASSANDRA-7625)
 * (cqlsh) Improve waiting for a trace to complete (CASSANDRA-7626)
 * Fix tracing of concurrent range slices and 2ary index queries (CASSANDRA-7626)
 * Fix scrub against collection type (CASSANDRA-7665)
Merged from 2.0:
 * Set gc_grace_seconds to seven days for system schema tables (CASSANDRA-7668)
 * SimpleSeedProvider no longer caches seeds forever (CASSANDRA-7663)
 * Always flush on truncate (CASSANDRA-7511)
 * Fix ReversedType(DateType) mapping to native protocol (CASSANDRA-7576)
 * Always merge ranges owned by a single node (CASSANDRA-6930)
 * Track max/min timestamps for range tombstones (CASSANDRA-7647)
 * Fix NPE when listing saved caches dir (CASSANDRA-7632)


2.1.0-rc4
 * Fix word count hadoop example (CASSANDRA-7200)
 * Updated memtable_cleanup_threshold and memtable_flush_writers defaults
   (CASSANDRA-7551)
 * (Windows) fix startup when WMI memory query fails (CASSANDRA-7505)
 * Anti-compaction proceeds if any part of the repair failed (CASSANDRA-7521)
 * Add missing table name to DROP INDEX responses and notifications (CASSANDRA-7539)
 * Bump CQL version to 3.2.0 and update CQL documentation (CASSANDRA-7527)
 * Fix configuration error message when running nodetool ring (CASSANDRA-7508)
 * Support conditional updates, tuple type, and the v3 protocol in cqlsh (CASSANDRA-7509)
 * Handle queries on multiple secondary index types (CASSANDRA-7525)
 * Fix cqlsh authentication with v3 native protocol (CASSANDRA-7564)
 * Fix NPE when unknown prepared statement ID is used (CASSANDRA-7454)
Merged from 2.0:
 * (Windows) force range-based repair to non-sequential mode (CASSANDRA-7541)
 * Fix range merging when DES scores are zero (CASSANDRA-7535)
 * Warn when SSL certificates have expired (CASSANDRA-7528)
 * Fix error when doing reversed queries with static columns (CASSANDRA-7490)
Merged from 1.2:
 * Set correct stream ID on responses when non-Exception Throwables
   are thrown while handling native protocol messages (CASSANDRA-7470)


2.1.0-rc3
 * Consider expiry when reconciling otherwise equal cells (CASSANDRA-7403)
 * Introduce CQL support for stress tool (CASSANDRA-6146)
 * Fix ClassCastException processing expired messages (CASSANDRA-7496)
 * Fix prepared marker for collections inside UDT (CASSANDRA-7472)
 * Remove left-over populate_io_cache_on_flush and replicate_on_write
   uses (CASSANDRA-7493)
 * (Windows) handle spaces in path names (CASSANDRA-7451)
 * Ensure writes have completed after dropping a table, before recycling
   commit log segments (CASSANDRA-7437)
 * Remove left-over rows_per_partition_to_cache (CASSANDRA-7493)
 * Fix error when CONTAINS is used with a bind marker (CASSANDRA-7502)
 * Properly reject unknown UDT field (CASSANDRA-7484)
Merged from 2.0:
 * Fix CC#collectTimeOrderedData() tombstone optimisations (CASSANDRA-7394)
 * Support DISTINCT for static columns and fix behaviour when DISTINC is
   not use (CASSANDRA-7305).
 * Workaround JVM NPE on JMX bind failure (CASSANDRA-7254)
 * Fix race in FileCacheService RemovalListener (CASSANDRA-7278)
 * Fix inconsistent use of consistencyForCommit that allowed LOCAL_QUORUM
   operations to incorrect become full QUORUM (CASSANDRA-7345)
 * Properly handle unrecognized opcodes and flags (CASSANDRA-7440)
 * (Hadoop) close CqlRecordWriter clients when finished (CASSANDRA-7459)
 * Commit disk failure policy (CASSANDRA-7429)
 * Make sure high level sstables get compacted (CASSANDRA-7414)
 * Fix AssertionError when using empty clustering columns and static columns
   (CASSANDRA-7455)
 * Add option to disable STCS in L0 (CASSANDRA-6621)
 * Upgrade to snappy-java 1.0.5.2 (CASSANDRA-7476)


2.1.0-rc2
 * Fix heap size calculation for CompoundSparseCellName and
   CompoundSparseCellName.WithCollection (CASSANDRA-7421)
 * Allow counter mutations in UNLOGGED batches (CASSANDRA-7351)
 * Modify reconcile logic to always pick a tombstone over a counter cell
   (CASSANDRA-7346)
 * Avoid incremental compaction on Windows (CASSANDRA-7365)
 * Fix exception when querying a composite-keyed table with a collection index
   (CASSANDRA-7372)
 * Use node's host id in place of counter ids (CASSANDRA-7366)
 * Fix error when doing reversed queries with static columns (CASSANDRA-7490)
 * Backport CASSANDRA-6747 (CASSANDRA-7560)
 * Track max/min timestamps for range tombstones (CASSANDRA-7647)
 * Fix NPE when listing saved caches dir (CASSANDRA-7632)
 * Fix sstableloader unable to connect encrypted node (CASSANDRA-7585)
Merged from 1.2:
 * Clone token map outside of hot gossip loops (CASSANDRA-7758)
 * Add stop method to EmbeddedCassandraService (CASSANDRA-7595)
 * Support connecting to ipv6 jmx with nodetool (CASSANDRA-7669)
 * Set gc_grace_seconds to seven days for system schema tables (CASSANDRA-7668)
 * SimpleSeedProvider no longer caches seeds forever (CASSANDRA-7663)
 * Set correct stream ID on responses when non-Exception Throwables
   are thrown while handling native protocol messages (CASSANDRA-7470)
 * Fix row size miscalculation in LazilyCompactedRow (CASSANDRA-7543)
 * Fix race in background compaction check (CASSANDRA-7745)
 * Don't clear out range tombstones during compaction (CASSANDRA-7808)


2.1.0-rc1
 * Revert flush directory (CASSANDRA-6357)
 * More efficient executor service for fast operations (CASSANDRA-4718)
 * Move less common tools into a new cassandra-tools package (CASSANDRA-7160)
 * Support more concurrent requests in native protocol (CASSANDRA-7231)
 * Add tab-completion to debian nodetool packaging (CASSANDRA-6421)
 * Change concurrent_compactors defaults (CASSANDRA-7139)
 * Add PowerShell Windows launch scripts (CASSANDRA-7001)
 * Make commitlog archive+restore more robust (CASSANDRA-6974)
 * Fix marking commitlogsegments clean (CASSANDRA-6959)
 * Add snapshot "manifest" describing files included (CASSANDRA-6326)
 * Parallel streaming for sstableloader (CASSANDRA-3668)
 * Fix bugs in supercolumns handling (CASSANDRA-7138)
 * Fix ClassClassException on composite dense tables (CASSANDRA-7112)
 * Cleanup and optimize collation and slice iterators (CASSANDRA-7107)
 * Upgrade NBHM lib (CASSANDRA-7128)
 * Optimize netty server (CASSANDRA-6861)
 * Fix repair hang when given CF does not exist (CASSANDRA-7189)
 * Allow c* to be shutdown in an embedded mode (CASSANDRA-5635)
 * Add server side batching to native transport (CASSANDRA-5663)
 * Make batchlog replay asynchronous (CASSANDRA-6134)
 * remove unused classes (CASSANDRA-7197)
 * Limit user types to the keyspace they are defined in (CASSANDRA-6643)
 * Add validate method to CollectionType (CASSANDRA-7208)
 * New serialization format for UDT values (CASSANDRA-7209, CASSANDRA-7261)
 * Fix nodetool netstats (CASSANDRA-7270)
 * Fix potential ClassCastException in HintedHandoffManager (CASSANDRA-7284)
 * Use prepared statements internally (CASSANDRA-6975)
 * Fix broken paging state with prepared statement (CASSANDRA-7120)
 * Fix IllegalArgumentException in CqlStorage (CASSANDRA-7287)
 * Allow nulls/non-existant fields in UDT (CASSANDRA-7206)
 * Add Thrift MultiSliceRequest (CASSANDRA-6757, CASSANDRA-7027)
 * Handle overlapping MultiSlices (CASSANDRA-7279)
 * Fix DataOutputTest on Windows (CASSANDRA-7265)
 * Embedded sets in user defined data-types are not updating (CASSANDRA-7267)
 * Add tuple type to CQL/native protocol (CASSANDRA-7248)
 * Fix CqlPagingRecordReader on tables with few rows (CASSANDRA-7322)
Merged from 2.0:
 * Copy compaction options to make sure they are reloaded (CASSANDRA-7290)
 * Add option to do more aggressive tombstone compactions (CASSANDRA-6563)
 * Don't try to compact already-compacting files in HHOM (CASSANDRA-7288)
 * Always reallocate buffers in HSHA (CASSANDRA-6285)
 * (Hadoop) support authentication in CqlRecordReader (CASSANDRA-7221)
 * (Hadoop) Close java driver Cluster in CQLRR.close (CASSANDRA-7228)
 * Warn when 'USING TIMESTAMP' is used on a CAS BATCH (CASSANDRA-7067)
 * return all cpu values from BackgroundActivityMonitor.readAndCompute (CASSANDRA-7183)
 * Correctly delete scheduled range xfers (CASSANDRA-7143)
 * return all cpu values from BackgroundActivityMonitor.readAndCompute (CASSANDRA-7183)
 * reduce garbage creation in calculatePendingRanges (CASSANDRA-7191)
 * fix c* launch issues on Russian os's due to output of linux 'free' cmd (CASSANDRA-6162)
 * Fix disabling autocompaction (CASSANDRA-7187)
 * Fix potential NumberFormatException when deserializing IntegerType (CASSANDRA-7088)
 * cqlsh can't tab-complete disabling compaction (CASSANDRA-7185)
 * cqlsh: Accept and execute CQL statement(s) from command-line parameter (CASSANDRA-7172)
 * Fix IllegalStateException in CqlPagingRecordReader (CASSANDRA-7198)
 * Fix the InvertedIndex trigger example (CASSANDRA-7211)
 * Add --resolve-ip option to 'nodetool ring' (CASSANDRA-7210)
 * reduce garbage on codec flag deserialization (CASSANDRA-7244)
 * Fix duplicated error messages on directory creation error at startup (CASSANDRA-5818)
 * Proper null handle for IF with map element access (CASSANDRA-7155)
 * Improve compaction visibility (CASSANDRA-7242)
 * Correctly delete scheduled range xfers (CASSANDRA-7143)
 * Make batchlog replica selection rack-aware (CASSANDRA-6551)
 * Fix CFMetaData#getColumnDefinitionFromColumnName() (CASSANDRA-7074)
 * Fix writetime/ttl functions for static columns (CASSANDRA-7081)
 * Suggest CTRL-C or semicolon after three blank lines in cqlsh (CASSANDRA-7142)
 * Fix 2ndary index queries with DESC clustering order (CASSANDRA-6950)
 * Invalid key cache entries on DROP (CASSANDRA-6525)
 * Fix flapping RecoveryManagerTest (CASSANDRA-7084)
 * Add missing iso8601 patterns for date strings (CASSANDRA-6973)
 * Support selecting multiple rows in a partition using IN (CASSANDRA-6875)
 * Add authentication support to shuffle (CASSANDRA-6484)
 * Swap local and global default read repair chances (CASSANDRA-7320)
 * Add conditional CREATE/DROP USER support (CASSANDRA-7264)
 * Cqlsh counts non-empty lines for "Blank lines" warning (CASSANDRA-7325)
Merged from 1.2:
 * Add Cloudstack snitch (CASSANDRA-7147)
 * Update system.peers correctly when relocating tokens (CASSANDRA-7126)
 * Add Google Compute Engine snitch (CASSANDRA-7132)
 * remove duplicate query for local tokens (CASSANDRA-7182)
 * exit CQLSH with error status code if script fails (CASSANDRA-6344)
 * Fix bug with some IN queries missig results (CASSANDRA-7105)
 * Fix availability validation for LOCAL_ONE CL (CASSANDRA-7319)
 * Hint streaming can cause decommission to fail (CASSANDRA-7219)


2.1.0-beta2
 * Increase default CL space to 8GB (CASSANDRA-7031)
 * Add range tombstones to read repair digests (CASSANDRA-6863)
 * Fix BTree.clear for large updates (CASSANDRA-6943)
 * Fail write instead of logging a warning when unable to append to CL
   (CASSANDRA-6764)
 * Eliminate possibility of CL segment appearing twice in active list
   (CASSANDRA-6557)
 * Apply DONTNEED fadvise to commitlog segments (CASSANDRA-6759)
 * Switch CRC component to Adler and include it for compressed sstables
   (CASSANDRA-4165)
 * Allow cassandra-stress to set compaction strategy options (CASSANDRA-6451)
 * Add broadcast_rpc_address option to cassandra.yaml (CASSANDRA-5899)
 * Auto reload GossipingPropertyFileSnitch config (CASSANDRA-5897)
 * Fix overflow of memtable_total_space_in_mb (CASSANDRA-6573)
 * Fix ABTC NPE and apply update function correctly (CASSANDRA-6692)
 * Allow nodetool to use a file or prompt for password (CASSANDRA-6660)
 * Fix AIOOBE when concurrently accessing ABSC (CASSANDRA-6742)
 * Fix assertion error in ALTER TYPE RENAME (CASSANDRA-6705)
 * Scrub should not always clear out repaired status (CASSANDRA-5351)
 * Improve handling of range tombstone for wide partitions (CASSANDRA-6446)
 * Fix ClassCastException for compact table with composites (CASSANDRA-6738)
 * Fix potentially repairing with wrong nodes (CASSANDRA-6808)
 * Change caching option syntax (CASSANDRA-6745)
 * Fix stress to do proper counter reads (CASSANDRA-6835)
 * Fix help message for stress counter_write (CASSANDRA-6824)
 * Fix stress smart Thrift client to pick servers correctly (CASSANDRA-6848)
 * Add logging levels (minimal, normal or verbose) to stress tool (CASSANDRA-6849)
 * Fix race condition in Batch CLE (CASSANDRA-6860)
 * Improve cleanup/scrub/upgradesstables failure handling (CASSANDRA-6774)
 * ByteBuffer write() methods for serializing sstables (CASSANDRA-6781)
 * Proper compare function for CollectionType (CASSANDRA-6783)
 * Update native server to Netty 4 (CASSANDRA-6236)
 * Fix off-by-one error in stress (CASSANDRA-6883)
 * Make OpOrder AutoCloseable (CASSANDRA-6901)
 * Remove sync repair JMX interface (CASSANDRA-6900)
 * Add multiple memory allocation options for memtables (CASSANDRA-6689, 6694)
 * Remove adjusted op rate from stress output (CASSANDRA-6921)
 * Add optimized CF.hasColumns() implementations (CASSANDRA-6941)
 * Serialize batchlog mutations with the version of the target node
   (CASSANDRA-6931)
 * Optimize CounterColumn#reconcile() (CASSANDRA-6953)
 * Properly remove 1.2 sstable support in 2.1 (CASSANDRA-6869)
 * Lock counter cells, not partitions (CASSANDRA-6880)
 * Track presence of legacy counter shards in sstables (CASSANDRA-6888)
 * Ensure safe resource cleanup when replacing sstables (CASSANDRA-6912)
 * Add failure handler to async callback (CASSANDRA-6747)
 * Fix AE when closing SSTable without releasing reference (CASSANDRA-7000)
 * Clean up IndexInfo on keyspace/table drops (CASSANDRA-6924)
 * Only snapshot relative SSTables when sequential repair (CASSANDRA-7024)
 * Require nodetool rebuild_index to specify index names (CASSANDRA-7038)
 * fix cassandra stress errors on reads with native protocol (CASSANDRA-7033)
 * Use OpOrder to guard sstable references for reads (CASSANDRA-6919)
 * Preemptive opening of compaction result (CASSANDRA-6916)
 * Multi-threaded scrub/cleanup/upgradesstables (CASSANDRA-5547)
 * Optimize cellname comparison (CASSANDRA-6934)
 * Native protocol v3 (CASSANDRA-6855)
 * Optimize Cell liveness checks and clean up Cell (CASSANDRA-7119)
 * Support consistent range movements (CASSANDRA-2434)
 * Display min timestamp in sstablemetadata viewer (CASSANDRA-6767)
Merged from 2.0:
 * Avoid race-prone second "scrub" of system keyspace (CASSANDRA-6797)
 * Pool CqlRecordWriter clients by inetaddress rather than Range
   (CASSANDRA-6665)
 * Fix compaction_history timestamps (CASSANDRA-6784)
 * Compare scores of full replica ordering in DES (CASSANDRA-6683)
 * fix CME in SessionInfo updateProgress affecting netstats (CASSANDRA-6577)
 * Allow repairing between specific replicas (CASSANDRA-6440)
 * Allow per-dc enabling of hints (CASSANDRA-6157)
 * Add compatibility for Hadoop 0.2.x (CASSANDRA-5201)
 * Fix EstimatedHistogram races (CASSANDRA-6682)
 * Failure detector correctly converts initial value to nanos (CASSANDRA-6658)
 * Add nodetool taketoken to relocate vnodes (CASSANDRA-4445)
 * Expose bulk loading progress over JMX (CASSANDRA-4757)
 * Correctly handle null with IF conditions and TTL (CASSANDRA-6623)
 * Account for range/row tombstones in tombstone drop
   time histogram (CASSANDRA-6522)
 * Stop CommitLogSegment.close() from calling sync() (CASSANDRA-6652)
 * Make commitlog failure handling configurable (CASSANDRA-6364)
 * Avoid overlaps in LCS (CASSANDRA-6688)
 * Improve support for paginating over composites (CASSANDRA-4851)
 * Fix count(*) queries in a mixed cluster (CASSANDRA-6707)
 * Improve repair tasks(snapshot, differencing) concurrency (CASSANDRA-6566)
 * Fix replaying pre-2.0 commit logs (CASSANDRA-6714)
 * Add static columns to CQL3 (CASSANDRA-6561)
 * Optimize single partition batch statements (CASSANDRA-6737)
 * Disallow post-query re-ordering when paging (CASSANDRA-6722)
 * Fix potential paging bug with deleted columns (CASSANDRA-6748)
 * Fix NPE on BulkLoader caused by losing StreamEvent (CASSANDRA-6636)
 * Fix truncating compression metadata (CASSANDRA-6791)
 * Add CMSClassUnloadingEnabled JVM option (CASSANDRA-6541)
 * Catch memtable flush exceptions during shutdown (CASSANDRA-6735)
 * Fix upgradesstables NPE for non-CF-based indexes (CASSANDRA-6645)
 * Fix UPDATE updating PRIMARY KEY columns implicitly (CASSANDRA-6782)
 * Fix IllegalArgumentException when updating from 1.2 with SuperColumns
   (CASSANDRA-6733)
 * FBUtilities.singleton() should use the CF comparator (CASSANDRA-6778)
 * Fix CQLSStableWriter.addRow(Map<String, Object>) (CASSANDRA-6526)
 * Fix HSHA server introducing corrupt data (CASSANDRA-6285)
 * Fix CAS conditions for COMPACT STORAGE tables (CASSANDRA-6813)
 * Starting threads in OutboundTcpConnectionPool constructor causes race conditions (CASSANDRA-7177)
 * Allow overriding cassandra-rackdc.properties file (CASSANDRA-7072)
 * Set JMX RMI port to 7199 (CASSANDRA-7087)
 * Use LOCAL_QUORUM for data reads at LOCAL_SERIAL (CASSANDRA-6939)
 * Log a warning for large batches (CASSANDRA-6487)
 * Put nodes in hibernate when join_ring is false (CASSANDRA-6961)
 * Avoid early loading of non-system keyspaces before compaction-leftovers
   cleanup at startup (CASSANDRA-6913)
 * Restrict Windows to parallel repairs (CASSANDRA-6907)
 * (Hadoop) Allow manually specifying start/end tokens in CFIF (CASSANDRA-6436)
 * Fix NPE in MeteredFlusher (CASSANDRA-6820)
 * Fix race processing range scan responses (CASSANDRA-6820)
 * Allow deleting snapshots from dropped keyspaces (CASSANDRA-6821)
 * Add uuid() function (CASSANDRA-6473)
 * Omit tombstones from schema digests (CASSANDRA-6862)
 * Include correct consistencyLevel in LWT timeout (CASSANDRA-6884)
 * Lower chances for losing new SSTables during nodetool refresh and
   ColumnFamilyStore.loadNewSSTables (CASSANDRA-6514)
 * Add support for DELETE ... IF EXISTS to CQL3 (CASSANDRA-5708)
 * Update hadoop_cql3_word_count example (CASSANDRA-6793)
 * Fix handling of RejectedExecution in sync Thrift server (CASSANDRA-6788)
 * Log more information when exceeding tombstone_warn_threshold (CASSANDRA-6865)
 * Fix truncate to not abort due to unreachable fat clients (CASSANDRA-6864)
 * Fix schema concurrency exceptions (CASSANDRA-6841)
 * Fix leaking validator FH in StreamWriter (CASSANDRA-6832)
 * Fix saving triggers to schema (CASSANDRA-6789)
 * Fix trigger mutations when base mutation list is immutable (CASSANDRA-6790)
 * Fix accounting in FileCacheService to allow re-using RAR (CASSANDRA-6838)
 * Fix static counter columns (CASSANDRA-6827)
 * Restore expiring->deleted (cell) compaction optimization (CASSANDRA-6844)
 * Fix CompactionManager.needsCleanup (CASSANDRA-6845)
 * Correctly compare BooleanType values other than 0 and 1 (CASSANDRA-6779)
 * Read message id as string from earlier versions (CASSANDRA-6840)
 * Properly use the Paxos consistency for (non-protocol) batch (CASSANDRA-6837)
 * Add paranoid disk failure option (CASSANDRA-6646)
 * Improve PerRowSecondaryIndex performance (CASSANDRA-6876)
 * Extend triggers to support CAS updates (CASSANDRA-6882)
 * Static columns with IF NOT EXISTS don't always work as expected (CASSANDRA-6873)
 * Fix paging with SELECT DISTINCT (CASSANDRA-6857)
 * Fix UnsupportedOperationException on CAS timeout (CASSANDRA-6923)
 * Improve MeteredFlusher handling of MF-unaffected column families
   (CASSANDRA-6867)
 * Add CqlRecordReader using native pagination (CASSANDRA-6311)
 * Add QueryHandler interface (CASSANDRA-6659)
 * Track liveRatio per-memtable, not per-CF (CASSANDRA-6945)
 * Make sure upgradesstables keeps sstable level (CASSANDRA-6958)
 * Fix LIMIT with static columns (CASSANDRA-6956)
 * Fix clash with CQL column name in thrift validation (CASSANDRA-6892)
 * Fix error with super columns in mixed 1.2-2.0 clusters (CASSANDRA-6966)
 * Fix bad skip of sstables on slice query with composite start/finish (CASSANDRA-6825)
 * Fix unintended update with conditional statement (CASSANDRA-6893)
 * Fix map element access in IF (CASSANDRA-6914)
 * Avoid costly range calculations for range queries on system keyspaces
   (CASSANDRA-6906)
 * Fix SSTable not released if stream session fails (CASSANDRA-6818)
 * Avoid build failure due to ANTLR timeout (CASSANDRA-6991)
 * Queries on compact tables can return more rows that requested (CASSANDRA-7052)
 * USING TIMESTAMP for batches does not work (CASSANDRA-7053)
 * Fix performance regression from CASSANDRA-5614 (CASSANDRA-6949)
 * Ensure that batchlog and hint timeouts do not produce hints (CASSANDRA-7058)
 * Merge groupable mutations in TriggerExecutor#execute() (CASSANDRA-7047)
 * Plug holes in resource release when wiring up StreamSession (CASSANDRA-7073)
 * Re-add parameter columns to tracing session (CASSANDRA-6942)
 * Preserves CQL metadata when updating table from thrift (CASSANDRA-6831)
Merged from 1.2:
 * Fix nodetool display with vnodes (CASSANDRA-7082)
 * Add UNLOGGED, COUNTER options to BATCH documentation (CASSANDRA-6816)
 * add extra SSL cipher suites (CASSANDRA-6613)
 * fix nodetool getsstables for blob PK (CASSANDRA-6803)
 * Fix BatchlogManager#deleteBatch() use of millisecond timestamps
   (CASSANDRA-6822)
 * Continue assassinating even if the endpoint vanishes (CASSANDRA-6787)
 * Schedule schema pulls on change (CASSANDRA-6971)
 * Non-droppable verbs shouldn't be dropped from OTC (CASSANDRA-6980)
 * Shutdown batchlog executor in SS#drain() (CASSANDRA-7025)
 * Fix batchlog to account for CF truncation records (CASSANDRA-6999)
 * Fix CQLSH parsing of functions and BLOB literals (CASSANDRA-7018)
 * Properly load trustore in the native protocol (CASSANDRA-6847)
 * Always clean up references in SerializingCache (CASSANDRA-6994)
 * Don't shut MessagingService down when replacing a node (CASSANDRA-6476)
 * fix npe when doing -Dcassandra.fd_initial_value_ms (CASSANDRA-6751)


2.1.0-beta1
 * Add flush directory distinct from compaction directories (CASSANDRA-6357)
 * Require JNA by default (CASSANDRA-6575)
 * add listsnapshots command to nodetool (CASSANDRA-5742)
 * Introduce AtomicBTreeColumns (CASSANDRA-6271, 6692)
 * Multithreaded commitlog (CASSANDRA-3578)
 * allocate fixed index summary memory pool and resample cold index summaries
   to use less memory (CASSANDRA-5519)
 * Removed multithreaded compaction (CASSANDRA-6142)
 * Parallelize fetching rows for low-cardinality indexes (CASSANDRA-1337)
 * change logging from log4j to logback (CASSANDRA-5883)
 * switch to LZ4 compression for internode communication (CASSANDRA-5887)
 * Stop using Thrift-generated Index* classes internally (CASSANDRA-5971)
 * Remove 1.2 network compatibility code (CASSANDRA-5960)
 * Remove leveled json manifest migration code (CASSANDRA-5996)
 * Remove CFDefinition (CASSANDRA-6253)
 * Use AtomicIntegerFieldUpdater in RefCountedMemory (CASSANDRA-6278)
 * User-defined types for CQL3 (CASSANDRA-5590)
 * Use of o.a.c.metrics in nodetool (CASSANDRA-5871, 6406)
 * Batch read from OTC's queue and cleanup (CASSANDRA-1632)
 * Secondary index support for collections (CASSANDRA-4511, 6383)
 * SSTable metadata(Stats.db) format change (CASSANDRA-6356)
 * Push composites support in the storage engine
   (CASSANDRA-5417, CASSANDRA-6520)
 * Add snapshot space used to cfstats (CASSANDRA-6231)
 * Add cardinality estimator for key count estimation (CASSANDRA-5906)
 * CF id is changed to be non-deterministic. Data dir/key cache are created
   uniquely for CF id (CASSANDRA-5202)
 * New counters implementation (CASSANDRA-6504)
 * Replace UnsortedColumns, EmptyColumns, TreeMapBackedSortedColumns with new
   ArrayBackedSortedColumns (CASSANDRA-6630, CASSANDRA-6662, CASSANDRA-6690)
 * Add option to use row cache with a given amount of rows (CASSANDRA-5357)
 * Avoid repairing already repaired data (CASSANDRA-5351)
 * Reject counter updates with USING TTL/TIMESTAMP (CASSANDRA-6649)
 * Replace index_interval with min/max_index_interval (CASSANDRA-6379)
 * Lift limitation that order by columns must be selected for IN queries (CASSANDRA-4911)


2.0.5
 * Reduce garbage generated by bloom filter lookups (CASSANDRA-6609)
 * Add ks.cf names to tombstone logging (CASSANDRA-6597)
 * Use LOCAL_QUORUM for LWT operations at LOCAL_SERIAL (CASSANDRA-6495)
 * Wait for gossip to settle before accepting client connections (CASSANDRA-4288)
 * Delete unfinished compaction incrementally (CASSANDRA-6086)
 * Allow specifying custom secondary index options in CQL3 (CASSANDRA-6480)
 * Improve replica pinning for cache efficiency in DES (CASSANDRA-6485)
 * Fix LOCAL_SERIAL from thrift (CASSANDRA-6584)
 * Don't special case received counts in CAS timeout exceptions (CASSANDRA-6595)
 * Add support for 2.1 global counter shards (CASSANDRA-6505)
 * Fix NPE when streaming connection is not yet established (CASSANDRA-6210)
 * Avoid rare duplicate read repair triggering (CASSANDRA-6606)
 * Fix paging discardFirst (CASSANDRA-6555)
 * Fix ArrayIndexOutOfBoundsException in 2ndary index query (CASSANDRA-6470)
 * Release sstables upon rebuilding 2i (CASSANDRA-6635)
 * Add AbstractCompactionStrategy.startup() method (CASSANDRA-6637)
 * SSTableScanner may skip rows during cleanup (CASSANDRA-6638)
 * sstables from stalled repair sessions can resurrect deleted data (CASSANDRA-6503)
 * Switch stress to use ITransportFactory (CASSANDRA-6641)
 * Fix IllegalArgumentException during prepare (CASSANDRA-6592)
 * Fix possible loss of 2ndary index entries during compaction (CASSANDRA-6517)
 * Fix direct Memory on architectures that do not support unaligned long access
   (CASSANDRA-6628)
 * Let scrub optionally skip broken counter partitions (CASSANDRA-5930)
Merged from 1.2:
 * fsync compression metadata (CASSANDRA-6531)
 * Validate CF existence on execution for prepared statement (CASSANDRA-6535)
 * Add ability to throttle batchlog replay (CASSANDRA-6550)
 * Fix executing LOCAL_QUORUM with SimpleStrategy (CASSANDRA-6545)
 * Avoid StackOverflow when using large IN queries (CASSANDRA-6567)
 * Nodetool upgradesstables includes secondary indexes (CASSANDRA-6598)
 * Paginate batchlog replay (CASSANDRA-6569)
 * skip blocking on streaming during drain (CASSANDRA-6603)
 * Improve error message when schema doesn't match loaded sstable (CASSANDRA-6262)
 * Add properties to adjust FD initial value and max interval (CASSANDRA-4375)
 * Fix preparing with batch and delete from collection (CASSANDRA-6607)
 * Fix ABSC reverse iterator's remove() method (CASSANDRA-6629)
 * Handle host ID conflicts properly (CASSANDRA-6615)
 * Move handling of migration event source to solve bootstrap race. (CASSANDRA-6648)
 * Make sure compaction throughput value doesn't overflow with int math (CASSANDRA-6647)


2.0.4
 * Allow removing snapshots of no-longer-existing CFs (CASSANDRA-6418)
 * add StorageService.stopDaemon() (CASSANDRA-4268)
 * add IRE for invalid CF supplied to get_count (CASSANDRA-5701)
 * add client encryption support to sstableloader (CASSANDRA-6378)
 * Fix accept() loop for SSL sockets post-shutdown (CASSANDRA-6468)
 * Fix size-tiered compaction in LCS L0 (CASSANDRA-6496)
 * Fix assertion failure in filterColdSSTables (CASSANDRA-6483)
 * Fix row tombstones in larger-than-memory compactions (CASSANDRA-6008)
 * Fix cleanup ClassCastException (CASSANDRA-6462)
 * Reduce gossip memory use by interning VersionedValue strings (CASSANDRA-6410)
 * Allow specifying datacenters to participate in a repair (CASSANDRA-6218)
 * Fix divide-by-zero in PCI (CASSANDRA-6403)
 * Fix setting last compacted key in the wrong level for LCS (CASSANDRA-6284)
 * Add millisecond precision formats to the timestamp parser (CASSANDRA-6395)
 * Expose a total memtable size metric for a CF (CASSANDRA-6391)
 * cqlsh: handle symlinks properly (CASSANDRA-6425)
 * Fix potential infinite loop when paging query with IN (CASSANDRA-6464)
 * Fix assertion error in AbstractQueryPager.discardFirst (CASSANDRA-6447)
 * Fix streaming older SSTable yields unnecessary tombstones (CASSANDRA-6527)
Merged from 1.2:
 * Improved error message on bad properties in DDL queries (CASSANDRA-6453)
 * Randomize batchlog candidates selection (CASSANDRA-6481)
 * Fix thundering herd on endpoint cache invalidation (CASSANDRA-6345, 6485)
 * Improve batchlog write performance with vnodes (CASSANDRA-6488)
 * cqlsh: quote single quotes in strings inside collections (CASSANDRA-6172)
 * Improve gossip performance for typical messages (CASSANDRA-6409)
 * Throw IRE if a prepared statement has more markers than supported
   (CASSANDRA-5598)
 * Expose Thread metrics for the native protocol server (CASSANDRA-6234)
 * Change snapshot response message verb to INTERNAL to avoid dropping it
   (CASSANDRA-6415)
 * Warn when collection read has > 65K elements (CASSANDRA-5428)
 * Fix cache persistence when both row and key cache are enabled
   (CASSANDRA-6413)
 * (Hadoop) add describe_local_ring (CASSANDRA-6268)
 * Fix handling of concurrent directory creation failure (CASSANDRA-6459)
 * Allow executing CREATE statements multiple times (CASSANDRA-6471)
 * Don't send confusing info with timeouts (CASSANDRA-6491)
 * Don't resubmit counter mutation runnables internally (CASSANDRA-6427)
 * Don't drop local mutations without a hint (CASSANDRA-6510)
 * Don't allow null max_hint_window_in_ms (CASSANDRA-6419)
 * Validate SliceRange start and finish lengths (CASSANDRA-6521)


2.0.3
 * Fix FD leak on slice read path (CASSANDRA-6275)
 * Cancel read meter task when closing SSTR (CASSANDRA-6358)
 * free off-heap IndexSummary during bulk (CASSANDRA-6359)
 * Recover from IOException in accept() thread (CASSANDRA-6349)
 * Improve Gossip tolerance of abnormally slow tasks (CASSANDRA-6338)
 * Fix trying to hint timed out counter writes (CASSANDRA-6322)
 * Allow restoring specific columnfamilies from archived CL (CASSANDRA-4809)
 * Avoid flushing compaction_history after each operation (CASSANDRA-6287)
 * Fix repair assertion error when tombstones expire (CASSANDRA-6277)
 * Skip loading corrupt key cache (CASSANDRA-6260)
 * Fixes for compacting larger-than-memory rows (CASSANDRA-6274)
 * Compact hottest sstables first and optionally omit coldest from
   compaction entirely (CASSANDRA-6109)
 * Fix modifying column_metadata from thrift (CASSANDRA-6182)
 * cqlsh: fix LIST USERS output (CASSANDRA-6242)
 * Add IRequestSink interface (CASSANDRA-6248)
 * Update memtable size while flushing (CASSANDRA-6249)
 * Provide hooks around CQL2/CQL3 statement execution (CASSANDRA-6252)
 * Require Permission.SELECT for CAS updates (CASSANDRA-6247)
 * New CQL-aware SSTableWriter (CASSANDRA-5894)
 * Reject CAS operation when the protocol v1 is used (CASSANDRA-6270)
 * Correctly throw error when frame too large (CASSANDRA-5981)
 * Fix serialization bug in PagedRange with 2ndary indexes (CASSANDRA-6299)
 * Fix CQL3 table validation in Thrift (CASSANDRA-6140)
 * Fix bug missing results with IN clauses (CASSANDRA-6327)
 * Fix paging with reversed slices (CASSANDRA-6343)
 * Set minTimestamp correctly to be able to drop expired sstables (CASSANDRA-6337)
 * Support NaN and Infinity as float literals (CASSANDRA-6003)
 * Remove RF from nodetool ring output (CASSANDRA-6289)
 * Fix attempting to flush empty rows (CASSANDRA-6374)
 * Fix potential out of bounds exception when paging (CASSANDRA-6333)
Merged from 1.2:
 * Optimize FD phi calculation (CASSANDRA-6386)
 * Improve initial FD phi estimate when starting up (CASSANDRA-6385)
 * Don't list CQL3 table in CLI describe even if named explicitely
   (CASSANDRA-5750)
 * Invalidate row cache when dropping CF (CASSANDRA-6351)
 * add non-jamm path for cached statements (CASSANDRA-6293)
 * add windows bat files for shell commands (CASSANDRA-6145)
 * Require logging in for Thrift CQL2/3 statement preparation (CASSANDRA-6254)
 * restrict max_num_tokens to 1536 (CASSANDRA-6267)
 * Nodetool gets default JMX port from cassandra-env.sh (CASSANDRA-6273)
 * make calculatePendingRanges asynchronous (CASSANDRA-6244)
 * Remove blocking flushes in gossip thread (CASSANDRA-6297)
 * Fix potential socket leak in connectionpool creation (CASSANDRA-6308)
 * Allow LOCAL_ONE/LOCAL_QUORUM to work with SimpleStrategy (CASSANDRA-6238)
 * cqlsh: handle 'null' as session duration (CASSANDRA-6317)
 * Fix json2sstable handling of range tombstones (CASSANDRA-6316)
 * Fix missing one row in reverse query (CASSANDRA-6330)
 * Fix reading expired row value from row cache (CASSANDRA-6325)
 * Fix AssertionError when doing set element deletion (CASSANDRA-6341)
 * Make CL code for the native protocol match the one in C* 2.0
   (CASSANDRA-6347)
 * Disallow altering CQL3 table from thrift (CASSANDRA-6370)
 * Fix size computation of prepared statement (CASSANDRA-6369)


2.0.2
 * Update FailureDetector to use nanontime (CASSANDRA-4925)
 * Fix FileCacheService regressions (CASSANDRA-6149)
 * Never return WriteTimeout for CL.ANY (CASSANDRA-6132)
 * Fix race conditions in bulk loader (CASSANDRA-6129)
 * Add configurable metrics reporting (CASSANDRA-4430)
 * drop queries exceeding a configurable number of tombstones (CASSANDRA-6117)
 * Track and persist sstable read activity (CASSANDRA-5515)
 * Fixes for speculative retry (CASSANDRA-5932, CASSANDRA-6194)
 * Improve memory usage of metadata min/max column names (CASSANDRA-6077)
 * Fix thrift validation refusing row markers on CQL3 tables (CASSANDRA-6081)
 * Fix insertion of collections with CAS (CASSANDRA-6069)
 * Correctly send metadata on SELECT COUNT (CASSANDRA-6080)
 * Track clients' remote addresses in ClientState (CASSANDRA-6070)
 * Create snapshot dir if it does not exist when migrating
   leveled manifest (CASSANDRA-6093)
 * make sequential nodetool repair the default (CASSANDRA-5950)
 * Add more hooks for compaction strategy implementations (CASSANDRA-6111)
 * Fix potential NPE on composite 2ndary indexes (CASSANDRA-6098)
 * Delete can potentially be skipped in batch (CASSANDRA-6115)
 * Allow alter keyspace on system_traces (CASSANDRA-6016)
 * Disallow empty column names in cql (CASSANDRA-6136)
 * Use Java7 file-handling APIs and fix file moving on Windows (CASSANDRA-5383)
 * Save compaction history to system keyspace (CASSANDRA-5078)
 * Fix NPE if StorageService.getOperationMode() is executed before full startup (CASSANDRA-6166)
 * CQL3: support pre-epoch longs for TimestampType (CASSANDRA-6212)
 * Add reloadtriggers command to nodetool (CASSANDRA-4949)
 * cqlsh: ignore empty 'value alias' in DESCRIBE (CASSANDRA-6139)
 * Fix sstable loader (CASSANDRA-6205)
 * Reject bootstrapping if the node already exists in gossip (CASSANDRA-5571)
 * Fix NPE while loading paxos state (CASSANDRA-6211)
 * cqlsh: add SHOW SESSION <tracing-session> command (CASSANDRA-6228)
Merged from 1.2:
 * (Hadoop) Require CFRR batchSize to be at least 2 (CASSANDRA-6114)
 * Add a warning for small LCS sstable size (CASSANDRA-6191)
 * Add ability to list specific KS/CF combinations in nodetool cfstats (CASSANDRA-4191)
 * Mark CF clean if a mutation raced the drop and got it marked dirty (CASSANDRA-5946)
 * Add a LOCAL_ONE consistency level (CASSANDRA-6202)
 * Limit CQL prepared statement cache by size instead of count (CASSANDRA-6107)
 * Tracing should log write failure rather than raw exceptions (CASSANDRA-6133)
 * lock access to TM.endpointToHostIdMap (CASSANDRA-6103)
 * Allow estimated memtable size to exceed slab allocator size (CASSANDRA-6078)
 * Start MeteredFlusher earlier to prevent OOM during CL replay (CASSANDRA-6087)
 * Avoid sending Truncate command to fat clients (CASSANDRA-6088)
 * Allow where clause conditions to be in parenthesis (CASSANDRA-6037)
 * Do not open non-ssl storage port if encryption option is all (CASSANDRA-3916)
 * Move batchlog replay to its own executor (CASSANDRA-6079)
 * Add tombstone debug threshold and histogram (CASSANDRA-6042, 6057)
 * Enable tcp keepalive on incoming connections (CASSANDRA-4053)
 * Fix fat client schema pull NPE (CASSANDRA-6089)
 * Fix memtable flushing for indexed tables (CASSANDRA-6112)
 * Fix skipping columns with multiple slices (CASSANDRA-6119)
 * Expose connected thrift + native client counts (CASSANDRA-5084)
 * Optimize auth setup (CASSANDRA-6122)
 * Trace index selection (CASSANDRA-6001)
 * Update sstablesPerReadHistogram to use biased sampling (CASSANDRA-6164)
 * Log UnknownColumnfamilyException when closing socket (CASSANDRA-5725)
 * Properly error out on CREATE INDEX for counters table (CASSANDRA-6160)
 * Handle JMX notification failure for repair (CASSANDRA-6097)
 * (Hadoop) Fetch no more than 128 splits in parallel (CASSANDRA-6169)
 * stress: add username/password authentication support (CASSANDRA-6068)
 * Fix indexed queries with row cache enabled on parent table (CASSANDRA-5732)
 * Fix compaction race during columnfamily drop (CASSANDRA-5957)
 * Fix validation of empty column names for compact tables (CASSANDRA-6152)
 * Skip replaying mutations that pass CRC but fail to deserialize (CASSANDRA-6183)
 * Rework token replacement to use replace_address (CASSANDRA-5916)
 * Fix altering column types (CASSANDRA-6185)
 * cqlsh: fix CREATE/ALTER WITH completion (CASSANDRA-6196)
 * add windows bat files for shell commands (CASSANDRA-6145)
 * Fix potential stack overflow during range tombstones insertion (CASSANDRA-6181)
 * (Hadoop) Make LOCAL_ONE the default consistency level (CASSANDRA-6214)


2.0.1
 * Fix bug that could allow reading deleted data temporarily (CASSANDRA-6025)
 * Improve memory use defaults (CASSANDRA-6059)
 * Make ThriftServer more easlly extensible (CASSANDRA-6058)
 * Remove Hadoop dependency from ITransportFactory (CASSANDRA-6062)
 * add file_cache_size_in_mb setting (CASSANDRA-5661)
 * Improve error message when yaml contains invalid properties (CASSANDRA-5958)
 * Improve leveled compaction's ability to find non-overlapping L0 compactions
   to work on concurrently (CASSANDRA-5921)
 * Notify indexer of columns shadowed by range tombstones (CASSANDRA-5614)
 * Log Merkle tree stats (CASSANDRA-2698)
 * Switch from crc32 to adler32 for compressed sstable checksums (CASSANDRA-5862)
 * Improve offheap memcpy performance (CASSANDRA-5884)
 * Use a range aware scanner for cleanup (CASSANDRA-2524)
 * Cleanup doesn't need to inspect sstables that contain only local data
   (CASSANDRA-5722)
 * Add ability for CQL3 to list partition keys (CASSANDRA-4536)
 * Improve native protocol serialization (CASSANDRA-5664)
 * Upgrade Thrift to 0.9.1 (CASSANDRA-5923)
 * Require superuser status for adding triggers (CASSANDRA-5963)
 * Make standalone scrubber handle old and new style leveled manifest
   (CASSANDRA-6005)
 * Fix paxos bugs (CASSANDRA-6012, 6013, 6023)
 * Fix paged ranges with multiple replicas (CASSANDRA-6004)
 * Fix potential AssertionError during tracing (CASSANDRA-6041)
 * Fix NPE in sstablesplit (CASSANDRA-6027)
 * Migrate pre-2.0 key/value/column aliases to system.schema_columns
   (CASSANDRA-6009)
 * Paging filter empty rows too agressively (CASSANDRA-6040)
 * Support variadic parameters for IN clauses (CASSANDRA-4210)
 * cqlsh: return the result of CAS writes (CASSANDRA-5796)
 * Fix validation of IN clauses with 2ndary indexes (CASSANDRA-6050)
 * Support named bind variables in CQL (CASSANDRA-6033)
Merged from 1.2:
 * Allow cache-keys-to-save to be set at runtime (CASSANDRA-5980)
 * Avoid second-guessing out-of-space state (CASSANDRA-5605)
 * Tuning knobs for dealing with large blobs and many CFs (CASSANDRA-5982)
 * (Hadoop) Fix CQLRW for thrift tables (CASSANDRA-6002)
 * Fix possible divide-by-zero in HHOM (CASSANDRA-5990)
 * Allow local batchlog writes for CL.ANY (CASSANDRA-5967)
 * Upgrade metrics-core to version 2.2.0 (CASSANDRA-5947)
 * Fix CqlRecordWriter with composite keys (CASSANDRA-5949)
 * Add snitch, schema version, cluster, partitioner to JMX (CASSANDRA-5881)
 * Allow disabling SlabAllocator (CASSANDRA-5935)
 * Make user-defined compaction JMX blocking (CASSANDRA-4952)
 * Fix streaming does not transfer wrapped range (CASSANDRA-5948)
 * Fix loading index summary containing empty key (CASSANDRA-5965)
 * Correctly handle limits in CompositesSearcher (CASSANDRA-5975)
 * Pig: handle CQL collections (CASSANDRA-5867)
 * Pass the updated cf to the PRSI index() method (CASSANDRA-5999)
 * Allow empty CQL3 batches (as no-op) (CASSANDRA-5994)
 * Support null in CQL3 functions (CASSANDRA-5910)
 * Replace the deprecated MapMaker with CacheLoader (CASSANDRA-6007)
 * Add SSTableDeletingNotification to DataTracker (CASSANDRA-6010)
 * Fix snapshots in use get deleted during snapshot repair (CASSANDRA-6011)
 * Move hints and exception count to o.a.c.metrics (CASSANDRA-6017)
 * Fix memory leak in snapshot repair (CASSANDRA-6047)
 * Fix sstable2sjon for CQL3 tables (CASSANDRA-5852)


2.0.0
 * Fix thrift validation when inserting into CQL3 tables (CASSANDRA-5138)
 * Fix periodic memtable flushing behavior with clean memtables (CASSANDRA-5931)
 * Fix dateOf() function for pre-2.0 timestamp columns (CASSANDRA-5928)
 * Fix SSTable unintentionally loads BF when opened for batch (CASSANDRA-5938)
 * Add stream session progress to JMX (CASSANDRA-4757)
 * Fix NPE during CAS operation (CASSANDRA-5925)
Merged from 1.2:
 * Fix getBloomFilterDiskSpaceUsed for AlwaysPresentFilter (CASSANDRA-5900)
 * Don't announce schema version until we've loaded the changes locally
   (CASSANDRA-5904)
 * Fix to support off heap bloom filters size greater than 2 GB (CASSANDRA-5903)
 * Properly handle parsing huge map and set literals (CASSANDRA-5893)


2.0.0-rc2
 * enable vnodes by default (CASSANDRA-5869)
 * fix CAS contention timeout (CASSANDRA-5830)
 * fix HsHa to respect max frame size (CASSANDRA-4573)
 * Fix (some) 2i on composite components omissions (CASSANDRA-5851)
 * cqlsh: add DESCRIBE FULL SCHEMA variant (CASSANDRA-5880)
Merged from 1.2:
 * Correctly validate sparse composite cells in scrub (CASSANDRA-5855)
 * Add KeyCacheHitRate metric to CF metrics (CASSANDRA-5868)
 * cqlsh: add support for multiline comments (CASSANDRA-5798)
 * Handle CQL3 SELECT duplicate IN restrictions on clustering columns
   (CASSANDRA-5856)


2.0.0-rc1
 * improve DecimalSerializer performance (CASSANDRA-5837)
 * fix potential spurious wakeup in AsyncOneResponse (CASSANDRA-5690)
 * fix schema-related trigger issues (CASSANDRA-5774)
 * Better validation when accessing CQL3 table from thrift (CASSANDRA-5138)
 * Fix assertion error during repair (CASSANDRA-5801)
 * Fix range tombstone bug (CASSANDRA-5805)
 * DC-local CAS (CASSANDRA-5797)
 * Add a native_protocol_version column to the system.local table (CASSANRDA-5819)
 * Use index_interval from cassandra.yaml when upgraded (CASSANDRA-5822)
 * Fix buffer underflow on socket close (CASSANDRA-5792)
Merged from 1.2:
 * Fix reading DeletionTime from 1.1-format sstables (CASSANDRA-5814)
 * cqlsh: add collections support to COPY (CASSANDRA-5698)
 * retry important messages for any IOException (CASSANDRA-5804)
 * Allow empty IN relations in SELECT/UPDATE/DELETE statements (CASSANDRA-5626)
 * cqlsh: fix crashing on Windows due to libedit detection (CASSANDRA-5812)
 * fix bulk-loading compressed sstables (CASSANDRA-5820)
 * (Hadoop) fix quoting in CqlPagingRecordReader and CqlRecordWriter
   (CASSANDRA-5824)
 * update default LCS sstable size to 160MB (CASSANDRA-5727)
 * Allow compacting 2Is via nodetool (CASSANDRA-5670)
 * Hex-encode non-String keys in OPP (CASSANDRA-5793)
 * nodetool history logging (CASSANDRA-5823)
 * (Hadoop) fix support for Thrift tables in CqlPagingRecordReader
   (CASSANDRA-5752)
 * add "all time blocked" to StatusLogger output (CASSANDRA-5825)
 * Future-proof inter-major-version schema migrations (CASSANDRA-5845)
 * (Hadoop) add CqlPagingRecordReader support for ReversedType in Thrift table
   (CASSANDRA-5718)
 * Add -no-snapshot option to scrub (CASSANDRA-5891)
 * Fix to support off heap bloom filters size greater than 2 GB (CASSANDRA-5903)
 * Properly handle parsing huge map and set literals (CASSANDRA-5893)
 * Fix LCS L0 compaction may overlap in L1 (CASSANDRA-5907)
 * New sstablesplit tool to split large sstables offline (CASSANDRA-4766)
 * Fix potential deadlock in native protocol server (CASSANDRA-5926)
 * Disallow incompatible type change in CQL3 (CASSANDRA-5882)
Merged from 1.1:
 * Correctly validate sparse composite cells in scrub (CASSANDRA-5855)


2.0.0-beta2
 * Replace countPendingHints with Hints Created metric (CASSANDRA-5746)
 * Allow nodetool with no args, and with help to run without a server (CASSANDRA-5734)
 * Cleanup AbstractType/TypeSerializer classes (CASSANDRA-5744)
 * Remove unimplemented cli option schema-mwt (CASSANDRA-5754)
 * Support range tombstones in thrift (CASSANDRA-5435)
 * Normalize table-manipulating CQL3 statements' class names (CASSANDRA-5759)
 * cqlsh: add missing table options to DESCRIBE output (CASSANDRA-5749)
 * Fix assertion error during repair (CASSANDRA-5757)
 * Fix bulkloader (CASSANDRA-5542)
 * Add LZ4 compression to the native protocol (CASSANDRA-5765)
 * Fix bugs in the native protocol v2 (CASSANDRA-5770)
 * CAS on 'primary key only' table (CASSANDRA-5715)
 * Support streaming SSTables of old versions (CASSANDRA-5772)
 * Always respect protocol version in native protocol (CASSANDRA-5778)
 * Fix ConcurrentModificationException during streaming (CASSANDRA-5782)
 * Update deletion timestamp in Commit#updatesWithPaxosTime (CASSANDRA-5787)
 * Thrift cas() method crashes if input columns are not sorted (CASSANDRA-5786)
 * Order columns names correctly when querying for CAS (CASSANDRA-5788)
 * Fix streaming retry (CASSANDRA-5775)
Merged from 1.2:
 * if no seeds can be a reached a node won't start in a ring by itself (CASSANDRA-5768)
 * add cassandra.unsafesystem property (CASSANDRA-5704)
 * (Hadoop) quote identifiers in CqlPagingRecordReader (CASSANDRA-5763)
 * Add replace_node functionality for vnodes (CASSANDRA-5337)
 * Add timeout events to query traces (CASSANDRA-5520)
 * Fix serialization of the LEFT gossip value (CASSANDRA-5696)
 * Pig: support for cql3 tables (CASSANDRA-5234)
 * Fix skipping range tombstones with reverse queries (CASSANDRA-5712)
 * Expire entries out of ThriftSessionManager (CASSANDRA-5719)
 * Don't keep ancestor information in memory (CASSANDRA-5342)
 * Expose native protocol server status in nodetool info (CASSANDRA-5735)
 * Fix pathetic performance of range tombstones (CASSANDRA-5677)
 * Fix querying with an empty (impossible) range (CASSANDRA-5573)
 * cqlsh: handle CUSTOM 2i in DESCRIBE output (CASSANDRA-5760)
 * Fix minor bug in Range.intersects(Bound) (CASSANDRA-5771)
 * cqlsh: handle disabled compression in DESCRIBE output (CASSANDRA-5766)
 * Ensure all UP events are notified on the native protocol (CASSANDRA-5769)
 * Fix formatting of sstable2json with multiple -k arguments (CASSANDRA-5781)
 * Don't rely on row marker for queries in general to hide lost markers
   after TTL expires (CASSANDRA-5762)
 * Sort nodetool help output (CASSANDRA-5776)
 * Fix column expiring during 2 phases compaction (CASSANDRA-5799)
 * now() is being rejected in INSERTs when inside collections (CASSANDRA-5795)


2.0.0-beta1
 * Add support for indexing clustered columns (CASSANDRA-5125)
 * Removed on-heap row cache (CASSANDRA-5348)
 * use nanotime consistently for node-local timeouts (CASSANDRA-5581)
 * Avoid unnecessary second pass on name-based queries (CASSANDRA-5577)
 * Experimental triggers (CASSANDRA-1311)
 * JEMalloc support for off-heap allocation (CASSANDRA-3997)
 * Single-pass compaction (CASSANDRA-4180)
 * Removed token range bisection (CASSANDRA-5518)
 * Removed compatibility with pre-1.2.5 sstables and network messages
   (CASSANDRA-5511)
 * removed PBSPredictor (CASSANDRA-5455)
 * CAS support (CASSANDRA-5062, 5441, 5442, 5443, 5619, 5667)
 * Leveled compaction performs size-tiered compactions in L0
   (CASSANDRA-5371, 5439)
 * Add yaml network topology snitch for mixed ec2/other envs (CASSANDRA-5339)
 * Log when a node is down longer than the hint window (CASSANDRA-4554)
 * Optimize tombstone creation for ExpiringColumns (CASSANDRA-4917)
 * Improve LeveledScanner work estimation (CASSANDRA-5250, 5407)
 * Replace compaction lock with runWithCompactionsDisabled (CASSANDRA-3430)
 * Change Message IDs to ints (CASSANDRA-5307)
 * Move sstable level information into the Stats component, removing the
   need for a separate Manifest file (CASSANDRA-4872)
 * avoid serializing to byte[] on commitlog append (CASSANDRA-5199)
 * make index_interval configurable per columnfamily (CASSANDRA-3961, CASSANDRA-5650)
 * add default_time_to_live (CASSANDRA-3974)
 * add memtable_flush_period_in_ms (CASSANDRA-4237)
 * replace supercolumns internally by composites (CASSANDRA-3237, 5123)
 * upgrade thrift to 0.9.0 (CASSANDRA-3719)
 * drop unnecessary keyspace parameter from user-defined compaction API
   (CASSANDRA-5139)
 * more robust solution to incomplete compactions + counters (CASSANDRA-5151)
 * Change order of directory searching for c*.in.sh (CASSANDRA-3983)
 * Add tool to reset SSTable compaction level for LCS (CASSANDRA-5271)
 * Allow custom configuration loader (CASSANDRA-5045)
 * Remove memory emergency pressure valve logic (CASSANDRA-3534)
 * Reduce request latency with eager retry (CASSANDRA-4705)
 * cqlsh: Remove ASSUME command (CASSANDRA-5331)
 * Rebuild BF when loading sstables if bloom_filter_fp_chance
   has changed since compaction (CASSANDRA-5015)
 * remove row-level bloom filters (CASSANDRA-4885)
 * Change Kernel Page Cache skipping into row preheating (disabled by default)
   (CASSANDRA-4937)
 * Improve repair by deciding on a gcBefore before sending
   out TreeRequests (CASSANDRA-4932)
 * Add an official way to disable compactions (CASSANDRA-5074)
 * Reenable ALTER TABLE DROP with new semantics (CASSANDRA-3919)
 * Add binary protocol versioning (CASSANDRA-5436)
 * Swap THshaServer for TThreadedSelectorServer (CASSANDRA-5530)
 * Add alias support to SELECT statement (CASSANDRA-5075)
 * Don't create empty RowMutations in CommitLogReplayer (CASSANDRA-5541)
 * Use range tombstones when dropping cfs/columns from schema (CASSANDRA-5579)
 * cqlsh: drop CQL2/CQL3-beta support (CASSANDRA-5585)
 * Track max/min column names in sstables to be able to optimize slice
   queries (CASSANDRA-5514, CASSANDRA-5595, CASSANDRA-5600)
 * Binary protocol: allow batching already prepared statements (CASSANDRA-4693)
 * Allow preparing timestamp, ttl and limit in CQL3 queries (CASSANDRA-4450)
 * Support native link w/o JNA in Java7 (CASSANDRA-3734)
 * Use SASL authentication in binary protocol v2 (CASSANDRA-5545)
 * Replace Thrift HsHa with LMAX Disruptor based implementation (CASSANDRA-5582)
 * cqlsh: Add row count to SELECT output (CASSANDRA-5636)
 * Include a timestamp with all read commands to determine column expiration
   (CASSANDRA-5149)
 * Streaming 2.0 (CASSANDRA-5286, 5699)
 * Conditional create/drop ks/table/index statements in CQL3 (CASSANDRA-2737)
 * more pre-table creation property validation (CASSANDRA-5693)
 * Redesign repair messages (CASSANDRA-5426)
 * Fix ALTER RENAME post-5125 (CASSANDRA-5702)
 * Disallow renaming a 2ndary indexed column (CASSANDRA-5705)
 * Rename Table to Keyspace (CASSANDRA-5613)
 * Ensure changing column_index_size_in_kb on different nodes don't corrupt the
   sstable (CASSANDRA-5454)
 * Move resultset type information into prepare, not execute (CASSANDRA-5649)
 * Auto paging in binary protocol (CASSANDRA-4415, 5714)
 * Don't tie client side use of AbstractType to JDBC (CASSANDRA-4495)
 * Adds new TimestampType to replace DateType (CASSANDRA-5723, CASSANDRA-5729)
Merged from 1.2:
 * make starting native protocol server idempotent (CASSANDRA-5728)
 * Fix loading key cache when a saved entry is no longer valid (CASSANDRA-5706)
 * Fix serialization of the LEFT gossip value (CASSANDRA-5696)
 * cqlsh: Don't show 'null' in place of empty values (CASSANDRA-5675)
 * Race condition in detecting version on a mixed 1.1/1.2 cluster
   (CASSANDRA-5692)
 * Fix skipping range tombstones with reverse queries (CASSANDRA-5712)
 * Expire entries out of ThriftSessionManager (CASSANRDA-5719)
 * Don't keep ancestor information in memory (CASSANDRA-5342)
 * cqlsh: fix handling of semicolons inside BATCH queries (CASSANDRA-5697)


1.2.6
 * Fix tracing when operation completes before all responses arrive
   (CASSANDRA-5668)
 * Fix cross-DC mutation forwarding (CASSANDRA-5632)
 * Reduce SSTableLoader memory usage (CASSANDRA-5555)
 * Scale hinted_handoff_throttle_in_kb to cluster size (CASSANDRA-5272)
 * (Hadoop) Add CQL3 input/output formats (CASSANDRA-4421, 5622)
 * (Hadoop) Fix InputKeyRange in CFIF (CASSANDRA-5536)
 * Fix dealing with ridiculously large max sstable sizes in LCS (CASSANDRA-5589)
 * Ignore pre-truncate hints (CASSANDRA-4655)
 * Move System.exit on OOM into a separate thread (CASSANDRA-5273)
 * Write row markers when serializing schema (CASSANDRA-5572)
 * Check only SSTables for the requested range when streaming (CASSANDRA-5569)
 * Improve batchlog replay behavior and hint ttl handling (CASSANDRA-5314)
 * Exclude localTimestamp from validation for tombstones (CASSANDRA-5398)
 * cqlsh: add custom prompt support (CASSANDRA-5539)
 * Reuse prepared statements in hot auth queries (CASSANDRA-5594)
 * cqlsh: add vertical output option (see EXPAND) (CASSANDRA-5597)
 * Add a rate limit option to stress (CASSANDRA-5004)
 * have BulkLoader ignore snapshots directories (CASSANDRA-5587)
 * fix SnitchProperties logging context (CASSANDRA-5602)
 * Expose whether jna is enabled and memory is locked via JMX (CASSANDRA-5508)
 * cqlsh: fix COPY FROM with ReversedType (CASSANDRA-5610)
 * Allow creating CUSTOM indexes on collections (CASSANDRA-5615)
 * Evaluate now() function at execution time (CASSANDRA-5616)
 * Expose detailed read repair metrics (CASSANDRA-5618)
 * Correct blob literal + ReversedType parsing (CASSANDRA-5629)
 * Allow GPFS to prefer the internal IP like EC2MRS (CASSANDRA-5630)
 * fix help text for -tspw cassandra-cli (CASSANDRA-5643)
 * don't throw away initial causes exceptions for internode encryption issues
   (CASSANDRA-5644)
 * Fix message spelling errors for cql select statements (CASSANDRA-5647)
 * Suppress custom exceptions thru jmx (CASSANDRA-5652)
 * Update CREATE CUSTOM INDEX syntax (CASSANDRA-5639)
 * Fix PermissionDetails.equals() method (CASSANDRA-5655)
 * Never allow partition key ranges in CQL3 without token() (CASSANDRA-5666)
 * Gossiper incorrectly drops AppState for an upgrading node (CASSANDRA-5660)
 * Connection thrashing during multi-region ec2 during upgrade, due to
   messaging version (CASSANDRA-5669)
 * Avoid over reconnecting in EC2MRS (CASSANDRA-5678)
 * Fix ReadResponseSerializer.serializedSize() for digest reads (CASSANDRA-5476)
 * allow sstable2json on 2i CFs (CASSANDRA-5694)
Merged from 1.1:
 * Remove buggy thrift max message length option (CASSANDRA-5529)
 * Fix NPE in Pig's widerow mode (CASSANDRA-5488)
 * Add split size parameter to Pig and disable split combination (CASSANDRA-5544)


1.2.5
 * make BytesToken.toString only return hex bytes (CASSANDRA-5566)
 * Ensure that submitBackground enqueues at least one task (CASSANDRA-5554)
 * fix 2i updates with identical values and timestamps (CASSANDRA-5540)
 * fix compaction throttling bursty-ness (CASSANDRA-4316)
 * reduce memory consumption of IndexSummary (CASSANDRA-5506)
 * remove per-row column name bloom filters (CASSANDRA-5492)
 * Include fatal errors in trace events (CASSANDRA-5447)
 * Ensure that PerRowSecondaryIndex is notified of row-level deletes
   (CASSANDRA-5445)
 * Allow empty blob literals in CQL3 (CASSANDRA-5452)
 * Fix streaming RangeTombstones at column index boundary (CASSANDRA-5418)
 * Fix preparing statements when current keyspace is not set (CASSANDRA-5468)
 * Fix SemanticVersion.isSupportedBy minor/patch handling (CASSANDRA-5496)
 * Don't provide oldCfId for post-1.1 system cfs (CASSANDRA-5490)
 * Fix primary range ignores replication strategy (CASSANDRA-5424)
 * Fix shutdown of binary protocol server (CASSANDRA-5507)
 * Fix repair -snapshot not working (CASSANDRA-5512)
 * Set isRunning flag later in binary protocol server (CASSANDRA-5467)
 * Fix use of CQL3 functions with descending clustering order (CASSANDRA-5472)
 * Disallow renaming columns one at a time for thrift table in CQL3
   (CASSANDRA-5531)
 * cqlsh: add CLUSTERING ORDER BY support to DESCRIBE (CASSANDRA-5528)
 * Add custom secondary index support to CQL3 (CASSANDRA-5484)
 * Fix repair hanging silently on unexpected error (CASSANDRA-5229)
 * Fix Ec2Snitch regression introduced by CASSANDRA-5171 (CASSANDRA-5432)
 * Add nodetool enablebackup/disablebackup (CASSANDRA-5556)
 * cqlsh: fix DESCRIBE after case insensitive USE (CASSANDRA-5567)
Merged from 1.1
 * Add retry mechanism to OTC for non-droppable_verbs (CASSANDRA-5393)
 * Use allocator information to improve memtable memory usage estimate
   (CASSANDRA-5497)
 * Fix trying to load deleted row into row cache on startup (CASSANDRA-4463)
 * fsync leveled manifest to avoid corruption (CASSANDRA-5535)
 * Fix Bound intersection computation (CASSANDRA-5551)
 * sstablescrub now respects max memory size in cassandra.in.sh (CASSANDRA-5562)


1.2.4
 * Ensure that PerRowSecondaryIndex updates see the most recent values
   (CASSANDRA-5397)
 * avoid duplicate index entries ind PrecompactedRow and
   ParallelCompactionIterable (CASSANDRA-5395)
 * remove the index entry on oldColumn when new column is a tombstone
   (CASSANDRA-5395)
 * Change default stream throughput from 400 to 200 mbps (CASSANDRA-5036)
 * Gossiper logs DOWN for symmetry with UP (CASSANDRA-5187)
 * Fix mixing prepared statements between keyspaces (CASSANDRA-5352)
 * Fix consistency level during bootstrap - strike 3 (CASSANDRA-5354)
 * Fix transposed arguments in AlreadyExistsException (CASSANDRA-5362)
 * Improve asynchronous hint delivery (CASSANDRA-5179)
 * Fix Guava dependency version (12.0 -> 13.0.1) for Maven (CASSANDRA-5364)
 * Validate that provided CQL3 collection value are < 64K (CASSANDRA-5355)
 * Make upgradeSSTable skip current version sstables by default (CASSANDRA-5366)
 * Optimize min/max timestamp collection (CASSANDRA-5373)
 * Invalid streamId in cql binary protocol when using invalid CL
   (CASSANDRA-5164)
 * Fix validation for IN where clauses with collections (CASSANDRA-5376)
 * Copy resultSet on count query to avoid ConcurrentModificationException
   (CASSANDRA-5382)
 * Correctly typecheck in CQL3 even with ReversedType (CASSANDRA-5386)
 * Fix streaming compressed files when using encryption (CASSANDRA-5391)
 * cassandra-all 1.2.0 pom missing netty dependency (CASSANDRA-5392)
 * Fix writetime/ttl functions on null values (CASSANDRA-5341)
 * Fix NPE during cql3 select with token() (CASSANDRA-5404)
 * IndexHelper.skipBloomFilters won't skip non-SHA filters (CASSANDRA-5385)
 * cqlsh: Print maps ordered by key, sort sets (CASSANDRA-5413)
 * Add null syntax support in CQL3 for inserts (CASSANDRA-3783)
 * Allow unauthenticated set_keyspace() calls (CASSANDRA-5423)
 * Fix potential incremental backups race (CASSANDRA-5410)
 * Fix prepared BATCH statements with batch-level timestamps (CASSANDRA-5415)
 * Allow overriding superuser setup delay (CASSANDRA-5430)
 * cassandra-shuffle with JMX usernames and passwords (CASSANDRA-5431)
Merged from 1.1:
 * cli: Quote ks and cf names in schema output when needed (CASSANDRA-5052)
 * Fix bad default for min/max timestamp in SSTableMetadata (CASSANDRA-5372)
 * Fix cf name extraction from manifest in Directories.migrateFile()
   (CASSANDRA-5242)
 * Support pluggable internode authentication (CASSANDRA-5401)


1.2.3
 * add check for sstable overlap within a level on startup (CASSANDRA-5327)
 * replace ipv6 colons in jmx object names (CASSANDRA-5298, 5328)
 * Avoid allocating SSTableBoundedScanner during repair when the range does
   not intersect the sstable (CASSANDRA-5249)
 * Don't lowercase property map keys (this breaks NTS) (CASSANDRA-5292)
 * Fix composite comparator with super columns (CASSANDRA-5287)
 * Fix insufficient validation of UPDATE queries against counter cfs
   (CASSANDRA-5300)
 * Fix PropertyFileSnitch default DC/Rack behavior (CASSANDRA-5285)
 * Handle null values when executing prepared statement (CASSANDRA-5081)
 * Add netty to pom dependencies (CASSANDRA-5181)
 * Include type arguments in Thrift CQLPreparedResult (CASSANDRA-5311)
 * Fix compaction not removing columns when bf_fp_ratio is 1 (CASSANDRA-5182)
 * cli: Warn about missing CQL3 tables in schema descriptions (CASSANDRA-5309)
 * Re-enable unknown option in replication/compaction strategies option for
   backward compatibility (CASSANDRA-4795)
 * Add binary protocol support to stress (CASSANDRA-4993)
 * cqlsh: Fix COPY FROM value quoting and null handling (CASSANDRA-5305)
 * Fix repair -pr for vnodes (CASSANDRA-5329)
 * Relax CL for auth queries for non-default users (CASSANDRA-5310)
 * Fix AssertionError during repair (CASSANDRA-5245)
 * Don't announce migrations to pre-1.2 nodes (CASSANDRA-5334)
Merged from 1.1:
 * Update offline scrub for 1.0 -> 1.1 directory structure (CASSANDRA-5195)
 * add tmp flag to Descriptor hashcode (CASSANDRA-4021)
 * fix logging of "Found table data in data directories" when only system tables
   are present (CASSANDRA-5289)
 * cli: Add JMX authentication support (CASSANDRA-5080)
 * nodetool: ability to repair specific range (CASSANDRA-5280)
 * Fix possible assertion triggered in SliceFromReadCommand (CASSANDRA-5284)
 * cqlsh: Add inet type support on Windows (ipv4-only) (CASSANDRA-4801)
 * Fix race when initializing ColumnFamilyStore (CASSANDRA-5350)
 * Add UseTLAB JVM flag (CASSANDRA-5361)


1.2.2
 * fix potential for multiple concurrent compactions of the same sstables
   (CASSANDRA-5256)
 * avoid no-op caching of byte[] on commitlog append (CASSANDRA-5199)
 * fix symlinks under data dir not working (CASSANDRA-5185)
 * fix bug in compact storage metadata handling (CASSANDRA-5189)
 * Validate login for USE queries (CASSANDRA-5207)
 * cli: remove default username and password (CASSANDRA-5208)
 * configure populate_io_cache_on_flush per-CF (CASSANDRA-4694)
 * allow configuration of internode socket buffer (CASSANDRA-3378)
 * Make sstable directory picking blacklist-aware again (CASSANDRA-5193)
 * Correctly expire gossip states for edge cases (CASSANDRA-5216)
 * Improve handling of directory creation failures (CASSANDRA-5196)
 * Expose secondary indicies to the rest of nodetool (CASSANDRA-4464)
 * Binary protocol: avoid sending notification for 0.0.0.0 (CASSANDRA-5227)
 * add UseCondCardMark XX jvm settings on jdk 1.7 (CASSANDRA-4366)
 * CQL3 refactor to allow conversion function (CASSANDRA-5226)
 * Fix drop of sstables in some circumstance (CASSANDRA-5232)
 * Implement caching of authorization results (CASSANDRA-4295)
 * Add support for LZ4 compression (CASSANDRA-5038)
 * Fix missing columns in wide rows queries (CASSANDRA-5225)
 * Simplify auth setup and make system_auth ks alterable (CASSANDRA-5112)
 * Stop compactions from hanging during bootstrap (CASSANDRA-5244)
 * fix compressed streaming sending extra chunk (CASSANDRA-5105)
 * Add CQL3-based implementations of IAuthenticator and IAuthorizer
   (CASSANDRA-4898)
 * Fix timestamp-based tomstone removal logic (CASSANDRA-5248)
 * cli: Add JMX authentication support (CASSANDRA-5080)
 * Fix forceFlush behavior (CASSANDRA-5241)
 * cqlsh: Add username autocompletion (CASSANDRA-5231)
 * Fix CQL3 composite partition key error (CASSANDRA-5240)
 * Allow IN clause on last clustering key (CASSANDRA-5230)
Merged from 1.1:
 * fix start key/end token validation for wide row iteration (CASSANDRA-5168)
 * add ConfigHelper support for Thrift frame and max message sizes (CASSANDRA-5188)
 * fix nodetool repair not fail on node down (CASSANDRA-5203)
 * always collect tombstone hints (CASSANDRA-5068)
 * Fix error when sourcing file in cqlsh (CASSANDRA-5235)


1.2.1
 * stream undelivered hints on decommission (CASSANDRA-5128)
 * GossipingPropertyFileSnitch loads saved dc/rack info if needed (CASSANDRA-5133)
 * drain should flush system CFs too (CASSANDRA-4446)
 * add inter_dc_tcp_nodelay setting (CASSANDRA-5148)
 * re-allow wrapping ranges for start_token/end_token range pairitspwng (CASSANDRA-5106)
 * fix validation compaction of empty rows (CASSANDRA-5136)
 * nodetool methods to enable/disable hint storage/delivery (CASSANDRA-4750)
 * disallow bloom filter false positive chance of 0 (CASSANDRA-5013)
 * add threadpool size adjustment methods to JMXEnabledThreadPoolExecutor and
   CompactionManagerMBean (CASSANDRA-5044)
 * fix hinting for dropped local writes (CASSANDRA-4753)
 * off-heap cache doesn't need mutable column container (CASSANDRA-5057)
 * apply disk_failure_policy to bad disks on initial directory creation
   (CASSANDRA-4847)
 * Optimize name-based queries to use ArrayBackedSortedColumns (CASSANDRA-5043)
 * Fall back to old manifest if most recent is unparseable (CASSANDRA-5041)
 * pool [Compressed]RandomAccessReader objects on the partitioned read path
   (CASSANDRA-4942)
 * Add debug logging to list filenames processed by Directories.migrateFile
   method (CASSANDRA-4939)
 * Expose black-listed directories via JMX (CASSANDRA-4848)
 * Log compaction merge counts (CASSANDRA-4894)
 * Minimize byte array allocation by AbstractData{Input,Output} (CASSANDRA-5090)
 * Add SSL support for the binary protocol (CASSANDRA-5031)
 * Allow non-schema system ks modification for shuffle to work (CASSANDRA-5097)
 * cqlsh: Add default limit to SELECT statements (CASSANDRA-4972)
 * cqlsh: fix DESCRIBE for 1.1 cfs in CQL3 (CASSANDRA-5101)
 * Correctly gossip with nodes >= 1.1.7 (CASSANDRA-5102)
 * Ensure CL guarantees on digest mismatch (CASSANDRA-5113)
 * Validate correctly selects on composite partition key (CASSANDRA-5122)
 * Fix exception when adding collection (CASSANDRA-5117)
 * Handle states for non-vnode clusters correctly (CASSANDRA-5127)
 * Refuse unrecognized replication and compaction strategy options (CASSANDRA-4795)
 * Pick the correct value validator in sstable2json for cql3 tables (CASSANDRA-5134)
 * Validate login for describe_keyspace, describe_keyspaces and set_keyspace
   (CASSANDRA-5144)
 * Fix inserting empty maps (CASSANDRA-5141)
 * Don't remove tokens from System table for node we know (CASSANDRA-5121)
 * fix streaming progress report for compresed files (CASSANDRA-5130)
 * Coverage analysis for low-CL queries (CASSANDRA-4858)
 * Stop interpreting dates as valid timeUUID value (CASSANDRA-4936)
 * Adds E notation for floating point numbers (CASSANDRA-4927)
 * Detect (and warn) unintentional use of the cql2 thrift methods when cql3 was
   intended (CASSANDRA-5172)
 * cli: Quote ks and cf names in schema output when needed (CASSANDRA-5052)
 * Fix cf name extraction from manifest in Directories.migrateFile() (CASSANDRA-5242)
 * Replace mistaken usage of commons-logging with slf4j (CASSANDRA-5464)
 * Ensure Jackson dependency matches lib (CASSANDRA-5126)
 * Expose droppable tombstone ratio stats over JMX (CASSANDRA-5159)
Merged from 1.1:
 * Simplify CompressedRandomAccessReader to work around JDK FD bug (CASSANDRA-5088)
 * Improve handling a changing target throttle rate mid-compaction (CASSANDRA-5087)
 * Pig: correctly decode row keys in widerow mode (CASSANDRA-5098)
 * nodetool repair command now prints progress (CASSANDRA-4767)
 * fix user defined compaction to run against 1.1 data directory (CASSANDRA-5118)
 * Fix CQL3 BATCH authorization caching (CASSANDRA-5145)
 * fix get_count returns incorrect value with TTL (CASSANDRA-5099)
 * better handling for mid-compaction failure (CASSANDRA-5137)
 * convert default marshallers list to map for better readability (CASSANDRA-5109)
 * fix ConcurrentModificationException in getBootstrapSource (CASSANDRA-5170)
 * fix sstable maxtimestamp for row deletes and pre-1.1.1 sstables (CASSANDRA-5153)
 * Fix thread growth on node removal (CASSANDRA-5175)
 * Make Ec2Region's datacenter name configurable (CASSANDRA-5155)


1.2.0
 * Disallow counters in collections (CASSANDRA-5082)
 * cqlsh: add unit tests (CASSANDRA-3920)
 * fix default bloom_filter_fp_chance for LeveledCompactionStrategy (CASSANDRA-5093)
Merged from 1.1:
 * add validation for get_range_slices with start_key and end_token (CASSANDRA-5089)


1.2.0-rc2
 * fix nodetool ownership display with vnodes (CASSANDRA-5065)
 * cqlsh: add DESCRIBE KEYSPACES command (CASSANDRA-5060)
 * Fix potential infinite loop when reloading CFS (CASSANDRA-5064)
 * Fix SimpleAuthorizer example (CASSANDRA-5072)
 * cqlsh: force CL.ONE for tracing and system.schema* queries (CASSANDRA-5070)
 * Includes cassandra-shuffle in the debian package (CASSANDRA-5058)
Merged from 1.1:
 * fix multithreaded compaction deadlock (CASSANDRA-4492)
 * fix temporarily missing schema after upgrade from pre-1.1.5 (CASSANDRA-5061)
 * Fix ALTER TABLE overriding compression options with defaults
   (CASSANDRA-4996, 5066)
 * fix specifying and altering crc_check_chance (CASSANDRA-5053)
 * fix Murmur3Partitioner ownership% calculation (CASSANDRA-5076)
 * Don't expire columns sooner than they should in 2ndary indexes (CASSANDRA-5079)


1.2-rc1
 * rename rpc_timeout settings to request_timeout (CASSANDRA-5027)
 * add BF with 0.1 FP to LCS by default (CASSANDRA-5029)
 * Fix preparing insert queries (CASSANDRA-5016)
 * Fix preparing queries with counter increment (CASSANDRA-5022)
 * Fix preparing updates with collections (CASSANDRA-5017)
 * Don't generate UUID based on other node address (CASSANDRA-5002)
 * Fix message when trying to alter a clustering key type (CASSANDRA-5012)
 * Update IAuthenticator to match the new IAuthorizer (CASSANDRA-5003)
 * Fix inserting only a key in CQL3 (CASSANDRA-5040)
 * Fix CQL3 token() function when used with strings (CASSANDRA-5050)
Merged from 1.1:
 * reduce log spam from invalid counter shards (CASSANDRA-5026)
 * Improve schema propagation performance (CASSANDRA-5025)
 * Fix for IndexHelper.IndexFor throws OOB Exception (CASSANDRA-5030)
 * cqlsh: make it possible to describe thrift CFs (CASSANDRA-4827)
 * cqlsh: fix timestamp formatting on some platforms (CASSANDRA-5046)


1.2-beta3
 * make consistency level configurable in cqlsh (CASSANDRA-4829)
 * fix cqlsh rendering of blob fields (CASSANDRA-4970)
 * fix cqlsh DESCRIBE command (CASSANDRA-4913)
 * save truncation position in system table (CASSANDRA-4906)
 * Move CompressionMetadata off-heap (CASSANDRA-4937)
 * allow CLI to GET cql3 columnfamily data (CASSANDRA-4924)
 * Fix rare race condition in getExpireTimeForEndpoint (CASSANDRA-4402)
 * acquire references to overlapping sstables during compaction so bloom filter
   doesn't get free'd prematurely (CASSANDRA-4934)
 * Don't share slice query filter in CQL3 SelectStatement (CASSANDRA-4928)
 * Separate tracing from Log4J (CASSANDRA-4861)
 * Exclude gcable tombstones from merkle-tree computation (CASSANDRA-4905)
 * Better printing of AbstractBounds for tracing (CASSANDRA-4931)
 * Optimize mostRecentTombstone check in CC.collectAllData (CASSANDRA-4883)
 * Change stream session ID to UUID to avoid collision from same node (CASSANDRA-4813)
 * Use Stats.db when bulk loading if present (CASSANDRA-4957)
 * Skip repair on system_trace and keyspaces with RF=1 (CASSANDRA-4956)
 * (cql3) Remove arbitrary SELECT limit (CASSANDRA-4918)
 * Correctly handle prepared operation on collections (CASSANDRA-4945)
 * Fix CQL3 LIMIT (CASSANDRA-4877)
 * Fix Stress for CQL3 (CASSANDRA-4979)
 * Remove cassandra specific exceptions from JMX interface (CASSANDRA-4893)
 * (CQL3) Force using ALLOW FILTERING on potentially inefficient queries (CASSANDRA-4915)
 * (cql3) Fix adding column when the table has collections (CASSANDRA-4982)
 * (cql3) Fix allowing collections with compact storage (CASSANDRA-4990)
 * (cql3) Refuse ttl/writetime function on collections (CASSANDRA-4992)
 * Replace IAuthority with new IAuthorizer (CASSANDRA-4874)
 * clqsh: fix KEY pseudocolumn escaping when describing Thrift tables
   in CQL3 mode (CASSANDRA-4955)
 * add basic authentication support for Pig CassandraStorage (CASSANDRA-3042)
 * fix CQL2 ALTER TABLE compaction_strategy_class altering (CASSANDRA-4965)
Merged from 1.1:
 * Fall back to old describe_splits if d_s_ex is not available (CASSANDRA-4803)
 * Improve error reporting when streaming ranges fail (CASSANDRA-5009)
 * Fix cqlsh timestamp formatting of timezone info (CASSANDRA-4746)
 * Fix assertion failure with leveled compaction (CASSANDRA-4799)
 * Check for null end_token in get_range_slice (CASSANDRA-4804)
 * Remove all remnants of removed nodes (CASSANDRA-4840)
 * Add aut-reloading of the log4j file in debian package (CASSANDRA-4855)
 * Fix estimated row cache entry size (CASSANDRA-4860)
 * reset getRangeSlice filter after finishing a row for get_paged_slice
   (CASSANDRA-4919)
 * expunge row cache post-truncate (CASSANDRA-4940)
 * Allow static CF definition with compact storage (CASSANDRA-4910)
 * Fix endless loop/compaction of schema_* CFs due to broken timestamps (CASSANDRA-4880)
 * Fix 'wrong class type' assertion in CounterColumn (CASSANDRA-4976)


1.2-beta2
 * fp rate of 1.0 disables BF entirely; LCS defaults to 1.0 (CASSANDRA-4876)
 * off-heap bloom filters for row keys (CASSANDRA_4865)
 * add extension point for sstable components (CASSANDRA-4049)
 * improve tracing output (CASSANDRA-4852, 4862)
 * make TRACE verb droppable (CASSANDRA-4672)
 * fix BulkLoader recognition of CQL3 columnfamilies (CASSANDRA-4755)
 * Sort commitlog segments for replay by id instead of mtime (CASSANDRA-4793)
 * Make hint delivery asynchronous (CASSANDRA-4761)
 * Pluggable Thrift transport factories for CLI and cqlsh (CASSANDRA-4609, 4610)
 * cassandra-cli: allow Double value type to be inserted to a column (CASSANDRA-4661)
 * Add ability to use custom TServerFactory implementations (CASSANDRA-4608)
 * optimize batchlog flushing to skip successful batches (CASSANDRA-4667)
 * include metadata for system keyspace itself in schema tables (CASSANDRA-4416)
 * add check to PropertyFileSnitch to verify presence of location for
   local node (CASSANDRA-4728)
 * add PBSPredictor consistency modeler (CASSANDRA-4261)
 * remove vestiges of Thrift unframed mode (CASSANDRA-4729)
 * optimize single-row PK lookups (CASSANDRA-4710)
 * adjust blockFor calculation to account for pending ranges due to node
   movement (CASSANDRA-833)
 * Change CQL version to 3.0.0 and stop accepting 3.0.0-beta1 (CASSANDRA-4649)
 * (CQL3) Make prepared statement global instead of per connection
   (CASSANDRA-4449)
 * Fix scrubbing of CQL3 created tables (CASSANDRA-4685)
 * (CQL3) Fix validation when using counter and regular columns in the same
   table (CASSANDRA-4706)
 * Fix bug starting Cassandra with simple authentication (CASSANDRA-4648)
 * Add support for batchlog in CQL3 (CASSANDRA-4545, 4738)
 * Add support for multiple column family outputs in CFOF (CASSANDRA-4208)
 * Support repairing only the local DC nodes (CASSANDRA-4747)
 * Use rpc_address for binary protocol and change default port (CASSANDRA-4751)
 * Fix use of collections in prepared statements (CASSANDRA-4739)
 * Store more information into peers table (CASSANDRA-4351, 4814)
 * Configurable bucket size for size tiered compaction (CASSANDRA-4704)
 * Run leveled compaction in parallel (CASSANDRA-4310)
 * Fix potential NPE during CFS reload (CASSANDRA-4786)
 * Composite indexes may miss results (CASSANDRA-4796)
 * Move consistency level to the protocol level (CASSANDRA-4734, 4824)
 * Fix Subcolumn slice ends not respected (CASSANDRA-4826)
 * Fix Assertion error in cql3 select (CASSANDRA-4783)
 * Fix list prepend logic (CQL3) (CASSANDRA-4835)
 * Add booleans as literals in CQL3 (CASSANDRA-4776)
 * Allow renaming PK columns in CQL3 (CASSANDRA-4822)
 * Fix binary protocol NEW_NODE event (CASSANDRA-4679)
 * Fix potential infinite loop in tombstone compaction (CASSANDRA-4781)
 * Remove system tables accounting from schema (CASSANDRA-4850)
 * (cql3) Force provided columns in clustering key order in
   'CLUSTERING ORDER BY' (CASSANDRA-4881)
 * Fix composite index bug (CASSANDRA-4884)
 * Fix short read protection for CQL3 (CASSANDRA-4882)
 * Add tracing support to the binary protocol (CASSANDRA-4699)
 * (cql3) Don't allow prepared marker inside collections (CASSANDRA-4890)
 * Re-allow order by on non-selected columns (CASSANDRA-4645)
 * Bug when composite index is created in a table having collections (CASSANDRA-4909)
 * log index scan subject in CompositesSearcher (CASSANDRA-4904)
Merged from 1.1:
 * add get[Row|Key]CacheEntries to CacheServiceMBean (CASSANDRA-4859)
 * fix get_paged_slice to wrap to next row correctly (CASSANDRA-4816)
 * fix indexing empty column values (CASSANDRA-4832)
 * allow JdbcDate to compose null Date objects (CASSANDRA-4830)
 * fix possible stackoverflow when compacting 1000s of sstables
   (CASSANDRA-4765)
 * fix wrong leveled compaction progress calculation (CASSANDRA-4807)
 * add a close() method to CRAR to prevent leaking file descriptors (CASSANDRA-4820)
 * fix potential infinite loop in get_count (CASSANDRA-4833)
 * fix compositeType.{get/from}String methods (CASSANDRA-4842)
 * (CQL) fix CREATE COLUMNFAMILY permissions check (CASSANDRA-4864)
 * Fix DynamicCompositeType same type comparison (CASSANDRA-4711)
 * Fix duplicate SSTable reference when stream session failed (CASSANDRA-3306)
 * Allow static CF definition with compact storage (CASSANDRA-4910)
 * Fix endless loop/compaction of schema_* CFs due to broken timestamps (CASSANDRA-4880)
 * Fix 'wrong class type' assertion in CounterColumn (CASSANDRA-4976)


1.2-beta1
 * add atomic_batch_mutate (CASSANDRA-4542, -4635)
 * increase default max_hint_window_in_ms to 3h (CASSANDRA-4632)
 * include message initiation time to replicas so they can more
   accurately drop timed-out requests (CASSANDRA-2858)
 * fix clientutil.jar dependencies (CASSANDRA-4566)
 * optimize WriteResponse (CASSANDRA-4548)
 * new metrics (CASSANDRA-4009)
 * redesign KEYS indexes to avoid read-before-write (CASSANDRA-2897)
 * debug tracing (CASSANDRA-1123)
 * parallelize row cache loading (CASSANDRA-4282)
 * Make compaction, flush JBOD-aware (CASSANDRA-4292)
 * run local range scans on the read stage (CASSANDRA-3687)
 * clean up ioexceptions (CASSANDRA-2116)
 * add disk_failure_policy (CASSANDRA-2118)
 * Introduce new json format with row level deletion (CASSANDRA-4054)
 * remove redundant "name" column from schema_keyspaces (CASSANDRA-4433)
 * improve "nodetool ring" handling of multi-dc clusters (CASSANDRA-3047)
 * update NTS calculateNaturalEndpoints to be O(N log N) (CASSANDRA-3881)
 * split up rpc timeout by operation type (CASSANDRA-2819)
 * rewrite key cache save/load to use only sequential i/o (CASSANDRA-3762)
 * update MS protocol with a version handshake + broadcast address id
   (CASSANDRA-4311)
 * multithreaded hint replay (CASSANDRA-4189)
 * add inter-node message compression (CASSANDRA-3127)
 * remove COPP (CASSANDRA-2479)
 * Track tombstone expiration and compact when tombstone content is
   higher than a configurable threshold, default 20% (CASSANDRA-3442, 4234)
 * update MurmurHash to version 3 (CASSANDRA-2975)
 * (CLI) track elapsed time for `delete' operation (CASSANDRA-4060)
 * (CLI) jline version is bumped to 1.0 to properly  support
   'delete' key function (CASSANDRA-4132)
 * Save IndexSummary into new SSTable 'Summary' component (CASSANDRA-2392, 4289)
 * Add support for range tombstones (CASSANDRA-3708)
 * Improve MessagingService efficiency (CASSANDRA-3617)
 * Avoid ID conflicts from concurrent schema changes (CASSANDRA-3794)
 * Set thrift HSHA server thread limit to unlimited by default (CASSANDRA-4277)
 * Avoids double serialization of CF id in RowMutation messages
   (CASSANDRA-4293)
 * stream compressed sstables directly with java nio (CASSANDRA-4297)
 * Support multiple ranges in SliceQueryFilter (CASSANDRA-3885)
 * Add column metadata to system column families (CASSANDRA-4018)
 * (cql3) Always use composite types by default (CASSANDRA-4329)
 * (cql3) Add support for set, map and list (CASSANDRA-3647)
 * Validate date type correctly (CASSANDRA-4441)
 * (cql3) Allow definitions with only a PK (CASSANDRA-4361)
 * (cql3) Add support for row key composites (CASSANDRA-4179)
 * improve DynamicEndpointSnitch by using reservoir sampling (CASSANDRA-4038)
 * (cql3) Add support for 2ndary indexes (CASSANDRA-3680)
 * (cql3) fix defining more than one PK to be invalid (CASSANDRA-4477)
 * remove schema agreement checking from all external APIs (Thrift, CQL and CQL3) (CASSANDRA-4487)
 * add Murmur3Partitioner and make it default for new installations (CASSANDRA-3772, 4621)
 * (cql3) update pseudo-map syntax to use map syntax (CASSANDRA-4497)
 * Finer grained exceptions hierarchy and provides error code with exceptions (CASSANDRA-3979)
 * Adds events push to binary protocol (CASSANDRA-4480)
 * Rewrite nodetool help (CASSANDRA-2293)
 * Make CQL3 the default for CQL (CASSANDRA-4640)
 * update stress tool to be able to use CQL3 (CASSANDRA-4406)
 * Accept all thrift update on CQL3 cf but don't expose their metadata (CASSANDRA-4377)
 * Replace Throttle with Guava's RateLimiter for HintedHandOff (CASSANDRA-4541)
 * fix counter add/get using CQL2 and CQL3 in stress tool (CASSANDRA-4633)
 * Add sstable count per level to cfstats (CASSANDRA-4537)
 * (cql3) Add ALTER KEYSPACE statement (CASSANDRA-4611)
 * (cql3) Allow defining default consistency levels (CASSANDRA-4448)
 * (cql3) Fix queries using LIMIT missing results (CASSANDRA-4579)
 * fix cross-version gossip messaging (CASSANDRA-4576)
 * added inet data type (CASSANDRA-4627)


1.1.6
 * Wait for writes on synchronous read digest mismatch (CASSANDRA-4792)
 * fix commitlog replay for nanotime-infected sstables (CASSANDRA-4782)
 * preflight check ttl for maximum of 20 years (CASSANDRA-4771)
 * (Pig) fix widerow input with single column rows (CASSANDRA-4789)
 * Fix HH to compact with correct gcBefore, which avoids wiping out
   undelivered hints (CASSANDRA-4772)
 * LCS will merge up to 32 L0 sstables as intended (CASSANDRA-4778)
 * NTS will default unconfigured DC replicas to zero (CASSANDRA-4675)
 * use default consistency level in counter validation if none is
   explicitly provide (CASSANDRA-4700)
 * Improve IAuthority interface by introducing fine-grained
   access permissions and grant/revoke commands (CASSANDRA-4490, 4644)
 * fix assumption error in CLI when updating/describing keyspace
   (CASSANDRA-4322)
 * Adds offline sstablescrub to debian packaging (CASSANDRA-4642)
 * Automatic fixing of overlapping leveled sstables (CASSANDRA-4644)
 * fix error when using ORDER BY with extended selections (CASSANDRA-4689)
 * (CQL3) Fix validation for IN queries for non-PK cols (CASSANDRA-4709)
 * fix re-created keyspace disappering after 1.1.5 upgrade
   (CASSANDRA-4698, 4752)
 * (CLI) display elapsed time in 2 fraction digits (CASSANDRA-3460)
 * add authentication support to sstableloader (CASSANDRA-4712)
 * Fix CQL3 'is reversed' logic (CASSANDRA-4716, 4759)
 * (CQL3) Don't return ReversedType in result set metadata (CASSANDRA-4717)
 * Backport adding AlterKeyspace statement (CASSANDRA-4611)
 * (CQL3) Correcty accept upper-case data types (CASSANDRA-4770)
 * Add binary protocol events for schema changes (CASSANDRA-4684)
Merged from 1.0:
 * Switch from NBHM to CHM in MessagingService's callback map, which
   prevents OOM in long-running instances (CASSANDRA-4708)


1.1.5
 * add SecondaryIndex.reload API (CASSANDRA-4581)
 * use millis + atomicint for commitlog segment creation instead of
   nanotime, which has issues under some hypervisors (CASSANDRA-4601)
 * fix FD leak in slice queries (CASSANDRA-4571)
 * avoid recursion in leveled compaction (CASSANDRA-4587)
 * increase stack size under Java7 to 180K
 * Log(info) schema changes (CASSANDRA-4547)
 * Change nodetool setcachecapcity to manipulate global caches (CASSANDRA-4563)
 * (cql3) fix setting compaction strategy (CASSANDRA-4597)
 * fix broken system.schema_* timestamps on system startup (CASSANDRA-4561)
 * fix wrong skip of cache saving (CASSANDRA-4533)
 * Avoid NPE when lost+found is in data dir (CASSANDRA-4572)
 * Respect five-minute flush moratorium after initial CL replay (CASSANDRA-4474)
 * Adds ntp as recommended in debian packaging (CASSANDRA-4606)
 * Configurable transport in CF Record{Reader|Writer} (CASSANDRA-4558)
 * (cql3) fix potential NPE with both equal and unequal restriction (CASSANDRA-4532)
 * (cql3) improves ORDER BY validation (CASSANDRA-4624)
 * Fix potential deadlock during counter writes (CASSANDRA-4578)
 * Fix cql error with ORDER BY when using IN (CASSANDRA-4612)
Merged from 1.0:
 * increase Xss to 160k to accomodate latest 1.6 JVMs (CASSANDRA-4602)
 * fix toString of hint destination tokens (CASSANDRA-4568)
 * Fix multiple values for CurrentLocal NodeID (CASSANDRA-4626)


1.1.4
 * fix offline scrub to catch >= out of order rows (CASSANDRA-4411)
 * fix cassandra-env.sh on RHEL and other non-dash-based systems
   (CASSANDRA-4494)
Merged from 1.0:
 * (Hadoop) fix setting key length for old-style mapred api (CASSANDRA-4534)
 * (Hadoop) fix iterating through a resultset consisting entirely
   of tombstoned rows (CASSANDRA-4466)


1.1.3
 * (cqlsh) add COPY TO (CASSANDRA-4434)
 * munmap commitlog segments before rename (CASSANDRA-4337)
 * (JMX) rename getRangeKeySample to sampleKeyRange to avoid returning
   multi-MB results as an attribute (CASSANDRA-4452)
 * flush based on data size, not throughput; overwritten columns no
   longer artificially inflate liveRatio (CASSANDRA-4399)
 * update default commitlog segment size to 32MB and total commitlog
   size to 32/1024 MB for 32/64 bit JVMs, respectively (CASSANDRA-4422)
 * avoid using global partitioner to estimate ranges in index sstables
   (CASSANDRA-4403)
 * restore pre-CASSANDRA-3862 approach to removing expired tombstones
   from row cache during compaction (CASSANDRA-4364)
 * (stress) support for CQL prepared statements (CASSANDRA-3633)
 * Correctly catch exception when Snappy cannot be loaded (CASSANDRA-4400)
 * (cql3) Support ORDER BY when IN condition is given in WHERE clause (CASSANDRA-4327)
 * (cql3) delete "component_index" column on DROP TABLE call (CASSANDRA-4420)
 * change nanoTime() to currentTimeInMillis() in schema related code (CASSANDRA-4432)
 * add a token generation tool (CASSANDRA-3709)
 * Fix LCS bug with sstable containing only 1 row (CASSANDRA-4411)
 * fix "Can't Modify Index Name" problem on CF update (CASSANDRA-4439)
 * Fix assertion error in getOverlappingSSTables during repair (CASSANDRA-4456)
 * fix nodetool's setcompactionthreshold command (CASSANDRA-4455)
 * Ensure compacted files are never used, to avoid counter overcount (CASSANDRA-4436)
Merged from 1.0:
 * Push the validation of secondary index values to the SecondaryIndexManager (CASSANDRA-4240)
 * allow dropping columns shadowed by not-yet-expired supercolumn or row
   tombstones in PrecompactedRow (CASSANDRA-4396)


1.1.2
 * Fix cleanup not deleting index entries (CASSANDRA-4379)
 * Use correct partitioner when saving + loading caches (CASSANDRA-4331)
 * Check schema before trying to export sstable (CASSANDRA-2760)
 * Raise a meaningful exception instead of NPE when PFS encounters
   an unconfigured node + no default (CASSANDRA-4349)
 * fix bug in sstable blacklisting with LCS (CASSANDRA-4343)
 * LCS no longer promotes tiny sstables out of L0 (CASSANDRA-4341)
 * skip tombstones during hint replay (CASSANDRA-4320)
 * fix NPE in compactionstats (CASSANDRA-4318)
 * enforce 1m min keycache for auto (CASSANDRA-4306)
 * Have DeletedColumn.isMFD always return true (CASSANDRA-4307)
 * (cql3) exeption message for ORDER BY constraints said primary filter can be
    an IN clause, which is misleading (CASSANDRA-4319)
 * (cql3) Reject (not yet supported) creation of 2ndardy indexes on tables with
   composite primary keys (CASSANDRA-4328)
 * Set JVM stack size to 160k for java 7 (CASSANDRA-4275)
 * cqlsh: add COPY command to load data from CSV flat files (CASSANDRA-4012)
 * CFMetaData.fromThrift to throw ConfigurationException upon error (CASSANDRA-4353)
 * Use CF comparator to sort indexed columns in SecondaryIndexManager
   (CASSANDRA-4365)
 * add strategy_options to the KSMetaData.toString() output (CASSANDRA-4248)
 * (cql3) fix range queries containing unqueried results (CASSANDRA-4372)
 * (cql3) allow updating column_alias types (CASSANDRA-4041)
 * (cql3) Fix deletion bug (CASSANDRA-4193)
 * Fix computation of overlapping sstable for leveled compaction (CASSANDRA-4321)
 * Improve scrub and allow to run it offline (CASSANDRA-4321)
 * Fix assertionError in StorageService.bulkLoad (CASSANDRA-4368)
 * (cqlsh) add option to authenticate to a keyspace at startup (CASSANDRA-4108)
 * (cqlsh) fix ASSUME functionality (CASSANDRA-4352)
 * Fix ColumnFamilyRecordReader to not return progress > 100% (CASSANDRA-3942)
Merged from 1.0:
 * Set gc_grace on index CF to 0 (CASSANDRA-4314)


1.1.1
 * add populate_io_cache_on_flush option (CASSANDRA-2635)
 * allow larger cache capacities than 2GB (CASSANDRA-4150)
 * add getsstables command to nodetool (CASSANDRA-4199)
 * apply parent CF compaction settings to secondary index CFs (CASSANDRA-4280)
 * preserve commitlog size cap when recycling segments at startup
   (CASSANDRA-4201)
 * (Hadoop) fix split generation regression (CASSANDRA-4259)
 * ignore min/max compactions settings in LCS, while preserving
   behavior that min=max=0 disables autocompaction (CASSANDRA-4233)
 * log number of rows read from saved cache (CASSANDRA-4249)
 * calculate exact size required for cleanup operations (CASSANDRA-1404)
 * avoid blocking additional writes during flush when the commitlog
   gets behind temporarily (CASSANDRA-1991)
 * enable caching on index CFs based on data CF cache setting (CASSANDRA-4197)
 * warn on invalid replication strategy creation options (CASSANDRA-4046)
 * remove [Freeable]Memory finalizers (CASSANDRA-4222)
 * include tombstone size in ColumnFamily.size, which can prevent OOM
   during sudden mass delete operations by yielding a nonzero liveRatio
   (CASSANDRA-3741)
 * Open 1 sstableScanner per level for leveled compaction (CASSANDRA-4142)
 * Optimize reads when row deletion timestamps allow us to restrict
   the set of sstables we check (CASSANDRA-4116)
 * add support for commitlog archiving and point-in-time recovery
   (CASSANDRA-3690)
 * avoid generating redundant compaction tasks during streaming
   (CASSANDRA-4174)
 * add -cf option to nodetool snapshot, and takeColumnFamilySnapshot to
   StorageService mbean (CASSANDRA-556)
 * optimize cleanup to drop entire sstables where possible (CASSANDRA-4079)
 * optimize truncate when autosnapshot is disabled (CASSANDRA-4153)
 * update caches to use byte[] keys to reduce memory overhead (CASSANDRA-3966)
 * add column limit to cli (CASSANDRA-3012, 4098)
 * clean up and optimize DataOutputBuffer, used by CQL compression and
   CompositeType (CASSANDRA-4072)
 * optimize commitlog checksumming (CASSANDRA-3610)
 * identify and blacklist corrupted SSTables from future compactions
   (CASSANDRA-2261)
 * Move CfDef and KsDef validation out of thrift (CASSANDRA-4037)
 * Expose API to repair a user provided range (CASSANDRA-3912)
 * Add way to force the cassandra-cli to refresh its schema (CASSANDRA-4052)
 * Avoid having replicate on write tasks stacking up at CL.ONE (CASSANDRA-2889)
 * (cql3) Backwards compatibility for composite comparators in non-cql3-aware
   clients (CASSANDRA-4093)
 * (cql3) Fix order by for reversed queries (CASSANDRA-4160)
 * (cql3) Add ReversedType support (CASSANDRA-4004)
 * (cql3) Add timeuuid type (CASSANDRA-4194)
 * (cql3) Minor fixes (CASSANDRA-4185)
 * (cql3) Fix prepared statement in BATCH (CASSANDRA-4202)
 * (cql3) Reduce the list of reserved keywords (CASSANDRA-4186)
 * (cql3) Move max/min compaction thresholds to compaction strategy options
   (CASSANDRA-4187)
 * Fix exception during move when localhost is the only source (CASSANDRA-4200)
 * (cql3) Allow paging through non-ordered partitioner results (CASSANDRA-3771)
 * (cql3) Fix drop index (CASSANDRA-4192)
 * (cql3) Don't return range ghosts anymore (CASSANDRA-3982)
 * fix re-creating Keyspaces/ColumnFamilies with the same name as dropped
   ones (CASSANDRA-4219)
 * fix SecondaryIndex LeveledManifest save upon snapshot (CASSANDRA-4230)
 * fix missing arrayOffset in FBUtilities.hash (CASSANDRA-4250)
 * (cql3) Add name of parameters in CqlResultSet (CASSANDRA-4242)
 * (cql3) Correctly validate order by queries (CASSANDRA-4246)
 * rename stress to cassandra-stress for saner packaging (CASSANDRA-4256)
 * Fix exception on colum metadata with non-string comparator (CASSANDRA-4269)
 * Check for unknown/invalid compression options (CASSANDRA-4266)
 * (cql3) Adds simple access to column timestamp and ttl (CASSANDRA-4217)
 * (cql3) Fix range queries with secondary indexes (CASSANDRA-4257)
 * Better error messages from improper input in cli (CASSANDRA-3865)
 * Try to stop all compaction upon Keyspace or ColumnFamily drop (CASSANDRA-4221)
 * (cql3) Allow keyspace properties to contain hyphens (CASSANDRA-4278)
 * (cql3) Correctly validate keyspace access in create table (CASSANDRA-4296)
 * Avoid deadlock in migration stage (CASSANDRA-3882)
 * Take supercolumn names and deletion info into account in memtable throughput
   (CASSANDRA-4264)
 * Add back backward compatibility for old style replication factor (CASSANDRA-4294)
 * Preserve compatibility with pre-1.1 index queries (CASSANDRA-4262)
Merged from 1.0:
 * Fix super columns bug where cache is not updated (CASSANDRA-4190)
 * fix maxTimestamp to include row tombstones (CASSANDRA-4116)
 * (CLI) properly handle quotes in create/update keyspace commands (CASSANDRA-4129)
 * Avoids possible deadlock during bootstrap (CASSANDRA-4159)
 * fix stress tool that hangs forever on timeout or error (CASSANDRA-4128)
 * stress tool to return appropriate exit code on failure (CASSANDRA-4188)
 * fix compaction NPE when out of disk space and assertions disabled
   (CASSANDRA-3985)
 * synchronize LCS getEstimatedTasks to avoid CME (CASSANDRA-4255)
 * ensure unique streaming session id's (CASSANDRA-4223)
 * kick off background compaction when min/max thresholds change
   (CASSANDRA-4279)
 * improve ability of STCS.getBuckets to deal with 100s of 1000s of
   sstables, such as when convertinb back from LCS (CASSANDRA-4287)
 * Oversize integer in CQL throws NumberFormatException (CASSANDRA-4291)
 * fix 1.0.x node join to mixed version cluster, other nodes >= 1.1 (CASSANDRA-4195)
 * Fix LCS splitting sstable base on uncompressed size (CASSANDRA-4419)
 * Push the validation of secondary index values to the SecondaryIndexManager (CASSANDRA-4240)
 * Don't purge columns during upgradesstables (CASSANDRA-4462)
 * Make cqlsh work with piping (CASSANDRA-4113)
 * Validate arguments for nodetool decommission (CASSANDRA-4061)
 * Report thrift status in nodetool info (CASSANDRA-4010)


1.1.0-final
 * average a reduced liveRatio estimate with the previous one (CASSANDRA-4065)
 * Allow KS and CF names up to 48 characters (CASSANDRA-4157)
 * fix stress build (CASSANDRA-4140)
 * add time remaining estimate to nodetool compactionstats (CASSANDRA-4167)
 * (cql) fix NPE in cql3 ALTER TABLE (CASSANDRA-4163)
 * (cql) Add support for CL.TWO and CL.THREE in CQL (CASSANDRA-4156)
 * (cql) Fix type in CQL3 ALTER TABLE preventing update (CASSANDRA-4170)
 * (cql) Throw invalid exception from CQL3 on obsolete options (CASSANDRA-4171)
 * (cqlsh) fix recognizing uppercase SELECT keyword (CASSANDRA-4161)
 * Pig: wide row support (CASSANDRA-3909)
Merged from 1.0:
 * avoid streaming empty files with bulk loader if sstablewriter errors out
   (CASSANDRA-3946)


1.1-rc1
 * Include stress tool in binary builds (CASSANDRA-4103)
 * (Hadoop) fix wide row iteration when last row read was deleted
   (CASSANDRA-4154)
 * fix read_repair_chance to really default to 0.1 in the cli (CASSANDRA-4114)
 * Adds caching and bloomFilterFpChange to CQL options (CASSANDRA-4042)
 * Adds posibility to autoconfigure size of the KeyCache (CASSANDRA-4087)
 * fix KEYS index from skipping results (CASSANDRA-3996)
 * Remove sliced_buffer_size_in_kb dead option (CASSANDRA-4076)
 * make loadNewSStable preserve sstable version (CASSANDRA-4077)
 * Respect 1.0 cache settings as much as possible when upgrading
   (CASSANDRA-4088)
 * relax path length requirement for sstable files when upgrading on
   non-Windows platforms (CASSANDRA-4110)
 * fix terminination of the stress.java when errors were encountered
   (CASSANDRA-4128)
 * Move CfDef and KsDef validation out of thrift (CASSANDRA-4037)
 * Fix get_paged_slice (CASSANDRA-4136)
 * CQL3: Support slice with exclusive start and stop (CASSANDRA-3785)
Merged from 1.0:
 * support PropertyFileSnitch in bulk loader (CASSANDRA-4145)
 * add auto_snapshot option allowing disabling snapshot before drop/truncate
   (CASSANDRA-3710)
 * allow short snitch names (CASSANDRA-4130)


1.1-beta2
 * rename loaded sstables to avoid conflicts with local snapshots
   (CASSANDRA-3967)
 * start hint replay as soon as FD notifies that the target is back up
   (CASSANDRA-3958)
 * avoid unproductive deserializing of cached rows during compaction
   (CASSANDRA-3921)
 * fix concurrency issues with CQL keyspace creation (CASSANDRA-3903)
 * Show Effective Owership via Nodetool ring <keyspace> (CASSANDRA-3412)
 * Update ORDER BY syntax for CQL3 (CASSANDRA-3925)
 * Fix BulkRecordWriter to not throw NPE if reducer gets no map data from Hadoop (CASSANDRA-3944)
 * Fix bug with counters in super columns (CASSANDRA-3821)
 * Remove deprecated merge_shard_chance (CASSANDRA-3940)
 * add a convenient way to reset a node's schema (CASSANDRA-2963)
 * fix for intermittent SchemaDisagreementException (CASSANDRA-3884)
 * CLI `list <CF>` to limit number of columns and their order (CASSANDRA-3012)
 * ignore deprecated KsDef/CfDef/ColumnDef fields in native schema (CASSANDRA-3963)
 * CLI to report when unsupported column_metadata pair was given (CASSANDRA-3959)
 * reincarnate removed and deprecated KsDef/CfDef attributes (CASSANDRA-3953)
 * Fix race between writes and read for cache (CASSANDRA-3862)
 * perform static initialization of StorageProxy on start-up (CASSANDRA-3797)
 * support trickling fsync() on writes (CASSANDRA-3950)
 * expose counters for unavailable/timeout exceptions given to thrift clients (CASSANDRA-3671)
 * avoid quadratic startup time in LeveledManifest (CASSANDRA-3952)
 * Add type information to new schema_ columnfamilies and remove thrift
   serialization for schema (CASSANDRA-3792)
 * add missing column validator options to the CLI help (CASSANDRA-3926)
 * skip reading saved key cache if CF's caching strategy is NONE or ROWS_ONLY (CASSANDRA-3954)
 * Unify migration code (CASSANDRA-4017)
Merged from 1.0:
 * cqlsh: guess correct version of Python for Arch Linux (CASSANDRA-4090)
 * (CLI) properly handle quotes in create/update keyspace commands (CASSANDRA-4129)
 * Avoids possible deadlock during bootstrap (CASSANDRA-4159)
 * fix stress tool that hangs forever on timeout or error (CASSANDRA-4128)
 * Fix super columns bug where cache is not updated (CASSANDRA-4190)
 * stress tool to return appropriate exit code on failure (CASSANDRA-4188)


1.0.9
 * improve index sampling performance (CASSANDRA-4023)
 * always compact away deleted hints immediately after handoff (CASSANDRA-3955)
 * delete hints from dropped ColumnFamilies on handoff instead of
   erroring out (CASSANDRA-3975)
 * add CompositeType ref to the CLI doc for create/update column family (CASSANDRA-3980)
 * Pig: support Counter ColumnFamilies (CASSANDRA-3973)
 * Pig: Composite column support (CASSANDRA-3684)
 * Avoid NPE during repair when a keyspace has no CFs (CASSANDRA-3988)
 * Fix division-by-zero error on get_slice (CASSANDRA-4000)
 * don't change manifest level for cleanup, scrub, and upgradesstables
   operations under LeveledCompactionStrategy (CASSANDRA-3989, 4112)
 * fix race leading to super columns assertion failure (CASSANDRA-3957)
 * fix NPE on invalid CQL delete command (CASSANDRA-3755)
 * allow custom types in CLI's assume command (CASSANDRA-4081)
 * fix totalBytes count for parallel compactions (CASSANDRA-3758)
 * fix intermittent NPE in get_slice (CASSANDRA-4095)
 * remove unnecessary asserts in native code interfaces (CASSANDRA-4096)
 * Validate blank keys in CQL to avoid assertion errors (CASSANDRA-3612)
 * cqlsh: fix bad decoding of some column names (CASSANDRA-4003)
 * cqlsh: fix incorrect padding with unicode chars (CASSANDRA-4033)
 * Fix EC2 snitch incorrectly reporting region (CASSANDRA-4026)
 * Shut down thrift during decommission (CASSANDRA-4086)
 * Expose nodetool cfhistograms for 2ndary indexes (CASSANDRA-4063)
Merged from 0.8:
 * Fix ConcurrentModificationException in gossiper (CASSANDRA-4019)


1.1-beta1
 * (cqlsh)
   + add SOURCE and CAPTURE commands, and --file option (CASSANDRA-3479)
   + add ALTER COLUMNFAMILY WITH (CASSANDRA-3523)
   + bundle Python dependencies with Cassandra (CASSANDRA-3507)
   + added to Debian package (CASSANDRA-3458)
   + display byte data instead of erroring out on decode failure
     (CASSANDRA-3874)
 * add nodetool rebuild_index (CASSANDRA-3583)
 * add nodetool rangekeysample (CASSANDRA-2917)
 * Fix streaming too much data during move operations (CASSANDRA-3639)
 * Nodetool and CLI connect to localhost by default (CASSANDRA-3568)
 * Reduce memory used by primary index sample (CASSANDRA-3743)
 * (Hadoop) separate input/output configurations (CASSANDRA-3197, 3765)
 * avoid returning internal Cassandra classes over JMX (CASSANDRA-2805)
 * add row-level isolation via SnapTree (CASSANDRA-2893)
 * Optimize key count estimation when opening sstable on startup
   (CASSANDRA-2988)
 * multi-dc replication optimization supporting CL > ONE (CASSANDRA-3577)
 * add command to stop compactions (CASSANDRA-1740, 3566, 3582)
 * multithreaded streaming (CASSANDRA-3494)
 * removed in-tree redhat spec (CASSANDRA-3567)
 * "defragment" rows for name-based queries under STCS, again (CASSANDRA-2503)
 * Recycle commitlog segments for improved performance
   (CASSANDRA-3411, 3543, 3557, 3615)
 * update size-tiered compaction to prioritize small tiers (CASSANDRA-2407)
 * add message expiration logic to OutboundTcpConnection (CASSANDRA-3005)
 * off-heap cache to use sun.misc.Unsafe instead of JNA (CASSANDRA-3271)
 * EACH_QUORUM is only supported for writes (CASSANDRA-3272)
 * replace compactionlock use in schema migration by checking CFS.isValid
   (CASSANDRA-3116)
 * recognize that "SELECT first ... *" isn't really "SELECT *" (CASSANDRA-3445)
 * Use faster bytes comparison (CASSANDRA-3434)
 * Bulk loader is no longer a fat client, (HADOOP) bulk load output format
   (CASSANDRA-3045)
 * (Hadoop) add support for KeyRange.filter
 * remove assumption that keys and token are in bijection
   (CASSANDRA-1034, 3574, 3604)
 * always remove endpoints from delevery queue in HH (CASSANDRA-3546)
 * fix race between cf flush and its 2ndary indexes flush (CASSANDRA-3547)
 * fix potential race in AES when a repair fails (CASSANDRA-3548)
 * Remove columns shadowed by a deleted container even when we cannot purge
   (CASSANDRA-3538)
 * Improve memtable slice iteration performance (CASSANDRA-3545)
 * more efficient allocation of small bloom filters (CASSANDRA-3618)
 * Use separate writer thread in SSTableSimpleUnsortedWriter (CASSANDRA-3619)
 * fsync the directory after new sstable or commitlog segment are created (CASSANDRA-3250)
 * fix minor issues reported by FindBugs (CASSANDRA-3658)
 * global key/row caches (CASSANDRA-3143, 3849)
 * optimize memtable iteration during range scan (CASSANDRA-3638)
 * introduce 'crc_check_chance' in CompressionParameters to support
   a checksum percentage checking chance similarly to read-repair (CASSANDRA-3611)
 * a way to deactivate global key/row cache on per-CF basis (CASSANDRA-3667)
 * fix LeveledCompactionStrategy broken because of generation pre-allocation
   in LeveledManifest (CASSANDRA-3691)
 * finer-grained control over data directories (CASSANDRA-2749)
 * Fix ClassCastException during hinted handoff (CASSANDRA-3694)
 * Upgrade Thrift to 0.7 (CASSANDRA-3213)
 * Make stress.java insert operation to use microseconds (CASSANDRA-3725)
 * Allows (internally) doing a range query with a limit of columns instead of
   rows (CASSANDRA-3742)
 * Allow rangeSlice queries to be start/end inclusive/exclusive (CASSANDRA-3749)
 * Fix BulkLoader to support new SSTable layout and add stream
   throttling to prevent an NPE when there is no yaml config (CASSANDRA-3752)
 * Allow concurrent schema migrations (CASSANDRA-1391, 3832)
 * Add SnapshotCommand to trigger snapshot on remote node (CASSANDRA-3721)
 * Make CFMetaData conversions to/from thrift/native schema inverses
   (CASSANDRA_3559)
 * Add initial code for CQL 3.0-beta (CASSANDRA-2474, 3781, 3753)
 * Add wide row support for ColumnFamilyInputFormat (CASSANDRA-3264)
 * Allow extending CompositeType comparator (CASSANDRA-3657)
 * Avoids over-paging during get_count (CASSANDRA-3798)
 * Add new command to rebuild a node without (repair) merkle tree calculations
   (CASSANDRA-3483, 3922)
 * respect not only row cache capacity but caching mode when
   trying to read data (CASSANDRA-3812)
 * fix system tests (CASSANDRA-3827)
 * CQL support for altering row key type in ALTER TABLE (CASSANDRA-3781)
 * turn compression on by default (CASSANDRA-3871)
 * make hexToBytes refuse invalid input (CASSANDRA-2851)
 * Make secondary indexes CF inherit compression and compaction from their
   parent CF (CASSANDRA-3877)
 * Finish cleanup up tombstone purge code (CASSANDRA-3872)
 * Avoid NPE on aboarted stream-out sessions (CASSANDRA-3904)
 * BulkRecordWriter throws NPE for counter columns (CASSANDRA-3906)
 * Support compression using BulkWriter (CASSANDRA-3907)


1.0.8
 * fix race between cleanup and flush on secondary index CFSes (CASSANDRA-3712)
 * avoid including non-queried nodes in rangeslice read repair
   (CASSANDRA-3843)
 * Only snapshot CF being compacted for snapshot_before_compaction
   (CASSANDRA-3803)
 * Log active compactions in StatusLogger (CASSANDRA-3703)
 * Compute more accurate compaction score per level (CASSANDRA-3790)
 * Return InvalidRequest when using a keyspace that doesn't exist
   (CASSANDRA-3764)
 * disallow user modification of System keyspace (CASSANDRA-3738)
 * allow using sstable2json on secondary index data (CASSANDRA-3738)
 * (cqlsh) add DESCRIBE COLUMNFAMILIES (CASSANDRA-3586)
 * (cqlsh) format blobs correctly and use colors to improve output
   readability (CASSANDRA-3726)
 * synchronize BiMap of bootstrapping tokens (CASSANDRA-3417)
 * show index options in CLI (CASSANDRA-3809)
 * add optional socket timeout for streaming (CASSANDRA-3838)
 * fix truncate not to leave behind non-CFS backed secondary indexes
   (CASSANDRA-3844)
 * make CLI `show schema` to use output stream directly instead
   of StringBuilder (CASSANDRA-3842)
 * remove the wait on hint future during write (CASSANDRA-3870)
 * (cqlsh) ignore missing CfDef opts (CASSANDRA-3933)
 * (cqlsh) look for cqlshlib relative to realpath (CASSANDRA-3767)
 * Fix short read protection (CASSANDRA-3934)
 * Make sure infered and actual schema match (CASSANDRA-3371)
 * Fix NPE during HH delivery (CASSANDRA-3677)
 * Don't put boostrapping node in 'hibernate' status (CASSANDRA-3737)
 * Fix double quotes in windows bat files (CASSANDRA-3744)
 * Fix bad validator lookup (CASSANDRA-3789)
 * Fix soft reset in EC2MultiRegionSnitch (CASSANDRA-3835)
 * Don't leave zombie connections with THSHA thrift server (CASSANDRA-3867)
 * (cqlsh) fix deserialization of data (CASSANDRA-3874)
 * Fix removetoken force causing an inconsistent state (CASSANDRA-3876)
 * Fix ahndling of some types with Pig (CASSANDRA-3886)
 * Don't allow to drop the system keyspace (CASSANDRA-3759)
 * Make Pig deletes disabled by default and configurable (CASSANDRA-3628)
Merged from 0.8:
 * (Pig) fix CassandraStorage to use correct comparator in Super ColumnFamily
   case (CASSANDRA-3251)
 * fix thread safety issues in commitlog replay, primarily affecting
   systems with many (100s) of CF definitions (CASSANDRA-3751)
 * Fix relevant tombstone ignored with super columns (CASSANDRA-3875)


1.0.7
 * fix regression in HH page size calculation (CASSANDRA-3624)
 * retry failed stream on IOException (CASSANDRA-3686)
 * allow configuring bloom_filter_fp_chance (CASSANDRA-3497)
 * attempt hint delivery every ten minutes, or when failure detector
   notifies us that a node is back up, whichever comes first.  hint
   handoff throttle delay default changed to 1ms, from 50 (CASSANDRA-3554)
 * add nodetool setstreamthroughput (CASSANDRA-3571)
 * fix assertion when dropping a columnfamily with no sstables (CASSANDRA-3614)
 * more efficient allocation of small bloom filters (CASSANDRA-3618)
 * CLibrary.createHardLinkWithExec() to check for errors (CASSANDRA-3101)
 * Avoid creating empty and non cleaned writer during compaction (CASSANDRA-3616)
 * stop thrift service in shutdown hook so we can quiesce MessagingService
   (CASSANDRA-3335)
 * (CQL) compaction_strategy_options and compression_parameters for
   CREATE COLUMNFAMILY statement (CASSANDRA-3374)
 * Reset min/max compaction threshold when creating size tiered compaction
   strategy (CASSANDRA-3666)
 * Don't ignore IOException during compaction (CASSANDRA-3655)
 * Fix assertion error for CF with gc_grace=0 (CASSANDRA-3579)
 * Shutdown ParallelCompaction reducer executor after use (CASSANDRA-3711)
 * Avoid < 0 value for pending tasks in leveled compaction (CASSANDRA-3693)
 * (Hadoop) Support TimeUUID in Pig CassandraStorage (CASSANDRA-3327)
 * Check schema is ready before continuing boostrapping (CASSANDRA-3629)
 * Catch overflows during parsing of chunk_length_kb (CASSANDRA-3644)
 * Improve stream protocol mismatch errors (CASSANDRA-3652)
 * Avoid multiple thread doing HH to the same target (CASSANDRA-3681)
 * Add JMX property for rp_timeout_in_ms (CASSANDRA-2940)
 * Allow DynamicCompositeType to compare component of different types
   (CASSANDRA-3625)
 * Flush non-cfs backed secondary indexes (CASSANDRA-3659)
 * Secondary Indexes should report memory consumption (CASSANDRA-3155)
 * fix for SelectStatement start/end key are not set correctly
   when a key alias is involved (CASSANDRA-3700)
 * fix CLI `show schema` command insert of an extra comma in
   column_metadata (CASSANDRA-3714)
Merged from 0.8:
 * avoid logging (harmless) exception when GC takes < 1ms (CASSANDRA-3656)
 * prevent new nodes from thinking down nodes are up forever (CASSANDRA-3626)
 * use correct list of replicas for LOCAL_QUORUM reads when read repair
   is disabled (CASSANDRA-3696)
 * block on flush before compacting hints (may prevent OOM) (CASSANDRA-3733)


1.0.6
 * (CQL) fix cqlsh support for replicate_on_write (CASSANDRA-3596)
 * fix adding to leveled manifest after streaming (CASSANDRA-3536)
 * filter out unavailable cipher suites when using encryption (CASSANDRA-3178)
 * (HADOOP) add old-style api support for CFIF and CFRR (CASSANDRA-2799)
 * Support TimeUUIDType column names in Stress.java tool (CASSANDRA-3541)
 * (CQL) INSERT/UPDATE/DELETE/TRUNCATE commands should allow CF names to
   be qualified by keyspace (CASSANDRA-3419)
 * always remove endpoints from delevery queue in HH (CASSANDRA-3546)
 * fix race between cf flush and its 2ndary indexes flush (CASSANDRA-3547)
 * fix potential race in AES when a repair fails (CASSANDRA-3548)
 * fix default value validation usage in CLI SET command (CASSANDRA-3553)
 * Optimize componentsFor method for compaction and startup time
   (CASSANDRA-3532)
 * (CQL) Proper ColumnFamily metadata validation on CREATE COLUMNFAMILY
   (CASSANDRA-3565)
 * fix compression "chunk_length_kb" option to set correct kb value for
   thrift/avro (CASSANDRA-3558)
 * fix missing response during range slice repair (CASSANDRA-3551)
 * 'describe ring' moved from CLI to nodetool and available through JMX (CASSANDRA-3220)
 * add back partitioner to sstable metadata (CASSANDRA-3540)
 * fix NPE in get_count for counters (CASSANDRA-3601)
Merged from 0.8:
 * remove invalid assertion that table was opened before dropping it
   (CASSANDRA-3580)
 * range and index scans now only send requests to enough replicas to
   satisfy requested CL + RR (CASSANDRA-3598)
 * use cannonical host for local node in nodetool info (CASSANDRA-3556)
 * remove nonlocal DC write optimization since it only worked with
   CL.ONE or CL.LOCAL_QUORUM (CASSANDRA-3577, 3585)
 * detect misuses of CounterColumnType (CASSANDRA-3422)
 * turn off string interning in json2sstable, take 2 (CASSANDRA-2189)
 * validate compression parameters on add/update of the ColumnFamily
   (CASSANDRA-3573)
 * Check for 0.0.0.0 is incorrect in CFIF (CASSANDRA-3584)
 * Increase vm.max_map_count in debian packaging (CASSANDRA-3563)
 * gossiper will never add itself to saved endpoints (CASSANDRA-3485)


1.0.5
 * revert CASSANDRA-3407 (see CASSANDRA-3540)
 * fix assertion error while forwarding writes to local nodes (CASSANDRA-3539)


1.0.4
 * fix self-hinting of timed out read repair updates and make hinted handoff
   less prone to OOMing a coordinator (CASSANDRA-3440)
 * expose bloom filter sizes via JMX (CASSANDRA-3495)
 * enforce RP tokens 0..2**127 (CASSANDRA-3501)
 * canonicalize paths exposed through JMX (CASSANDRA-3504)
 * fix "liveSize" stat when sstables are removed (CASSANDRA-3496)
 * add bloom filter FP rates to nodetool cfstats (CASSANDRA-3347)
 * record partitioner in sstable metadata component (CASSANDRA-3407)
 * add new upgradesstables nodetool command (CASSANDRA-3406)
 * skip --debug requirement to see common exceptions in CLI (CASSANDRA-3508)
 * fix incorrect query results due to invalid max timestamp (CASSANDRA-3510)
 * make sstableloader recognize compressed sstables (CASSANDRA-3521)
 * avoids race in OutboundTcpConnection in multi-DC setups (CASSANDRA-3530)
 * use SETLOCAL in cassandra.bat (CASSANDRA-3506)
 * fix ConcurrentModificationException in Table.all() (CASSANDRA-3529)
Merged from 0.8:
 * fix concurrence issue in the FailureDetector (CASSANDRA-3519)
 * fix array out of bounds error in counter shard removal (CASSANDRA-3514)
 * avoid dropping tombstones when they might still be needed to shadow
   data in a different sstable (CASSANDRA-2786)


1.0.3
 * revert name-based query defragmentation aka CASSANDRA-2503 (CASSANDRA-3491)
 * fix invalidate-related test failures (CASSANDRA-3437)
 * add next-gen cqlsh to bin/ (CASSANDRA-3188, 3131, 3493)
 * (CQL) fix handling of rows with no columns (CASSANDRA-3424, 3473)
 * fix querying supercolumns by name returning only a subset of
   subcolumns or old subcolumn versions (CASSANDRA-3446)
 * automatically compute sha1 sum for uncompressed data files (CASSANDRA-3456)
 * fix reading metadata/statistics component for version < h (CASSANDRA-3474)
 * add sstable forward-compatibility (CASSANDRA-3478)
 * report compression ratio in CFSMBean (CASSANDRA-3393)
 * fix incorrect size exception during streaming of counters (CASSANDRA-3481)
 * (CQL) fix for counter decrement syntax (CASSANDRA-3418)
 * Fix race introduced by CASSANDRA-2503 (CASSANDRA-3482)
 * Fix incomplete deletion of delivered hints (CASSANDRA-3466)
 * Avoid rescheduling compactions when no compaction was executed
   (CASSANDRA-3484)
 * fix handling of the chunk_length_kb compression options (CASSANDRA-3492)
Merged from 0.8:
 * fix updating CF row_cache_provider (CASSANDRA-3414)
 * CFMetaData.convertToThrift method to set RowCacheProvider (CASSANDRA-3405)
 * acquire compactionlock during truncate (CASSANDRA-3399)
 * fix displaying cfdef entries for super columnfamilies (CASSANDRA-3415)
 * Make counter shard merging thread safe (CASSANDRA-3178)
 * Revert CASSANDRA-2855
 * Fix bug preventing the use of efficient cross-DC writes (CASSANDRA-3472)
 * `describe ring` command for CLI (CASSANDRA-3220)
 * (Hadoop) skip empty rows when entire row is requested, redux (CASSANDRA-2855)


1.0.2
 * "defragment" rows for name-based queries under STCS (CASSANDRA-2503)
 * Add timing information to cassandra-cli GET/SET/LIST queries (CASSANDRA-3326)
 * Only create one CompressionMetadata object per sstable (CASSANDRA-3427)
 * cleanup usage of StorageService.setMode() (CASSANDRA-3388)
 * Avoid large array allocation for compressed chunk offsets (CASSANDRA-3432)
 * fix DecimalType bytebuffer marshalling (CASSANDRA-3421)
 * fix bug that caused first column in per row indexes to be ignored
   (CASSANDRA-3441)
 * add JMX call to clean (failed) repair sessions (CASSANDRA-3316)
 * fix sstableloader reference acquisition bug (CASSANDRA-3438)
 * fix estimated row size regression (CASSANDRA-3451)
 * make sure we don't return more columns than asked (CASSANDRA-3303, 3395)
Merged from 0.8:
 * acquire compactionlock during truncate (CASSANDRA-3399)
 * fix displaying cfdef entries for super columnfamilies (CASSANDRA-3415)


1.0.1
 * acquire references during index build to prevent delete problems
   on Windows (CASSANDRA-3314)
 * describe_ring should include datacenter/topology information (CASSANDRA-2882)
 * Thrift sockets are not properly buffered (CASSANDRA-3261)
 * performance improvement for bytebufferutil compare function (CASSANDRA-3286)
 * add system.versions ColumnFamily (CASSANDRA-3140)
 * reduce network copies (CASSANDRA-3333, 3373)
 * limit nodetool to 32MB of heap (CASSANDRA-3124)
 * (CQL) update parser to accept "timestamp" instead of "date" (CASSANDRA-3149)
 * Fix CLI `show schema` to include "compression_options" (CASSANDRA-3368)
 * Snapshot to include manifest under LeveledCompactionStrategy (CASSANDRA-3359)
 * (CQL) SELECT query should allow CF name to be qualified by keyspace (CASSANDRA-3130)
 * (CQL) Fix internal application error specifying 'using consistency ...'
   in lower case (CASSANDRA-3366)
 * fix Deflate compression when compression actually makes the data bigger
   (CASSANDRA-3370)
 * optimize UUIDGen to avoid lock contention on InetAddress.getLocalHost
   (CASSANDRA-3387)
 * tolerate index being dropped mid-mutation (CASSANDRA-3334, 3313)
 * CompactionManager is now responsible for checking for new candidates
   post-task execution, enabling more consistent leveled compaction
   (CASSANDRA-3391)
 * Cache HSHA threads (CASSANDRA-3372)
 * use CF/KS names as snapshot prefix for drop + truncate operations
   (CASSANDRA-2997)
 * Break bloom filters up to avoid heap fragmentation (CASSANDRA-2466)
 * fix cassandra hanging on jsvc stop (CASSANDRA-3302)
 * Avoid leveled compaction getting blocked on errors (CASSANDRA-3408)
 * Make reloading the compaction strategy safe (CASSANDRA-3409)
 * ignore 0.8 hints even if compaction begins before we try to purge
   them (CASSANDRA-3385)
 * remove procrun (bin\daemon) from Cassandra source tree and
   artifacts (CASSANDRA-3331)
 * make cassandra compile under JDK7 (CASSANDRA-3275)
 * remove dependency of clientutil.jar to FBUtilities (CASSANDRA-3299)
 * avoid truncation errors by using long math on long values (CASSANDRA-3364)
 * avoid clock drift on some Windows machine (CASSANDRA-3375)
 * display cache provider in cli 'describe keyspace' command (CASSANDRA-3384)
 * fix incomplete topology information in describe_ring (CASSANDRA-3403)
 * expire dead gossip states based on time (CASSANDRA-2961)
 * improve CompactionTask extensibility (CASSANDRA-3330)
 * Allow one leveled compaction task to kick off another (CASSANDRA-3363)
 * allow encryption only between datacenters (CASSANDRA-2802)
Merged from 0.8:
 * fix truncate allowing data to be replayed post-restart (CASSANDRA-3297)
 * make iwriter final in IndexWriter to avoid NPE (CASSANDRA-2863)
 * (CQL) update grammar to require key clause in DELETE statement
   (CASSANDRA-3349)
 * (CQL) allow numeric keyspace names in USE statement (CASSANDRA-3350)
 * (Hadoop) skip empty rows when slicing the entire row (CASSANDRA-2855)
 * Fix handling of tombstone by SSTableExport/Import (CASSANDRA-3357)
 * fix ColumnIndexer to use long offsets (CASSANDRA-3358)
 * Improved CLI exceptions (CASSANDRA-3312)
 * Fix handling of tombstone by SSTableExport/Import (CASSANDRA-3357)
 * Only count compaction as active (for throttling) when they have
   successfully acquired the compaction lock (CASSANDRA-3344)
 * Display CLI version string on startup (CASSANDRA-3196)
 * (Hadoop) make CFIF try rpc_address or fallback to listen_address
   (CASSANDRA-3214)
 * (Hadoop) accept comma delimited lists of initial thrift connections
   (CASSANDRA-3185)
 * ColumnFamily min_compaction_threshold should be >= 2 (CASSANDRA-3342)
 * (Pig) add 0.8+ types and key validation type in schema (CASSANDRA-3280)
 * Fix completely removing column metadata using CLI (CASSANDRA-3126)
 * CLI `describe cluster;` output should be on separate lines for separate versions
   (CASSANDRA-3170)
 * fix changing durable_writes keyspace option during CF creation
   (CASSANDRA-3292)
 * avoid locking on update when no indexes are involved (CASSANDRA-3386)
 * fix assertionError during repair with ordered partitioners (CASSANDRA-3369)
 * correctly serialize key_validation_class for avro (CASSANDRA-3391)
 * don't expire counter tombstone after streaming (CASSANDRA-3394)
 * prevent nodes that failed to join from hanging around forever
   (CASSANDRA-3351)
 * remove incorrect optimization from slice read path (CASSANDRA-3390)
 * Fix race in AntiEntropyService (CASSANDRA-3400)


1.0.0-final
 * close scrubbed sstable fd before deleting it (CASSANDRA-3318)
 * fix bug preventing obsolete commitlog segments from being removed
   (CASSANDRA-3269)
 * tolerate whitespace in seed CDL (CASSANDRA-3263)
 * Change default heap thresholds to max(min(1/2 ram, 1G), min(1/4 ram, 8GB))
   (CASSANDRA-3295)
 * Fix broken CompressedRandomAccessReaderTest (CASSANDRA-3298)
 * (CQL) fix type information returned for wildcard queries (CASSANDRA-3311)
 * add estimated tasks to LeveledCompactionStrategy (CASSANDRA-3322)
 * avoid including compaction cache-warming in keycache stats (CASSANDRA-3325)
 * run compaction and hinted handoff threads at MIN_PRIORITY (CASSANDRA-3308)
 * default hsha thrift server to cpu core count in rpc pool (CASSANDRA-3329)
 * add bin\daemon to binary tarball for Windows service (CASSANDRA-3331)
 * Fix places where uncompressed size of sstables was use in place of the
   compressed one (CASSANDRA-3338)
 * Fix hsha thrift server (CASSANDRA-3346)
 * Make sure repair only stream needed sstables (CASSANDRA-3345)


1.0.0-rc2
 * Log a meaningful warning when a node receives a message for a repair session
   that doesn't exist anymore (CASSANDRA-3256)
 * test for NUMA policy support as well as numactl presence (CASSANDRA-3245)
 * Fix FD leak when internode encryption is enabled (CASSANDRA-3257)
 * Remove incorrect assertion in mergeIterator (CASSANDRA-3260)
 * FBUtilities.hexToBytes(String) to throw NumberFormatException when string
   contains non-hex characters (CASSANDRA-3231)
 * Keep SimpleSnitch proximity ordering unchanged from what the Strategy
   generates, as intended (CASSANDRA-3262)
 * remove Scrub from compactionstats when finished (CASSANDRA-3255)
 * fix counter entry in jdbc TypesMap (CASSANDRA-3268)
 * fix full queue scenario for ParallelCompactionIterator (CASSANDRA-3270)
 * fix bootstrap process (CASSANDRA-3285)
 * don't try delivering hints if when there isn't any (CASSANDRA-3176)
 * CLI documentation change for ColumnFamily `compression_options` (CASSANDRA-3282)
 * ignore any CF ids sent by client for adding CF/KS (CASSANDRA-3288)
 * remove obsolete hints on first startup (CASSANDRA-3291)
 * use correct ISortedColumns for time-optimized reads (CASSANDRA-3289)
 * Evict gossip state immediately when a token is taken over by a new IP
   (CASSANDRA-3259)


1.0.0-rc1
 * Update CQL to generate microsecond timestamps by default (CASSANDRA-3227)
 * Fix counting CFMetadata towards Memtable liveRatio (CASSANDRA-3023)
 * Kill server on wrapped OOME such as from FileChannel.map (CASSANDRA-3201)
 * remove unnecessary copy when adding to row cache (CASSANDRA-3223)
 * Log message when a full repair operation completes (CASSANDRA-3207)
 * Fix streamOutSession keeping sstables references forever if the remote end
   dies (CASSANDRA-3216)
 * Remove dynamic_snitch boolean from example configuration (defaulting to
   true) and set default badness threshold to 0.1 (CASSANDRA-3229)
 * Base choice of random or "balanced" token on bootstrap on whether
   schema definitions were found (CASSANDRA-3219)
 * Fixes for LeveledCompactionStrategy score computation, prioritization,
   scheduling, and performance (CASSANDRA-3224, 3234)
 * parallelize sstable open at server startup (CASSANDRA-2988)
 * fix handling of exceptions writing to OutboundTcpConnection (CASSANDRA-3235)
 * Allow using quotes in "USE <keyspace>;" CLI command (CASSANDRA-3208)
 * Don't allow any cache loading exceptions to halt startup (CASSANDRA-3218)
 * Fix sstableloader --ignores option (CASSANDRA-3247)
 * File descriptor limit increased in packaging (CASSANDRA-3206)
 * Fix deadlock in commit log during flush (CASSANDRA-3253)


1.0.0-beta1
 * removed binarymemtable (CASSANDRA-2692)
 * add commitlog_total_space_in_mb to prevent fragmented logs (CASSANDRA-2427)
 * removed commitlog_rotation_threshold_in_mb configuration (CASSANDRA-2771)
 * make AbstractBounds.normalize de-overlapp overlapping ranges (CASSANDRA-2641)
 * replace CollatingIterator, ReducingIterator with MergeIterator
   (CASSANDRA-2062)
 * Fixed the ability to set compaction strategy in cli using create column
   family command (CASSANDRA-2778)
 * clean up tmp files after failed compaction (CASSANDRA-2468)
 * restrict repair streaming to specific columnfamilies (CASSANDRA-2280)
 * don't bother persisting columns shadowed by a row tombstone (CASSANDRA-2589)
 * reset CF and SC deletion times after gc_grace (CASSANDRA-2317)
 * optimize away seek when compacting wide rows (CASSANDRA-2879)
 * single-pass streaming (CASSANDRA-2677, 2906, 2916, 3003)
 * use reference counting for deleting sstables instead of relying on GC
   (CASSANDRA-2521, 3179)
 * store hints as serialized mutations instead of pointers to data row
   (CASSANDRA-2045)
 * store hints in the coordinator node instead of in the closest replica
   (CASSANDRA-2914)
 * add row_cache_keys_to_save CF option (CASSANDRA-1966)
 * check column family validity in nodetool repair (CASSANDRA-2933)
 * use lazy initialization instead of class initialization in NodeId
   (CASSANDRA-2953)
 * add paging to get_count (CASSANDRA-2894)
 * fix "short reads" in [multi]get (CASSANDRA-2643, 3157, 3192)
 * add optional compression for sstables (CASSANDRA-47, 2994, 3001, 3128)
 * add scheduler JMX metrics (CASSANDRA-2962)
 * add block level checksum for compressed data (CASSANDRA-1717)
 * make column family backed column map pluggable and introduce unsynchronized
   ArrayList backed one to speedup reads (CASSANDRA-2843, 3165, 3205)
 * refactoring of the secondary index api (CASSANDRA-2982)
 * make CL > ONE reads wait for digest reconciliation before returning
   (CASSANDRA-2494)
 * fix missing logging for some exceptions (CASSANDRA-2061)
 * refactor and optimize ColumnFamilyStore.files(...) and Descriptor.fromFilename(String)
   and few other places responsible for work with SSTable files (CASSANDRA-3040)
 * Stop reading from sstables once we know we have the most recent columns,
   for query-by-name requests (CASSANDRA-2498)
 * Add query-by-column mode to stress.java (CASSANDRA-3064)
 * Add "install" command to cassandra.bat (CASSANDRA-292)
 * clean up KSMetadata, CFMetadata from unnecessary
   Thrift<->Avro conversion methods (CASSANDRA-3032)
 * Add timeouts to client request schedulers (CASSANDRA-3079, 3096)
 * Cli to use hashes rather than array of hashes for strategy options (CASSANDRA-3081)
 * LeveledCompactionStrategy (CASSANDRA-1608, 3085, 3110, 3087, 3145, 3154, 3182)
 * Improvements of the CLI `describe` command (CASSANDRA-2630)
 * reduce window where dropped CF sstables may not be deleted (CASSANDRA-2942)
 * Expose gossip/FD info to JMX (CASSANDRA-2806)
 * Fix streaming over SSL when compressed SSTable involved (CASSANDRA-3051)
 * Add support for pluggable secondary index implementations (CASSANDRA-3078)
 * remove compaction_thread_priority setting (CASSANDRA-3104)
 * generate hints for replicas that timeout, not just replicas that are known
   to be down before starting (CASSANDRA-2034)
 * Add throttling for internode streaming (CASSANDRA-3080)
 * make the repair of a range repair all replica (CASSANDRA-2610, 3194)
 * expose the ability to repair the first range (as returned by the
   partitioner) of a node (CASSANDRA-2606)
 * Streams Compression (CASSANDRA-3015)
 * add ability to use multiple threads during a single compaction
   (CASSANDRA-2901)
 * make AbstractBounds.normalize support overlapping ranges (CASSANDRA-2641)
 * fix of the CQL count() behavior (CASSANDRA-3068)
 * use TreeMap backed column families for the SSTable simple writers
   (CASSANDRA-3148)
 * fix inconsistency of the CLI syntax when {} should be used instead of [{}]
   (CASSANDRA-3119)
 * rename CQL type names to match expected SQL behavior (CASSANDRA-3149, 3031)
 * Arena-based allocation for memtables (CASSANDRA-2252, 3162, 3163, 3168)
 * Default RR chance to 0.1 (CASSANDRA-3169)
 * Add RowLevel support to secondary index API (CASSANDRA-3147)
 * Make SerializingCacheProvider the default if JNA is available (CASSANDRA-3183)
 * Fix backwards compatibilty for CQL memtable properties (CASSANDRA-3190)
 * Add five-minute delay before starting compactions on a restarted server
   (CASSANDRA-3181)
 * Reduce copies done for intra-host messages (CASSANDRA-1788, 3144)
 * support of compaction strategy option for stress.java (CASSANDRA-3204)
 * make memtable throughput and column count thresholds no-ops (CASSANDRA-2449)
 * Return schema information along with the resultSet in CQL (CASSANDRA-2734)
 * Add new DecimalType (CASSANDRA-2883)
 * Fix assertion error in RowRepairResolver (CASSANDRA-3156)
 * Reduce unnecessary high buffer sizes (CASSANDRA-3171)
 * Pluggable compaction strategy (CASSANDRA-1610)
 * Add new broadcast_address config option (CASSANDRA-2491)


0.8.7
 * Kill server on wrapped OOME such as from FileChannel.map (CASSANDRA-3201)
 * Allow using quotes in "USE <keyspace>;" CLI command (CASSANDRA-3208)
 * Log message when a full repair operation completes (CASSANDRA-3207)
 * Don't allow any cache loading exceptions to halt startup (CASSANDRA-3218)
 * Fix sstableloader --ignores option (CASSANDRA-3247)
 * File descriptor limit increased in packaging (CASSANDRA-3206)
 * Log a meaningfull warning when a node receive a message for a repair session
   that doesn't exist anymore (CASSANDRA-3256)
 * Fix FD leak when internode encryption is enabled (CASSANDRA-3257)
 * FBUtilities.hexToBytes(String) to throw NumberFormatException when string
   contains non-hex characters (CASSANDRA-3231)
 * Keep SimpleSnitch proximity ordering unchanged from what the Strategy
   generates, as intended (CASSANDRA-3262)
 * remove Scrub from compactionstats when finished (CASSANDRA-3255)
 * Fix tool .bat files when CASSANDRA_HOME contains spaces (CASSANDRA-3258)
 * Force flush of status table when removing/updating token (CASSANDRA-3243)
 * Evict gossip state immediately when a token is taken over by a new IP (CASSANDRA-3259)
 * Fix bug where the failure detector can take too long to mark a host
   down (CASSANDRA-3273)
 * (Hadoop) allow wrapping ranges in queries (CASSANDRA-3137)
 * (Hadoop) check all interfaces for a match with split location
   before falling back to random replica (CASSANDRA-3211)
 * (Hadoop) Make Pig storage handle implements LoadMetadata (CASSANDRA-2777)
 * (Hadoop) Fix exception during PIG 'dump' (CASSANDRA-2810)
 * Fix stress COUNTER_GET option (CASSANDRA-3301)
 * Fix missing fields in CLI `show schema` output (CASSANDRA-3304)
 * Nodetool no longer leaks threads and closes JMX connections (CASSANDRA-3309)
 * fix truncate allowing data to be replayed post-restart (CASSANDRA-3297)
 * Move SimpleAuthority and SimpleAuthenticator to examples (CASSANDRA-2922)
 * Fix handling of tombstone by SSTableExport/Import (CASSANDRA-3357)
 * Fix transposition in cfHistograms (CASSANDRA-3222)
 * Allow using number as DC name when creating keyspace in CQL (CASSANDRA-3239)
 * Force flush of system table after updating/removing a token (CASSANDRA-3243)


0.8.6
 * revert CASSANDRA-2388
 * change TokenRange.endpoints back to listen/broadcast address to match
   pre-1777 behavior, and add TokenRange.rpc_endpoints instead (CASSANDRA-3187)
 * avoid trying to watch cassandra-topology.properties when loaded from jar
   (CASSANDRA-3138)
 * prevent users from creating keyspaces with LocalStrategy replication
   (CASSANDRA-3139)
 * fix CLI `show schema;` to output correct keyspace definition statement
   (CASSANDRA-3129)
 * CustomTThreadPoolServer to log TTransportException at DEBUG level
   (CASSANDRA-3142)
 * allow topology sort to work with non-unique rack names between
   datacenters (CASSANDRA-3152)
 * Improve caching of same-version Messages on digest and repair paths
   (CASSANDRA-3158)
 * Randomize choice of first replica for counter increment (CASSANDRA-2890)
 * Fix using read_repair_chance instead of merge_shard_change (CASSANDRA-3202)
 * Avoid streaming data to nodes that already have it, on move as well as
   decommission (CASSANDRA-3041)
 * Fix divide by zero error in GCInspector (CASSANDRA-3164)
 * allow quoting of the ColumnFamily name in CLI `create column family`
   statement (CASSANDRA-3195)
 * Fix rolling upgrade from 0.7 to 0.8 problem (CASSANDRA-3166)
 * Accomodate missing encryption_options in IncomingTcpConnection.stream
   (CASSANDRA-3212)


0.8.5
 * fix NPE when encryption_options is unspecified (CASSANDRA-3007)
 * include column name in validation failure exceptions (CASSANDRA-2849)
 * make sure truncate clears out the commitlog so replay won't re-
   populate with truncated data (CASSANDRA-2950)
 * fix NPE when debug logging is enabled and dropped CF is present
   in a commitlog segment (CASSANDRA-3021)
 * fix cassandra.bat when CASSANDRA_HOME contains spaces (CASSANDRA-2952)
 * fix to SSTableSimpleUnsortedWriter bufferSize calculation (CASSANDRA-3027)
 * make cleanup and normal compaction able to skip empty rows
   (rows containing nothing but expired tombstones) (CASSANDRA-3039)
 * work around native memory leak in com.sun.management.GarbageCollectorMXBean
   (CASSANDRA-2868)
 * validate that column names in column_metadata are not equal to key_alias
   on create/update of the ColumnFamily and CQL 'ALTER' statement (CASSANDRA-3036)
 * return an InvalidRequestException if an indexed column is assigned
   a value larger than 64KB (CASSANDRA-3057)
 * fix of numeric-only and string column names handling in CLI "drop index"
   (CASSANDRA-3054)
 * prune index scan resultset back to original request for lazy
   resultset expansion case (CASSANDRA-2964)
 * (Hadoop) fail jobs when Cassandra node has failed but TaskTracker
   has not (CASSANDRA-2388)
 * fix dynamic snitch ignoring nodes when read_repair_chance is zero
   (CASSANDRA-2662)
 * avoid retaining references to dropped CFS objects in
   CompactionManager.estimatedCompactions (CASSANDRA-2708)
 * expose rpc timeouts per host in MessagingServiceMBean (CASSANDRA-2941)
 * avoid including cwd in classpath for deb and rpm packages (CASSANDRA-2881)
 * remove gossip state when a new IP takes over a token (CASSANDRA-3071)
 * allow sstable2json to work on index sstable files (CASSANDRA-3059)
 * always hint counters (CASSANDRA-3099)
 * fix log4j initialization in EmbeddedCassandraService (CASSANDRA-2857)
 * remove gossip state when a new IP takes over a token (CASSANDRA-3071)
 * work around native memory leak in com.sun.management.GarbageCollectorMXBean
    (CASSANDRA-2868)
 * fix UnavailableException with writes at CL.EACH_QUORM (CASSANDRA-3084)
 * fix parsing of the Keyspace and ColumnFamily names in numeric
   and string representations in CLI (CASSANDRA-3075)
 * fix corner cases in Range.differenceToFetch (CASSANDRA-3084)
 * fix ip address String representation in the ring cache (CASSANDRA-3044)
 * fix ring cache compatibility when mixing pre-0.8.4 nodes with post-
   in the same cluster (CASSANDRA-3023)
 * make repair report failure when a node participating dies (instead of
   hanging forever) (CASSANDRA-2433)
 * fix handling of the empty byte buffer by ReversedType (CASSANDRA-3111)
 * Add validation that Keyspace names are case-insensitively unique (CASSANDRA-3066)
 * catch invalid key_validation_class before instantiating UpdateColumnFamily (CASSANDRA-3102)
 * make Range and Bounds objects client-safe (CASSANDRA-3108)
 * optionally skip log4j configuration (CASSANDRA-3061)
 * bundle sstableloader with the debian package (CASSANDRA-3113)
 * don't try to build secondary indexes when there is none (CASSANDRA-3123)
 * improve SSTableSimpleUnsortedWriter speed for large rows (CASSANDRA-3122)
 * handle keyspace arguments correctly in nodetool snapshot (CASSANDRA-3038)
 * Fix SSTableImportTest on windows (CASSANDRA-3043)
 * expose compactionThroughputMbPerSec through JMX (CASSANDRA-3117)
 * log keyspace and CF of large rows being compacted


0.8.4
 * change TokenRing.endpoints to be a list of rpc addresses instead of
   listen/broadcast addresses (CASSANDRA-1777)
 * include files-to-be-streamed in StreamInSession.getSources (CASSANDRA-2972)
 * use JAVA env var in cassandra-env.sh (CASSANDRA-2785, 2992)
 * avoid doing read for no-op replicate-on-write at CL=1 (CASSANDRA-2892)
 * refuse counter write for CL.ANY (CASSANDRA-2990)
 * switch back to only logging recent dropped messages (CASSANDRA-3004)
 * always deserialize RowMutation for counters (CASSANDRA-3006)
 * ignore saved replication_factor strategy_option for NTS (CASSANDRA-3011)
 * make sure pre-truncate CL segments are discarded (CASSANDRA-2950)


0.8.3
 * add ability to drop local reads/writes that are going to timeout
   (CASSANDRA-2943)
 * revamp token removal process, keep gossip states for 3 days (CASSANDRA-2496)
 * don't accept extra args for 0-arg nodetool commands (CASSANDRA-2740)
 * log unavailableexception details at debug level (CASSANDRA-2856)
 * expose data_dir though jmx (CASSANDRA-2770)
 * don't include tmp files as sstable when create cfs (CASSANDRA-2929)
 * log Java classpath on startup (CASSANDRA-2895)
 * keep gossipped version in sync with actual on migration coordinator
   (CASSANDRA-2946)
 * use lazy initialization instead of class initialization in NodeId
   (CASSANDRA-2953)
 * check column family validity in nodetool repair (CASSANDRA-2933)
 * speedup bytes to hex conversions dramatically (CASSANDRA-2850)
 * Flush memtables on shutdown when durable writes are disabled
   (CASSANDRA-2958)
 * improved POSIX compatibility of start scripts (CASsANDRA-2965)
 * add counter support to Hadoop InputFormat (CASSANDRA-2981)
 * fix bug where dirty commitlog segments were removed (and avoid keeping
   segments with no post-flush activity permanently dirty) (CASSANDRA-2829)
 * fix throwing exception with batch mutation of counter super columns
   (CASSANDRA-2949)
 * ignore system tables during repair (CASSANDRA-2979)
 * throw exception when NTS is given replication_factor as an option
   (CASSANDRA-2960)
 * fix assertion error during compaction of counter CFs (CASSANDRA-2968)
 * avoid trying to create index names, when no index exists (CASSANDRA-2867)
 * don't sample the system table when choosing a bootstrap token
   (CASSANDRA-2825)
 * gossiper notifies of local state changes (CASSANDRA-2948)
 * add asynchronous and half-sync/half-async (hsha) thrift servers
   (CASSANDRA-1405)
 * fix potential use of free'd native memory in SerializingCache
   (CASSANDRA-2951)
 * prune index scan resultset back to original request for lazy
   resultset expansion case (CASSANDRA-2964)
 * (Hadoop) fail jobs when Cassandra node has failed but TaskTracker
    has not (CASSANDRA-2388)


0.8.2
 * CQL:
   - include only one row per unique key for IN queries (CASSANDRA-2717)
   - respect client timestamp on full row deletions (CASSANDRA-2912)
 * improve thread-safety in StreamOutSession (CASSANDRA-2792)
 * allow deleting a row and updating indexed columns in it in the
   same mutation (CASSANDRA-2773)
 * Expose number of threads blocked on submitting memtable to flush
   in JMX (CASSANDRA-2817)
 * add ability to return "endpoints" to nodetool (CASSANDRA-2776)
 * Add support for multiple (comma-delimited) coordinator addresses
   to ColumnFamilyInputFormat (CASSANDRA-2807)
 * fix potential NPE while scheduling read repair for range slice
   (CASSANDRA-2823)
 * Fix race in SystemTable.getCurrentLocalNodeId (CASSANDRA-2824)
 * Correctly set default for replicate_on_write (CASSANDRA-2835)
 * improve nodetool compactionstats formatting (CASSANDRA-2844)
 * fix index-building status display (CASSANDRA-2853)
 * fix CLI perpetuating obsolete KsDef.replication_factor (CASSANDRA-2846)
 * improve cli treatment of multiline comments (CASSANDRA-2852)
 * handle row tombstones correctly in EchoedRow (CASSANDRA-2786)
 * add MessagingService.get[Recently]DroppedMessages and
   StorageService.getExceptionCount (CASSANDRA-2804)
 * fix possibility of spurious UnavailableException for LOCAL_QUORUM
   reads with dynamic snitch + read repair disabled (CASSANDRA-2870)
 * add ant-optional as dependence for the debian package (CASSANDRA-2164)
 * add option to specify limit for get_slice in the CLI (CASSANDRA-2646)
 * decrease HH page size (CASSANDRA-2832)
 * reset cli keyspace after dropping the current one (CASSANDRA-2763)
 * add KeyRange option to Hadoop inputformat (CASSANDRA-1125)
 * fix protocol versioning (CASSANDRA-2818, 2860)
 * support spaces in path to log4j configuration (CASSANDRA-2383)
 * avoid including inferred types in CF update (CASSANDRA-2809)
 * fix JMX bulkload call (CASSANDRA-2908)
 * fix updating KS with durable_writes=false (CASSANDRA-2907)
 * add simplified facade to SSTableWriter for bulk loading use
   (CASSANDRA-2911)
 * fix re-using index CF sstable names after drop/recreate (CASSANDRA-2872)
 * prepend CF to default index names (CASSANDRA-2903)
 * fix hint replay (CASSANDRA-2928)
 * Properly synchronize repair's merkle tree computation (CASSANDRA-2816)


0.8.1
 * CQL:
   - support for insert, delete in BATCH (CASSANDRA-2537)
   - support for IN to SELECT, UPDATE (CASSANDRA-2553)
   - timestamp support for INSERT, UPDATE, and BATCH (CASSANDRA-2555)
   - TTL support (CASSANDRA-2476)
   - counter support (CASSANDRA-2473)
   - ALTER COLUMNFAMILY (CASSANDRA-1709)
   - DROP INDEX (CASSANDRA-2617)
   - add SCHEMA/TABLE as aliases for KS/CF (CASSANDRA-2743)
   - server handles wait-for-schema-agreement (CASSANDRA-2756)
   - key alias support (CASSANDRA-2480)
 * add support for comparator parameters and a generic ReverseType
   (CASSANDRA-2355)
 * add CompositeType and DynamicCompositeType (CASSANDRA-2231)
 * optimize batches containing multiple updates to the same row
   (CASSANDRA-2583)
 * adjust hinted handoff page size to avoid OOM with large columns
   (CASSANDRA-2652)
 * mark BRAF buffer invalid post-flush so we don't re-flush partial
   buffers again, especially on CL writes (CASSANDRA-2660)
 * add DROP INDEX support to CLI (CASSANDRA-2616)
 * don't perform HH to client-mode [storageproxy] nodes (CASSANDRA-2668)
 * Improve forceDeserialize/getCompactedRow encapsulation (CASSANDRA-2659)
 * Don't write CounterUpdateColumn to disk in tests (CASSANDRA-2650)
 * Add sstable bulk loading utility (CASSANDRA-1278)
 * avoid replaying hints to dropped columnfamilies (CASSANDRA-2685)
 * add placeholders for missing rows in range query pseudo-RR (CASSANDRA-2680)
 * remove no-op HHOM.renameHints (CASSANDRA-2693)
 * clone super columns to avoid modifying them during flush (CASSANDRA-2675)
 * allow writes to bypass the commitlog for certain keyspaces (CASSANDRA-2683)
 * avoid NPE when bypassing commitlog during memtable flush (CASSANDRA-2781)
 * Added support for making bootstrap retry if nodes flap (CASSANDRA-2644)
 * Added statusthrift to nodetool to report if thrift server is running (CASSANDRA-2722)
 * Fixed rows being cached if they do not exist (CASSANDRA-2723)
 * Support passing tableName and cfName to RowCacheProviders (CASSANDRA-2702)
 * close scrub file handles (CASSANDRA-2669)
 * throttle migration replay (CASSANDRA-2714)
 * optimize column serializer creation (CASSANDRA-2716)
 * Added support for making bootstrap retry if nodes flap (CASSANDRA-2644)
 * Added statusthrift to nodetool to report if thrift server is running
   (CASSANDRA-2722)
 * Fixed rows being cached if they do not exist (CASSANDRA-2723)
 * fix truncate/compaction race (CASSANDRA-2673)
 * workaround large resultsets causing large allocation retention
   by nio sockets (CASSANDRA-2654)
 * fix nodetool ring use with Ec2Snitch (CASSANDRA-2733)
 * fix removing columns and subcolumns that are supressed by a row or
   supercolumn tombstone during replica resolution (CASSANDRA-2590)
 * support sstable2json against snapshot sstables (CASSANDRA-2386)
 * remove active-pull schema requests (CASSANDRA-2715)
 * avoid marking entire list of sstables as actively being compacted
   in multithreaded compaction (CASSANDRA-2765)
 * seek back after deserializing a row to update cache with (CASSANDRA-2752)
 * avoid skipping rows in scrub for counter column family (CASSANDRA-2759)
 * fix ConcurrentModificationException in repair when dealing with 0.7 node
   (CASSANDRA-2767)
 * use threadsafe collections for StreamInSession (CASSANDRA-2766)
 * avoid infinite loop when creating merkle tree (CASSANDRA-2758)
 * avoids unmarking compacting sstable prematurely in cleanup (CASSANDRA-2769)
 * fix NPE when the commit log is bypassed (CASSANDRA-2718)
 * don't throw an exception in SS.isRPCServerRunning (CASSANDRA-2721)
 * make stress.jar executable (CASSANDRA-2744)
 * add daemon mode to java stress (CASSANDRA-2267)
 * expose the DC and rack of a node through JMX and nodetool ring (CASSANDRA-2531)
 * fix cache mbean getSize (CASSANDRA-2781)
 * Add Date, Float, Double, and Boolean types (CASSANDRA-2530)
 * Add startup flag to renew counter node id (CASSANDRA-2788)
 * add jamm agent to cassandra.bat (CASSANDRA-2787)
 * fix repair hanging if a neighbor has nothing to send (CASSANDRA-2797)
 * purge tombstone even if row is in only one sstable (CASSANDRA-2801)
 * Fix wrong purge of deleted cf during compaction (CASSANDRA-2786)
 * fix race that could result in Hadoop writer failing to throw an
   exception encountered after close() (CASSANDRA-2755)
 * fix scan wrongly throwing assertion error (CASSANDRA-2653)
 * Always use even distribution for merkle tree with RandomPartitionner
   (CASSANDRA-2841)
 * fix describeOwnership for OPP (CASSANDRA-2800)
 * ensure that string tokens do not contain commas (CASSANDRA-2762)


0.8.0-final
 * fix CQL grammar warning and cqlsh regression from CASSANDRA-2622
 * add ant generate-cql-html target (CASSANDRA-2526)
 * update CQL consistency levels (CASSANDRA-2566)
 * debian packaging fixes (CASSANDRA-2481, 2647)
 * fix UUIDType, IntegerType for direct buffers (CASSANDRA-2682, 2684)
 * switch to native Thrift for Hadoop map/reduce (CASSANDRA-2667)
 * fix StackOverflowError when building from eclipse (CASSANDRA-2687)
 * only provide replication_factor to strategy_options "help" for
   SimpleStrategy, OldNetworkTopologyStrategy (CASSANDRA-2678, 2713)
 * fix exception adding validators to non-string columns (CASSANDRA-2696)
 * avoid instantiating DatabaseDescriptor in JDBC (CASSANDRA-2694)
 * fix potential stack overflow during compaction (CASSANDRA-2626)
 * clone super columns to avoid modifying them during flush (CASSANDRA-2675)
 * reset underlying iterator in EchoedRow constructor (CASSANDRA-2653)


0.8.0-rc1
 * faster flushes and compaction from fixing excessively pessimistic
   rebuffering in BRAF (CASSANDRA-2581)
 * fix returning null column values in the python cql driver (CASSANDRA-2593)
 * fix merkle tree splitting exiting early (CASSANDRA-2605)
 * snapshot_before_compaction directory name fix (CASSANDRA-2598)
 * Disable compaction throttling during bootstrap (CASSANDRA-2612)
 * fix CQL treatment of > and < operators in range slices (CASSANDRA-2592)
 * fix potential double-application of counter updates on commitlog replay
   by moving replay position from header to sstable metadata (CASSANDRA-2419)
 * JDBC CQL driver exposes getColumn for access to timestamp
 * JDBC ResultSetMetadata properties added to AbstractType
 * r/m clustertool (CASSANDRA-2607)
 * add support for presenting row key as a column in CQL result sets
   (CASSANDRA-2622)
 * Don't allow {LOCAL|EACH}_QUORUM unless strategy is NTS (CASSANDRA-2627)
 * validate keyspace strategy_options during CQL create (CASSANDRA-2624)
 * fix empty Result with secondary index when limit=1 (CASSANDRA-2628)
 * Fix regression where bootstrapping a node with no schema fails
   (CASSANDRA-2625)
 * Allow removing LocationInfo sstables (CASSANDRA-2632)
 * avoid attempting to replay mutations from dropped keyspaces (CASSANDRA-2631)
 * avoid using cached position of a key when GT is requested (CASSANDRA-2633)
 * fix counting bloom filter true positives (CASSANDRA-2637)
 * initialize local ep state prior to gossip startup if needed (CASSANDRA-2638)
 * fix counter increment lost after restart (CASSANDRA-2642)
 * add quote-escaping via backslash to CLI (CASSANDRA-2623)
 * fix pig example script (CASSANDRA-2487)
 * fix dynamic snitch race in adding latencies (CASSANDRA-2618)
 * Start/stop cassandra after more important services such as mdadm in
   debian packaging (CASSANDRA-2481)


0.8.0-beta2
 * fix NPE compacting index CFs (CASSANDRA-2528)
 * Remove checking all column families on startup for compaction candidates
   (CASSANDRA-2444)
 * validate CQL create keyspace options (CASSANDRA-2525)
 * fix nodetool setcompactionthroughput (CASSANDRA-2550)
 * move	gossip heartbeat back to its own thread (CASSANDRA-2554)
 * validate cql TRUNCATE columnfamily before truncating (CASSANDRA-2570)
 * fix batch_mutate for mixed standard-counter mutations (CASSANDRA-2457)
 * disallow making schema changes to system keyspace (CASSANDRA-2563)
 * fix sending mutation messages multiple times (CASSANDRA-2557)
 * fix incorrect use of NBHM.size in ReadCallback that could cause
   reads to time out even when responses were received (CASSANDRA-2552)
 * trigger read repair correctly for LOCAL_QUORUM reads (CASSANDRA-2556)
 * Allow configuring the number of compaction thread (CASSANDRA-2558)
 * forceUserDefinedCompaction will attempt to compact what it is given
   even if the pessimistic estimate is that there is not enough disk space;
   automatic compactions will only compact 2 or more sstables (CASSANDRA-2575)
 * refuse to apply migrations with older timestamps than the current
   schema (CASSANDRA-2536)
 * remove unframed Thrift transport option
 * include indexes in snapshots (CASSANDRA-2596)
 * improve ignoring of obsolete mutations in index maintenance (CASSANDRA-2401)
 * recognize attempt to drop just the index while leaving the column
   definition alone (CASSANDRA-2619)


0.8.0-beta1
 * remove Avro RPC support (CASSANDRA-926)
 * support for columns that act as incr/decr counters
   (CASSANDRA-1072, 1937, 1944, 1936, 2101, 2093, 2288, 2105, 2384, 2236, 2342,
   2454)
 * CQL (CASSANDRA-1703, 1704, 1705, 1706, 1707, 1708, 1710, 1711, 1940,
   2124, 2302, 2277, 2493)
 * avoid double RowMutation serialization on write path (CASSANDRA-1800)
 * make NetworkTopologyStrategy the default (CASSANDRA-1960)
 * configurable internode encryption (CASSANDRA-1567, 2152)
 * human readable column names in sstable2json output (CASSANDRA-1933)
 * change default JMX port to 7199 (CASSANDRA-2027)
 * backwards compatible internal messaging (CASSANDRA-1015)
 * atomic switch of memtables and sstables (CASSANDRA-2284)
 * add pluggable SeedProvider (CASSANDRA-1669)
 * Fix clustertool to not throw exception when calling get_endpoints (CASSANDRA-2437)
 * upgrade to thrift 0.6 (CASSANDRA-2412)
 * repair works on a token range instead of full ring (CASSANDRA-2324)
 * purge tombstones from row cache (CASSANDRA-2305)
 * push replication_factor into strategy_options (CASSANDRA-1263)
 * give snapshots the same name on each node (CASSANDRA-1791)
 * remove "nodetool loadbalance" (CASSANDRA-2448)
 * multithreaded compaction (CASSANDRA-2191)
 * compaction throttling (CASSANDRA-2156)
 * add key type information and alias (CASSANDRA-2311, 2396)
 * cli no longer divides read_repair_chance by 100 (CASSANDRA-2458)
 * made CompactionInfo.getTaskType return an enum (CASSANDRA-2482)
 * add a server-wide cap on measured memtable memory usage and aggressively
   flush to keep under that threshold (CASSANDRA-2006)
 * add unified UUIDType (CASSANDRA-2233)
 * add off-heap row cache support (CASSANDRA-1969)


0.7.5
 * improvements/fixes to PIG driver (CASSANDRA-1618, CASSANDRA-2387,
   CASSANDRA-2465, CASSANDRA-2484)
 * validate index names (CASSANDRA-1761)
 * reduce contention on Table.flusherLock (CASSANDRA-1954)
 * try harder to detect failures during streaming, cleaning up temporary
   files more reliably (CASSANDRA-2088)
 * shut down server for OOM on a Thrift thread (CASSANDRA-2269)
 * fix tombstone handling in repair and sstable2json (CASSANDRA-2279)
 * preserve version when streaming data from old sstables (CASSANDRA-2283)
 * don't start repair if a neighboring node is marked as dead (CASSANDRA-2290)
 * purge tombstones from row cache (CASSANDRA-2305)
 * Avoid seeking when sstable2json exports the entire file (CASSANDRA-2318)
 * clear Built flag in system table when dropping an index (CASSANDRA-2320)
 * don't allow arbitrary argument for stress.java (CASSANDRA-2323)
 * validate values for index predicates in get_indexed_slice (CASSANDRA-2328)
 * queue secondary indexes for flush before the parent (CASSANDRA-2330)
 * allow job configuration to set the CL used in Hadoop jobs (CASSANDRA-2331)
 * add memtable_flush_queue_size defaulting to 4 (CASSANDRA-2333)
 * Allow overriding of initial_token, storage_port and rpc_port from system
   properties (CASSANDRA-2343)
 * fix comparator used for non-indexed secondary expressions in index scan
   (CASSANDRA-2347)
 * ensure size calculation and write phase of large-row compaction use
   the same threshold for TTL expiration (CASSANDRA-2349)
 * fix race when iterating CFs during add/drop (CASSANDRA-2350)
 * add ConsistencyLevel command to CLI (CASSANDRA-2354)
 * allow negative numbers in the cli (CASSANDRA-2358)
 * hard code serialVersionUID for tokens class (CASSANDRA-2361)
 * fix potential infinite loop in ByteBufferUtil.inputStream (CASSANDRA-2365)
 * fix encoding bugs in HintedHandoffManager, SystemTable when default
   charset is not UTF8 (CASSANDRA-2367)
 * avoids having removed node reappearing in Gossip (CASSANDRA-2371)
 * fix incorrect truncation of long to int when reading columns via block
   index (CASSANDRA-2376)
 * fix NPE during stream session (CASSANDRA-2377)
 * fix race condition that could leave orphaned data files when dropping CF or
   KS (CASSANDRA-2381)
 * fsync statistics component on write (CASSANDRA-2382)
 * fix duplicate results from CFS.scan (CASSANDRA-2406)
 * add IntegerType to CLI help (CASSANDRA-2414)
 * avoid caching token-only decoratedkeys (CASSANDRA-2416)
 * convert mmap assertion to if/throw so scrub can catch it (CASSANDRA-2417)
 * don't overwrite gc log (CASSANDR-2418)
 * invalidate row cache for streamed row to avoid inconsitencies
   (CASSANDRA-2420)
 * avoid copies in range/index scans (CASSANDRA-2425)
 * make sure we don't wipe data during cleanup if the node has not join
   the ring (CASSANDRA-2428)
 * Try harder to close files after compaction (CASSANDRA-2431)
 * re-set bootstrapped flag after move finishes (CASSANDRA-2435)
 * display validation_class in CLI 'describe keyspace' (CASSANDRA-2442)
 * make cleanup compactions cleanup the row cache (CASSANDRA-2451)
 * add column fields validation to scrub (CASSANDRA-2460)
 * use 64KB flush buffer instead of in_memory_compaction_limit (CASSANDRA-2463)
 * fix backslash substitutions in CLI (CASSANDRA-2492)
 * disable cache saving for system CFS (CASSANDRA-2502)
 * fixes for verifying destination availability under hinted conditions
   so UE can be thrown intead of timing out (CASSANDRA-2514)
 * fix update of validation class in column metadata (CASSANDRA-2512)
 * support LOCAL_QUORUM, EACH_QUORUM CLs outside of NTS (CASSANDRA-2516)
 * preserve version when streaming data from old sstables (CASSANDRA-2283)
 * fix backslash substitutions in CLI (CASSANDRA-2492)
 * count a row deletion as one operation towards memtable threshold
   (CASSANDRA-2519)
 * support LOCAL_QUORUM, EACH_QUORUM CLs outside of NTS (CASSANDRA-2516)


0.7.4
 * add nodetool join command (CASSANDRA-2160)
 * fix secondary indexes on pre-existing or streamed data (CASSANDRA-2244)
 * initialize endpoint in gossiper earlier (CASSANDRA-2228)
 * add ability to write to Cassandra from Pig (CASSANDRA-1828)
 * add rpc_[min|max]_threads (CASSANDRA-2176)
 * add CL.TWO, CL.THREE (CASSANDRA-2013)
 * avoid exporting an un-requested row in sstable2json, when exporting
   a key that does not exist (CASSANDRA-2168)
 * add incremental_backups option (CASSANDRA-1872)
 * add configurable row limit to Pig loadfunc (CASSANDRA-2276)
 * validate column values in batches as well as single-Column inserts
   (CASSANDRA-2259)
 * move sample schema from cassandra.yaml to schema-sample.txt,
   a cli scripts (CASSANDRA-2007)
 * avoid writing empty rows when scrubbing tombstoned rows (CASSANDRA-2296)
 * fix assertion error in range and index scans for CL < ALL
   (CASSANDRA-2282)
 * fix commitlog replay when flush position refers to data that didn't
   get synced before server died (CASSANDRA-2285)
 * fix fd leak in sstable2json with non-mmap'd i/o (CASSANDRA-2304)
 * reduce memory use during streaming of multiple sstables (CASSANDRA-2301)
 * purge tombstoned rows from cache after GCGraceSeconds (CASSANDRA-2305)
 * allow zero replicas in a NTS datacenter (CASSANDRA-1924)
 * make range queries respect snitch for local replicas (CASSANDRA-2286)
 * fix HH delivery when column index is larger than 2GB (CASSANDRA-2297)
 * make 2ary indexes use parent CF flush thresholds during initial build
   (CASSANDRA-2294)
 * update memtable_throughput to be a long (CASSANDRA-2158)


0.7.3
 * Keep endpoint state until aVeryLongTime (CASSANDRA-2115)
 * lower-latency read repair (CASSANDRA-2069)
 * add hinted_handoff_throttle_delay_in_ms option (CASSANDRA-2161)
 * fixes for cache save/load (CASSANDRA-2172, -2174)
 * Handle whole-row deletions in CFOutputFormat (CASSANDRA-2014)
 * Make memtable_flush_writers flush in parallel (CASSANDRA-2178)
 * Add compaction_preheat_key_cache option (CASSANDRA-2175)
 * refactor stress.py to have only one copy of the format string
   used for creating row keys (CASSANDRA-2108)
 * validate index names for \w+ (CASSANDRA-2196)
 * Fix Cassandra cli to respect timeout if schema does not settle
   (CASSANDRA-2187)
 * fix for compaction and cleanup writing old-format data into new-version
   sstable (CASSANDRA-2211, -2216)
 * add nodetool scrub (CASSANDRA-2217, -2240)
 * fix sstable2json large-row pagination (CASSANDRA-2188)
 * fix EOFing on requests for the last bytes in a file (CASSANDRA-2213)
 * fix BufferedRandomAccessFile bugs (CASSANDRA-2218, -2241)
 * check for memtable flush_after_mins exceeded every 10s (CASSANDRA-2183)
 * fix cache saving on Windows (CASSANDRA-2207)
 * add validateSchemaAgreement call + synchronization to schema
   modification operations (CASSANDRA-2222)
 * fix for reversed slice queries on large rows (CASSANDRA-2212)
 * fat clients were writing local data (CASSANDRA-2223)
 * set DEFAULT_MEMTABLE_LIFETIME_IN_MINS to 24h
 * improve detection and cleanup of partially-written sstables
   (CASSANDRA-2206)
 * fix supercolumn de/serialization when subcolumn comparator is different
   from supercolumn's (CASSANDRA-2104)
 * fix starting up on Windows when CASSANDRA_HOME contains whitespace
   (CASSANDRA-2237)
 * add [get|set][row|key]cacheSavePeriod to JMX (CASSANDRA-2100)
 * fix Hadoop ColumnFamilyOutputFormat dropping of mutations
   when batch fills up (CASSANDRA-2255)
 * move file deletions off of scheduledtasks executor (CASSANDRA-2253)


0.7.2
 * copy DecoratedKey.key when inserting into caches to avoid retaining
   a reference to the underlying buffer (CASSANDRA-2102)
 * format subcolumn names with subcomparator (CASSANDRA-2136)
 * fix column bloom filter deserialization (CASSANDRA-2165)


0.7.1
 * refactor MessageDigest creation code. (CASSANDRA-2107)
 * buffer network stack to avoid inefficient small TCP messages while avoiding
   the nagle/delayed ack problem (CASSANDRA-1896)
 * check log4j configuration for changes every 10s (CASSANDRA-1525, 1907)
 * more-efficient cross-DC replication (CASSANDRA-1530, -2051, -2138)
 * avoid polluting page cache with commitlog or sstable writes
   and seq scan operations (CASSANDRA-1470)
 * add RMI authentication options to nodetool (CASSANDRA-1921)
 * make snitches configurable at runtime (CASSANDRA-1374)
 * retry hadoop split requests on connection failure (CASSANDRA-1927)
 * implement describeOwnership for BOP, COPP (CASSANDRA-1928)
 * make read repair behave as expected for ConsistencyLevel > ONE
   (CASSANDRA-982, 2038)
 * distributed test harness (CASSANDRA-1859, 1964)
 * reduce flush lock contention (CASSANDRA-1930)
 * optimize supercolumn deserialization (CASSANDRA-1891)
 * fix CFMetaData.apply to only compare objects of the same class
   (CASSANDRA-1962)
 * allow specifying specific SSTables to compact from JMX (CASSANDRA-1963)
 * fix race condition in MessagingService.targets (CASSANDRA-1959, 2094, 2081)
 * refuse to open sstables from a future version (CASSANDRA-1935)
 * zero-copy reads (CASSANDRA-1714)
 * fix copy bounds for word Text in wordcount demo (CASSANDRA-1993)
 * fixes for contrib/javautils (CASSANDRA-1979)
 * check more frequently for memtable expiration (CASSANDRA-2000)
 * fix writing SSTable column count statistics (CASSANDRA-1976)
 * fix streaming of multiple CFs during bootstrap (CASSANDRA-1992)
 * explicitly set JVM GC new generation size with -Xmn (CASSANDRA-1968)
 * add short options for CLI flags (CASSANDRA-1565)
 * make keyspace argument to "describe keyspace" in CLI optional
   when authenticated to keyspace already (CASSANDRA-2029)
 * added option to specify -Dcassandra.join_ring=false on startup
   to allow "warm spare" nodes or performing JMX maintenance before
   joining the ring (CASSANDRA-526)
 * log migrations at INFO (CASSANDRA-2028)
 * add CLI verbose option in file mode (CASSANDRA-2030)
 * add single-line "--" comments to CLI (CASSANDRA-2032)
 * message serialization tests (CASSANDRA-1923)
 * switch from ivy to maven-ant-tasks (CASSANDRA-2017)
 * CLI attempts to block for new schema to propagate (CASSANDRA-2044)
 * fix potential overflow in nodetool cfstats (CASSANDRA-2057)
 * add JVM shutdownhook to sync commitlog (CASSANDRA-1919)
 * allow nodes to be up without being part of  normal traffic (CASSANDRA-1951)
 * fix CLI "show keyspaces" with null options on NTS (CASSANDRA-2049)
 * fix possible ByteBuffer race conditions (CASSANDRA-2066)
 * reduce garbage generated by MessagingService to prevent load spikes
   (CASSANDRA-2058)
 * fix math in RandomPartitioner.describeOwnership (CASSANDRA-2071)
 * fix deletion of sstable non-data components (CASSANDRA-2059)
 * avoid blocking gossip while deleting handoff hints (CASSANDRA-2073)
 * ignore messages from newer versions, keep track of nodes in gossip
   regardless of version (CASSANDRA-1970)
 * cache writing moved to CompactionManager to reduce i/o contention and
   updated to use non-cache-polluting writes (CASSANDRA-2053)
 * page through large rows when exporting to JSON (CASSANDRA-2041)
 * add flush_largest_memtables_at and reduce_cache_sizes_at options
   (CASSANDRA-2142)
 * add cli 'describe cluster' command (CASSANDRA-2127)
 * add cli support for setting username/password at 'connect' command
   (CASSANDRA-2111)
 * add -D option to Stress.java to allow reading hosts from a file
   (CASSANDRA-2149)
 * bound hints CF throughput between 32M and 256M (CASSANDRA-2148)
 * continue starting when invalid saved cache entries are encountered
   (CASSANDRA-2076)
 * add max_hint_window_in_ms option (CASSANDRA-1459)


0.7.0-final
 * fix offsets to ByteBuffer.get (CASSANDRA-1939)


0.7.0-rc4
 * fix cli crash after backgrounding (CASSANDRA-1875)
 * count timeouts in storageproxy latencies, and include latency
   histograms in StorageProxyMBean (CASSANDRA-1893)
 * fix CLI get recognition of supercolumns (CASSANDRA-1899)
 * enable keepalive on intra-cluster sockets (CASSANDRA-1766)
 * count timeouts towards dynamicsnitch latencies (CASSANDRA-1905)
 * Expose index-building status in JMX + cli schema description
   (CASSANDRA-1871)
 * allow [LOCAL|EACH]_QUORUM to be used with non-NetworkTopology
   replication Strategies
 * increased amount of index locks for faster commitlog replay
 * collect secondary index tombstones immediately (CASSANDRA-1914)
 * revert commitlog changes from #1780 (CASSANDRA-1917)
 * change RandomPartitioner min token to -1 to avoid collision w/
   tokens on actual nodes (CASSANDRA-1901)
 * examine the right nibble when validating TimeUUID (CASSANDRA-1910)
 * include secondary indexes in cleanup (CASSANDRA-1916)
 * CFS.scrubDataDirectories should also cleanup invalid secondary indexes
   (CASSANDRA-1904)
 * ability to disable/enable gossip on nodes to force them down
   (CASSANDRA-1108)


0.7.0-rc3
 * expose getNaturalEndpoints in StorageServiceMBean taking byte[]
   key; RMI cannot serialize ByteBuffer (CASSANDRA-1833)
 * infer org.apache.cassandra.locator for replication strategy classes
   when not otherwise specified
 * validation that generates less garbage (CASSANDRA-1814)
 * add TTL support to CLI (CASSANDRA-1838)
 * cli defaults to bytestype for subcomparator when creating
   column families (CASSANDRA-1835)
 * unregister index MBeans when index is dropped (CASSANDRA-1843)
 * make ByteBufferUtil.clone thread-safe (CASSANDRA-1847)
 * change exception for read requests during bootstrap from
   InvalidRequest to Unavailable (CASSANDRA-1862)
 * respect row-level tombstones post-flush in range scans
   (CASSANDRA-1837)
 * ReadResponseResolver check digests against each other (CASSANDRA-1830)
 * return InvalidRequest when remove of subcolumn without supercolumn
   is requested (CASSANDRA-1866)
 * flush before repair (CASSANDRA-1748)
 * SSTableExport validates key order (CASSANDRA-1884)
 * large row support for SSTableExport (CASSANDRA-1867)
 * Re-cache hot keys post-compaction without hitting disk (CASSANDRA-1878)
 * manage read repair in coordinator instead of data source, to
   provide latency information to dynamic snitch (CASSANDRA-1873)


0.7.0-rc2
 * fix live-column-count of slice ranges including tombstoned supercolumn
   with live subcolumn (CASSANDRA-1591)
 * rename o.a.c.internal.AntientropyStage -> AntiEntropyStage,
   o.a.c.request.Request_responseStage -> RequestResponseStage,
   o.a.c.internal.Internal_responseStage -> InternalResponseStage
 * add AbstractType.fromString (CASSANDRA-1767)
 * require index_type to be present when specifying index_name
   on ColumnDef (CASSANDRA-1759)
 * fix add/remove index bugs in CFMetadata (CASSANDRA-1768)
 * rebuild Strategy during system_update_keyspace (CASSANDRA-1762)
 * cli updates prompt to ... in continuation lines (CASSANDRA-1770)
 * support multiple Mutations per key in hadoop ColumnFamilyOutputFormat
   (CASSANDRA-1774)
 * improvements to Debian init script (CASSANDRA-1772)
 * use local classloader to check for version.properties (CASSANDRA-1778)
 * Validate that column names in column_metadata are valid for the
   defined comparator, and decode properly in cli (CASSANDRA-1773)
 * use cross-platform newlines in cli (CASSANDRA-1786)
 * add ExpiringColumn support to sstable import/export (CASSANDRA-1754)
 * add flush for each append to periodic commitlog mode; added
   periodic_without_flush option to disable this (CASSANDRA-1780)
 * close file handle used for post-flush truncate (CASSANDRA-1790)
 * various code cleanup (CASSANDRA-1793, -1794, -1795)
 * fix range queries against wrapped range (CASSANDRA-1781)
 * fix consistencylevel calculations for NetworkTopologyStrategy
   (CASSANDRA-1804)
 * cli support index type enum names (CASSANDRA-1810)
 * improved validation of column_metadata (CASSANDRA-1813)
 * reads at ConsistencyLevel > 1 throw UnavailableException
   immediately if insufficient live nodes exist (CASSANDRA-1803)
 * copy bytebuffers for local writes to avoid retaining the entire
   Thrift frame (CASSANDRA-1801)
 * fix NPE adding index to column w/o prior metadata (CASSANDRA-1764)
 * reduce fat client timeout (CASSANDRA-1730)
 * fix botched merge of CASSANDRA-1316


0.7.0-rc1
 * fix compaction and flush races with schema updates (CASSANDRA-1715)
 * add clustertool, config-converter, sstablekeys, and schematool
   Windows .bat files (CASSANDRA-1723)
 * reject range queries received during bootstrap (CASSANDRA-1739)
 * fix wrapping-range queries on non-minimum token (CASSANDRA-1700)
 * add nodetool cfhistogram (CASSANDRA-1698)
 * limit repaired ranges to what the nodes have in common (CASSANDRA-1674)
 * index scan treats missing columns as not matching secondary
   expressions (CASSANDRA-1745)
 * Fix misuse of DataOutputBuffer.getData in AntiEntropyService
   (CASSANDRA-1729)
 * detect and warn when obsolete version of JNA is present (CASSANDRA-1760)
 * reduce fat client timeout (CASSANDRA-1730)
 * cleanup smallest CFs first to increase free temp space for larger ones
   (CASSANDRA-1811)
 * Update windows .bat files to work outside of main Cassandra
   directory (CASSANDRA-1713)
 * fix read repair regression from 0.6.7 (CASSANDRA-1727)
 * more-efficient read repair (CASSANDRA-1719)
 * fix hinted handoff replay (CASSANDRA-1656)
 * log type of dropped messages (CASSANDRA-1677)
 * upgrade to SLF4J 1.6.1
 * fix ByteBuffer bug in ExpiringColumn.updateDigest (CASSANDRA-1679)
 * fix IntegerType.getString (CASSANDRA-1681)
 * make -Djava.net.preferIPv4Stack=true the default (CASSANDRA-628)
 * add INTERNAL_RESPONSE verb to differentiate from responses related
   to client requests (CASSANDRA-1685)
 * log tpstats when dropping messages (CASSANDRA-1660)
 * include unreachable nodes in describeSchemaVersions (CASSANDRA-1678)
 * Avoid dropping messages off the client request path (CASSANDRA-1676)
 * fix jna errno reporting (CASSANDRA-1694)
 * add friendlier error for UnknownHostException on startup (CASSANDRA-1697)
 * include jna dependency in RPM package (CASSANDRA-1690)
 * add --skip-keys option to stress.py (CASSANDRA-1696)
 * improve cli handling of non-string keys and column names
   (CASSANDRA-1701, -1693)
 * r/m extra subcomparator line in cli keyspaces output (CASSANDRA-1712)
 * add read repair chance to cli "show keyspaces"
 * upgrade to ConcurrentLinkedHashMap 1.1 (CASSANDRA-975)
 * fix index scan routing (CASSANDRA-1722)
 * fix tombstoning of supercolumns in range queries (CASSANDRA-1734)
 * clear endpoint cache after updating keyspace metadata (CASSANDRA-1741)
 * fix wrapping-range queries on non-minimum token (CASSANDRA-1700)
 * truncate includes secondary indexes (CASSANDRA-1747)
 * retain reference to PendingFile sstables (CASSANDRA-1749)
 * fix sstableimport regression (CASSANDRA-1753)
 * fix for bootstrap when no non-system tables are defined (CASSANDRA-1732)
 * handle replica unavailability in index scan (CASSANDRA-1755)
 * fix service initialization order deadlock (CASSANDRA-1756)
 * multi-line cli commands (CASSANDRA-1742)
 * fix race between snapshot and compaction (CASSANDRA-1736)
 * add listEndpointsPendingHints, deleteHintsForEndpoint JMX methods
   (CASSANDRA-1551)


0.7.0-beta3
 * add strategy options to describe_keyspace output (CASSANDRA-1560)
 * log warning when using randomly generated token (CASSANDRA-1552)
 * re-organize JMX into .db, .net, .internal, .request (CASSANDRA-1217)
 * allow nodes to change IPs between restarts (CASSANDRA-1518)
 * remember ring state between restarts by default (CASSANDRA-1518)
 * flush index built flag so we can read it before log replay (CASSANDRA-1541)
 * lock row cache updates to prevent race condition (CASSANDRA-1293)
 * remove assertion causing rare (and harmless) error messages in
   commitlog (CASSANDRA-1330)
 * fix moving nodes with no keyspaces defined (CASSANDRA-1574)
 * fix unbootstrap when no data is present in a transfer range (CASSANDRA-1573)
 * take advantage of AVRO-495 to simplify our avro IDL (CASSANDRA-1436)
 * extend authorization hierarchy to column family (CASSANDRA-1554)
 * deletion support in secondary indexes (CASSANDRA-1571)
 * meaningful error message for invalid replication strategy class
   (CASSANDRA-1566)
 * allow keyspace creation with RF > N (CASSANDRA-1428)
 * improve cli error handling (CASSANDRA-1580)
 * add cache save/load ability (CASSANDRA-1417, 1606, 1647)
 * add StorageService.getDrainProgress (CASSANDRA-1588)
 * Disallow bootstrap to an in-use token (CASSANDRA-1561)
 * Allow dynamic secondary index creation and destruction (CASSANDRA-1532)
 * log auto-guessed memtable thresholds (CASSANDRA-1595)
 * add ColumnDef support to cli (CASSANDRA-1583)
 * reduce index sample time by 75% (CASSANDRA-1572)
 * add cli support for column, strategy metadata (CASSANDRA-1578, 1612)
 * add cli support for schema modification (CASSANDRA-1584)
 * delete temp files on failed compactions (CASSANDRA-1596)
 * avoid blocking for dead nodes during removetoken (CASSANDRA-1605)
 * remove ConsistencyLevel.ZERO (CASSANDRA-1607)
 * expose in-progress compaction type in jmx (CASSANDRA-1586)
 * removed IClock & related classes from internals (CASSANDRA-1502)
 * fix removing tokens from SystemTable on decommission and removetoken
   (CASSANDRA-1609)
 * include CF metadata in cli 'show keyspaces' (CASSANDRA-1613)
 * switch from Properties to HashMap in PropertyFileSnitch to
   avoid synchronization bottleneck (CASSANDRA-1481)
 * PropertyFileSnitch configuration file renamed to
   cassandra-topology.properties
 * add cli support for get_range_slices (CASSANDRA-1088, CASSANDRA-1619)
 * Make memtable flush thresholds per-CF instead of global
   (CASSANDRA-1007, 1637)
 * add cli support for binary data without CfDef hints (CASSANDRA-1603)
 * fix building SSTable statistics post-stream (CASSANDRA-1620)
 * fix potential infinite loop in 2ary index queries (CASSANDRA-1623)
 * allow creating NTS keyspaces with no replicas configured (CASSANDRA-1626)
 * add jmx histogram of sstables accessed per read (CASSANDRA-1624)
 * remove system_rename_column_family and system_rename_keyspace from the
   client API until races can be fixed (CASSANDRA-1630, CASSANDRA-1585)
 * add cli sanity tests (CASSANDRA-1582)
 * update GC settings in cassandra.bat (CASSANDRA-1636)
 * cli support for index queries (CASSANDRA-1635)
 * cli support for updating schema memtable settings (CASSANDRA-1634)
 * cli --file option (CASSANDRA-1616)
 * reduce automatically chosen memtable sizes by 50% (CASSANDRA-1641)
 * move endpoint cache from snitch to strategy (CASSANDRA-1643)
 * fix commitlog recovery deleting the newly-created segment as well as
   the old ones (CASSANDRA-1644)
 * upgrade to Thrift 0.5 (CASSANDRA-1367)
 * renamed CL.DCQUORUM to LOCAL_QUORUM and DCQUORUMSYNC to EACH_QUORUM
 * cli truncate support (CASSANDRA-1653)
 * update GC settings in cassandra.bat (CASSANDRA-1636)
 * avoid logging when a node's ip/token is gossipped back to it (CASSANDRA-1666)


0.7-beta2
 * always use UTF-8 for hint keys (CASSANDRA-1439)
 * remove cassandra.yaml dependency from Hadoop and Pig (CASSADRA-1322)
 * expose CfDef metadata in describe_keyspaces (CASSANDRA-1363)
 * restore use of mmap_index_only option (CASSANDRA-1241)
 * dropping a keyspace with no column families generated an error
   (CASSANDRA-1378)
 * rename RackAwareStrategy to OldNetworkTopologyStrategy, RackUnawareStrategy
   to SimpleStrategy, DatacenterShardStrategy to NetworkTopologyStrategy,
   AbstractRackAwareSnitch to AbstractNetworkTopologySnitch (CASSANDRA-1392)
 * merge StorageProxy.mutate, mutateBlocking (CASSANDRA-1396)
 * faster UUIDType, LongType comparisons (CASSANDRA-1386, 1393)
 * fix setting read_repair_chance from CLI addColumnFamily (CASSANDRA-1399)
 * fix updates to indexed columns (CASSANDRA-1373)
 * fix race condition leaving to FileNotFoundException (CASSANDRA-1382)
 * fix sharded lock hash on index write path (CASSANDRA-1402)
 * add support for GT/E, LT/E in subordinate index clauses (CASSANDRA-1401)
 * cfId counter got out of sync when CFs were added (CASSANDRA-1403)
 * less chatty schema updates (CASSANDRA-1389)
 * rename column family mbeans. 'type' will now include either
   'IndexColumnFamilies' or 'ColumnFamilies' depending on the CFS type.
   (CASSANDRA-1385)
 * disallow invalid keyspace and column family names. This includes name that
   matches a '^\w+' regex. (CASSANDRA-1377)
 * use JNA, if present, to take snapshots (CASSANDRA-1371)
 * truncate hints if starting 0.7 for the first time (CASSANDRA-1414)
 * fix FD leak in single-row slicepredicate queries (CASSANDRA-1416)
 * allow index expressions against columns that are not part of the
   SlicePredicate (CASSANDRA-1410)
 * config-converter properly handles snitches and framed support
   (CASSANDRA-1420)
 * remove keyspace argument from multiget_count (CASSANDRA-1422)
 * allow specifying cassandra.yaml location as (local or remote) URL
   (CASSANDRA-1126)
 * fix using DynamicEndpointSnitch with NetworkTopologyStrategy
   (CASSANDRA-1429)
 * Add CfDef.default_validation_class (CASSANDRA-891)
 * fix EstimatedHistogram.max (CASSANDRA-1413)
 * quorum read optimization (CASSANDRA-1622)
 * handle zero-length (or missing) rows during HH paging (CASSANDRA-1432)
 * include secondary indexes during schema migrations (CASSANDRA-1406)
 * fix commitlog header race during schema change (CASSANDRA-1435)
 * fix ColumnFamilyStoreMBeanIterator to use new type name (CASSANDRA-1433)
 * correct filename generated by xml->yaml converter (CASSANDRA-1419)
 * add CMSInitiatingOccupancyFraction=75 and UseCMSInitiatingOccupancyOnly
   to default JVM options
 * decrease jvm heap for cassandra-cli (CASSANDRA-1446)
 * ability to modify keyspaces and column family definitions on a live cluster
   (CASSANDRA-1285)
 * support for Hadoop Streaming [non-jvm map/reduce via stdin/out]
   (CASSANDRA-1368)
 * Move persistent sstable stats from the system table to an sstable component
   (CASSANDRA-1430)
 * remove failed bootstrap attempt from pending ranges when gossip times
   it out after 1h (CASSANDRA-1463)
 * eager-create tcp connections to other cluster members (CASSANDRA-1465)
 * enumerate stages and derive stage from message type instead of
   transmitting separately (CASSANDRA-1465)
 * apply reversed flag during collation from different data sources
   (CASSANDRA-1450)
 * make failure to remove commitlog segment non-fatal (CASSANDRA-1348)
 * correct ordering of drain operations so CL.recover is no longer
   necessary (CASSANDRA-1408)
 * removed keyspace from describe_splits method (CASSANDRA-1425)
 * rename check_schema_agreement to describe_schema_versions
   (CASSANDRA-1478)
 * fix QUORUM calculation for RF > 3 (CASSANDRA-1487)
 * remove tombstones during non-major compactions when bloom filter
   verifies that row does not exist in other sstables (CASSANDRA-1074)
 * nodes that coordinated a loadbalance in the past could not be seen by
   newly added nodes (CASSANDRA-1467)
 * exposed endpoint states (gossip details) via jmx (CASSANDRA-1467)
 * ensure that compacted sstables are not included when new readers are
   instantiated (CASSANDRA-1477)
 * by default, calculate heap size and memtable thresholds at runtime (CASSANDRA-1469)
 * fix races dealing with adding/dropping keyspaces and column families in
   rapid succession (CASSANDRA-1477)
 * clean up of Streaming system (CASSANDRA-1503, 1504, 1506)
 * add options to configure Thrift socket keepalive and buffer sizes (CASSANDRA-1426)
 * make contrib CassandraServiceDataCleaner recursive (CASSANDRA-1509)
 * min, max compaction threshold are configurable and persistent
   per-ColumnFamily (CASSANDRA-1468)
 * fix replaying the last mutation in a commitlog unnecessarily
   (CASSANDRA-1512)
 * invoke getDefaultUncaughtExceptionHandler from DTPE with the original
   exception rather than the ExecutionException wrapper (CASSANDRA-1226)
 * remove Clock from the Thrift (and Avro) API (CASSANDRA-1501)
 * Close intra-node sockets when connection is broken (CASSANDRA-1528)
 * RPM packaging spec file (CASSANDRA-786)
 * weighted request scheduler (CASSANDRA-1485)
 * treat expired columns as deleted (CASSANDRA-1539)
 * make IndexInterval configurable (CASSANDRA-1488)
 * add describe_snitch to Thrift API (CASSANDRA-1490)
 * MD5 authenticator compares plain text submitted password with MD5'd
   saved property, instead of vice versa (CASSANDRA-1447)
 * JMX MessagingService pending and completed counts (CASSANDRA-1533)
 * fix race condition processing repair responses (CASSANDRA-1511)
 * make repair blocking (CASSANDRA-1511)
 * create EndpointSnitchInfo and MBean to expose rack and DC (CASSANDRA-1491)
 * added option to contrib/word_count to output results back to Cassandra
   (CASSANDRA-1342)
 * rewrite Hadoop ColumnFamilyRecordWriter to pool connections, retry to
   multiple Cassandra nodes, and smooth impact on the Cassandra cluster
   by using smaller batch sizes (CASSANDRA-1434)
 * fix setting gc_grace_seconds via CLI (CASSANDRA-1549)
 * support TTL'd index values (CASSANDRA-1536)
 * make removetoken work like decommission (CASSANDRA-1216)
 * make cli comparator-aware and improve quote rules (CASSANDRA-1523,-1524)
 * make nodetool compact and cleanup blocking (CASSANDRA-1449)
 * add memtable, cache information to GCInspector logs (CASSANDRA-1558)
 * enable/disable HintedHandoff via JMX (CASSANDRA-1550)
 * Ignore stray files in the commit log directory (CASSANDRA-1547)
 * Disallow bootstrap to an in-use token (CASSANDRA-1561)


0.7-beta1
 * sstable versioning (CASSANDRA-389)
 * switched to slf4j logging (CASSANDRA-625)
 * add (optional) expiration time for column (CASSANDRA-699)
 * access levels for authentication/authorization (CASSANDRA-900)
 * add ReadRepairChance to CF definition (CASSANDRA-930)
 * fix heisenbug in system tests, especially common on OS X (CASSANDRA-944)
 * convert to byte[] keys internally and all public APIs (CASSANDRA-767)
 * ability to alter schema definitions on a live cluster (CASSANDRA-44)
 * renamed configuration file to cassandra.xml, and log4j.properties to
   log4j-server.properties, which must now be loaded from
   the classpath (which is how our scripts in bin/ have always done it)
   (CASSANDRA-971)
 * change get_count to require a SlicePredicate. create multi_get_count
   (CASSANDRA-744)
 * re-organized endpointsnitch implementations and added SimpleSnitch
   (CASSANDRA-994)
 * Added preload_row_cache option (CASSANDRA-946)
 * add CRC to commitlog header (CASSANDRA-999)
 * removed deprecated batch_insert and get_range_slice methods (CASSANDRA-1065)
 * add truncate thrift method (CASSANDRA-531)
 * http mini-interface using mx4j (CASSANDRA-1068)
 * optimize away copy of sliced row on memtable read path (CASSANDRA-1046)
 * replace constant-size 2GB mmaped segments and special casing for index
   entries spanning segment boundaries, with SegmentedFile that computes
   segments that always contain entire entries/rows (CASSANDRA-1117)
 * avoid reading large rows into memory during compaction (CASSANDRA-16)
 * added hadoop OutputFormat (CASSANDRA-1101)
 * efficient Streaming (no more anticompaction) (CASSANDRA-579)
 * split commitlog header into separate file and add size checksum to
   mutations (CASSANDRA-1179)
 * avoid allocating a new byte[] for each mutation on replay (CASSANDRA-1219)
 * revise HH schema to be per-endpoint (CASSANDRA-1142)
 * add joining/leaving status to nodetool ring (CASSANDRA-1115)
 * allow multiple repair sessions per node (CASSANDRA-1190)
 * optimize away MessagingService for local range queries (CASSANDRA-1261)
 * make framed transport the default so malformed requests can't OOM the
   server (CASSANDRA-475)
 * significantly faster reads from row cache (CASSANDRA-1267)
 * take advantage of row cache during range queries (CASSANDRA-1302)
 * make GCGraceSeconds a per-ColumnFamily value (CASSANDRA-1276)
 * keep persistent row size and column count statistics (CASSANDRA-1155)
 * add IntegerType (CASSANDRA-1282)
 * page within a single row during hinted handoff (CASSANDRA-1327)
 * push DatacenterShardStrategy configuration into keyspace definition,
   eliminating datacenter.properties. (CASSANDRA-1066)
 * optimize forward slices starting with '' and single-index-block name
   queries by skipping the column index (CASSANDRA-1338)
 * streaming refactor (CASSANDRA-1189)
 * faster comparison for UUID types (CASSANDRA-1043)
 * secondary index support (CASSANDRA-749 and subtasks)
 * make compaction buckets deterministic (CASSANDRA-1265)


0.6.6
 * Allow using DynamicEndpointSnitch with RackAwareStrategy (CASSANDRA-1429)
 * remove the remaining vestiges of the unfinished DatacenterShardStrategy
   (replaced by NetworkTopologyStrategy in 0.7)


0.6.5
 * fix key ordering in range query results with RandomPartitioner
   and ConsistencyLevel > ONE (CASSANDRA-1145)
 * fix for range query starting with the wrong token range (CASSANDRA-1042)
 * page within a single row during hinted handoff (CASSANDRA-1327)
 * fix compilation on non-sun JDKs (CASSANDRA-1061)
 * remove String.trim() call on row keys in batch mutations (CASSANDRA-1235)
 * Log summary of dropped messages instead of spamming log (CASSANDRA-1284)
 * add dynamic endpoint snitch (CASSANDRA-981)
 * fix streaming for keyspaces with hyphens in their name (CASSANDRA-1377)
 * fix errors in hard-coded bloom filter optKPerBucket by computing it
   algorithmically (CASSANDRA-1220
 * remove message deserialization stage, and uncap read/write stages
   so slow reads/writes don't block gossip processing (CASSANDRA-1358)
 * add jmx port configuration to Debian package (CASSANDRA-1202)
 * use mlockall via JNA, if present, to prevent Linux from swapping
   out parts of the JVM (CASSANDRA-1214)


0.6.4
 * avoid queuing multiple hint deliveries for the same endpoint
   (CASSANDRA-1229)
 * better performance for and stricter checking of UTF8 column names
   (CASSANDRA-1232)
 * extend option to lower compaction priority to hinted handoff
   as well (CASSANDRA-1260)
 * log errors in gossip instead of re-throwing (CASSANDRA-1289)
 * avoid aborting commitlog replay prematurely if a flushed-but-
   not-removed commitlog segment is encountered (CASSANDRA-1297)
 * fix duplicate rows being read during mapreduce (CASSANDRA-1142)
 * failure detection wasn't closing command sockets (CASSANDRA-1221)
 * cassandra-cli.bat works on windows (CASSANDRA-1236)
 * pre-emptively drop requests that cannot be processed within RPCTimeout
   (CASSANDRA-685)
 * add ack to Binary write verb and update CassandraBulkLoader
   to wait for acks for each row (CASSANDRA-1093)
 * added describe_partitioner Thrift method (CASSANDRA-1047)
 * Hadoop jobs no longer require the Cassandra storage-conf.xml
   (CASSANDRA-1280, CASSANDRA-1047)
 * log thread pool stats when GC is excessive (CASSANDRA-1275)
 * remove gossip message size limit (CASSANDRA-1138)
 * parallelize local and remote reads during multiget, and respect snitch
   when determining whether to do local read for CL.ONE (CASSANDRA-1317)
 * fix read repair to use requested consistency level on digest mismatch,
   rather than assuming QUORUM (CASSANDRA-1316)
 * process digest mismatch re-reads in parallel (CASSANDRA-1323)
 * switch hints CF comparator to BytesType (CASSANDRA-1274)


0.6.3
 * retry to make streaming connections up to 8 times. (CASSANDRA-1019)
 * reject describe_ring() calls on invalid keyspaces (CASSANDRA-1111)
 * fix cache size calculation for size of 100% (CASSANDRA-1129)
 * fix cache capacity only being recalculated once (CASSANDRA-1129)
 * remove hourly scan of all hints on the off chance that the gossiper
   missed a status change; instead, expose deliverHintsToEndpoint to JMX
   so it can be done manually, if necessary (CASSANDRA-1141)
 * don't reject reads at CL.ALL (CASSANDRA-1152)
 * reject deletions to supercolumns in CFs containing only standard
   columns (CASSANDRA-1139)
 * avoid preserving login information after client disconnects
   (CASSANDRA-1057)
 * prefer sun jdk to openjdk in debian init script (CASSANDRA-1174)
 * detect partioner config changes between restarts and fail fast
   (CASSANDRA-1146)
 * use generation time to resolve node token reassignment disagreements
   (CASSANDRA-1118)
 * restructure the startup ordering of Gossiper and MessageService to avoid
   timing anomalies (CASSANDRA-1160)
 * detect incomplete commit log hearders (CASSANDRA-1119)
 * force anti-entropy service to stream files on the stream stage to avoid
   sending streams out of order (CASSANDRA-1169)
 * remove inactive stream managers after AES streams files (CASSANDRA-1169)
 * allow removing entire row through batch_mutate Deletion (CASSANDRA-1027)
 * add JMX metrics for row-level bloom filter false positives (CASSANDRA-1212)
 * added a redhat init script to contrib (CASSANDRA-1201)
 * use midpoint when bootstrapping a new machine into range with not
   much data yet instead of random token (CASSANDRA-1112)
 * kill server on OOM in executor stage as well as Thrift (CASSANDRA-1226)
 * remove opportunistic repairs, when two machines with overlapping replica
   responsibilities happen to finish major compactions of the same CF near
   the same time.  repairs are now fully manual (CASSANDRA-1190)
 * add ability to lower compaction priority (default is no change from 0.6.2)
   (CASSANDRA-1181)


0.6.2
 * fix contrib/word_count build. (CASSANDRA-992)
 * split CommitLogExecutorService into BatchCommitLogExecutorService and
   PeriodicCommitLogExecutorService (CASSANDRA-1014)
 * add latency histograms to CFSMBean (CASSANDRA-1024)
 * make resolving timestamp ties deterministic by using value bytes
   as a tiebreaker (CASSANDRA-1039)
 * Add option to turn off Hinted Handoff (CASSANDRA-894)
 * fix windows startup (CASSANDRA-948)
 * make concurrent_reads, concurrent_writes configurable at runtime via JMX
   (CASSANDRA-1060)
 * disable GCInspector on non-Sun JVMs (CASSANDRA-1061)
 * fix tombstone handling in sstable rows with no other data (CASSANDRA-1063)
 * fix size of row in spanned index entries (CASSANDRA-1056)
 * install json2sstable, sstable2json, and sstablekeys to Debian package
 * StreamingService.StreamDestinations wouldn't empty itself after streaming
   finished (CASSANDRA-1076)
 * added Collections.shuffle(splits) before returning the splits in
   ColumnFamilyInputFormat (CASSANDRA-1096)
 * do not recalculate cache capacity post-compaction if it's been manually
   modified (CASSANDRA-1079)
 * better defaults for flush sorter + writer executor queue sizes
   (CASSANDRA-1100)
 * windows scripts for SSTableImport/Export (CASSANDRA-1051)
 * windows script for nodetool (CASSANDRA-1113)
 * expose PhiConvictThreshold (CASSANDRA-1053)
 * make repair of RF==1 a no-op (CASSANDRA-1090)
 * improve default JVM GC options (CASSANDRA-1014)
 * fix SlicePredicate serialization inside Hadoop jobs (CASSANDRA-1049)
 * close Thrift sockets in Hadoop ColumnFamilyRecordReader (CASSANDRA-1081)


0.6.1
 * fix NPE in sstable2json when no excluded keys are given (CASSANDRA-934)
 * keep the replica set constant throughout the read repair process
   (CASSANDRA-937)
 * allow querying getAllRanges with empty token list (CASSANDRA-933)
 * fix command line arguments inversion in clustertool (CASSANDRA-942)
 * fix race condition that could trigger a false-positive assertion
   during post-flush discard of old commitlog segments (CASSANDRA-936)
 * fix neighbor calculation for anti-entropy repair (CASSANDRA-924)
 * perform repair even for small entropy differences (CASSANDRA-924)
 * Use hostnames in CFInputFormat to allow Hadoop's naive string-based
   locality comparisons to work (CASSANDRA-955)
 * cache read-only BufferedRandomAccessFile length to avoid
   3 system calls per invocation (CASSANDRA-950)
 * nodes with IPv6 (and no IPv4) addresses could not join cluster
   (CASSANDRA-969)
 * Retrieve the correct number of undeleted columns, if any, from
   a supercolumn in a row that had been deleted previously (CASSANDRA-920)
 * fix index scans that cross the 2GB mmap boundaries for both mmap
   and standard i/o modes (CASSANDRA-866)
 * expose drain via nodetool (CASSANDRA-978)


0.6.0-RC1
 * JMX drain to flush memtables and run through commit log (CASSANDRA-880)
 * Bootstrapping can skip ranges under the right conditions (CASSANDRA-902)
 * fix merging row versions in range_slice for CL > ONE (CASSANDRA-884)
 * default write ConsistencyLeven chaned from ZERO to ONE
 * fix for index entries spanning mmap buffer boundaries (CASSANDRA-857)
 * use lexical comparison if time part of TimeUUIDs are the same
   (CASSANDRA-907)
 * bound read, mutation, and response stages to fix possible OOM
   during log replay (CASSANDRA-885)
 * Use microseconds-since-epoch (UTC) in cli, instead of milliseconds
 * Treat batch_mutate Deletion with null supercolumn as "apply this predicate
   to top level supercolumns" (CASSANDRA-834)
 * Streaming destination nodes do not update their JMX status (CASSANDRA-916)
 * Fix internal RPC timeout calculation (CASSANDRA-911)
 * Added Pig loadfunc to contrib/pig (CASSANDRA-910)


0.6.0-beta3
 * fix compaction bucketing bug (CASSANDRA-814)
 * update windows batch file (CASSANDRA-824)
 * deprecate KeysCachedFraction configuration directive in favor
   of KeysCached; move to unified-per-CF key cache (CASSANDRA-801)
 * add invalidateRowCache to ColumnFamilyStoreMBean (CASSANDRA-761)
 * send Handoff hints to natural locations to reduce load on
   remaining nodes in a failure scenario (CASSANDRA-822)
 * Add RowWarningThresholdInMB configuration option to warn before very
   large rows get big enough to threaten node stability, and -x option to
   be able to remove them with sstable2json if the warning is unheeded
   until it's too late (CASSANDRA-843)
 * Add logging of GC activity (CASSANDRA-813)
 * fix ConcurrentModificationException in commitlog discard (CASSANDRA-853)
 * Fix hardcoded row count in Hadoop RecordReader (CASSANDRA-837)
 * Add a jmx status to the streaming service and change several DEBUG
   messages to INFO (CASSANDRA-845)
 * fix classpath in cassandra-cli.bat for Windows (CASSANDRA-858)
 * allow re-specifying host, port to cassandra-cli if invalid ones
   are first tried (CASSANDRA-867)
 * fix race condition handling rpc timeout in the coordinator
   (CASSANDRA-864)
 * Remove CalloutLocation and StagingFileDirectory from storage-conf files
   since those settings are no longer used (CASSANDRA-878)
 * Parse a long from RowWarningThresholdInMB instead of an int (CASSANDRA-882)
 * Remove obsolete ControlPort code from DatabaseDescriptor (CASSANDRA-886)
 * move skipBytes side effect out of assert (CASSANDRA-899)
 * add "double getLoad" to StorageServiceMBean (CASSANDRA-898)
 * track row stats per CF at compaction time (CASSANDRA-870)
 * disallow CommitLogDirectory matching a DataFileDirectory (CASSANDRA-888)
 * default key cache size is 200k entries, changed from 10% (CASSANDRA-863)
 * add -Dcassandra-foreground=yes to cassandra.bat
 * exit if cluster name is changed unexpectedly (CASSANDRA-769)


0.6.0-beta1/beta2
 * add batch_mutate thrift command, deprecating batch_insert (CASSANDRA-336)
 * remove get_key_range Thrift API, deprecated in 0.5 (CASSANDRA-710)
 * add optional login() Thrift call for authentication (CASSANDRA-547)
 * support fat clients using gossiper and StorageProxy to perform
   replication in-process [jvm-only] (CASSANDRA-535)
 * support mmapped I/O for reads, on by default on 64bit JVMs
   (CASSANDRA-408, CASSANDRA-669)
 * improve insert concurrency, particularly during Hinted Handoff
   (CASSANDRA-658)
 * faster network code (CASSANDRA-675)
 * stress.py moved to contrib (CASSANDRA-635)
 * row caching [must be explicitly enabled per-CF in config] (CASSANDRA-678)
 * present a useful measure of compaction progress in JMX (CASSANDRA-599)
 * add bin/sstablekeys (CASSNADRA-679)
 * add ConsistencyLevel.ANY (CASSANDRA-687)
 * make removetoken remove nodes from gossip entirely (CASSANDRA-644)
 * add ability to set cache sizes at runtime (CASSANDRA-708)
 * report latency and cache hit rate statistics with lifetime totals
   instead of average over the last minute (CASSANDRA-702)
 * support get_range_slice for RandomPartitioner (CASSANDRA-745)
 * per-keyspace replication factory and replication strategy (CASSANDRA-620)
 * track latency in microseconds (CASSANDRA-733)
 * add describe_ Thrift methods, deprecating get_string_property and
   get_string_list_property
 * jmx interface for tracking operation mode and streams in general.
   (CASSANDRA-709)
 * keep memtables in sorted order to improve range query performance
   (CASSANDRA-799)
 * use while loop instead of recursion when trimming sstables compaction list
   to avoid blowing stack in pathological cases (CASSANDRA-804)
 * basic Hadoop map/reduce support (CASSANDRA-342)


0.5.1
 * ensure all files for an sstable are streamed to the same directory.
   (CASSANDRA-716)
 * more accurate load estimate for bootstrapping (CASSANDRA-762)
 * tolerate dead or unavailable bootstrap target on write (CASSANDRA-731)
 * allow larger numbers of keys (> 140M) in a sstable bloom filter
   (CASSANDRA-790)
 * include jvm argument improvements from CASSANDRA-504 in debian package
 * change streaming chunk size to 32MB to accomodate Windows XP limitations
   (was 64MB) (CASSANDRA-795)
 * fix get_range_slice returning results in the wrong order (CASSANDRA-781)


0.5.0 final
 * avoid attempting to delete temporary bootstrap files twice (CASSANDRA-681)
 * fix bogus NaN in nodeprobe cfstats output (CASSANDRA-646)
 * provide a policy for dealing with single thread executors w/ a full queue
   (CASSANDRA-694)
 * optimize inner read in MessagingService, vastly improving multiple-node
   performance (CASSANDRA-675)
 * wait for table flush before streaming data back to a bootstrapping node.
   (CASSANDRA-696)
 * keep track of bootstrapping sources by table so that bootstrapping doesn't
   give the indication of finishing early (CASSANDRA-673)


0.5.0 RC3
 * commit the correct version of the patch for CASSANDRA-663


0.5.0 RC2 (unreleased)
 * fix bugs in converting get_range_slice results to Thrift
   (CASSANDRA-647, CASSANDRA-649)
 * expose java.util.concurrent.TimeoutException in StorageProxy methods
   (CASSANDRA-600)
 * TcpConnectionManager was holding on to disconnected connections,
   giving the false indication they were being used. (CASSANDRA-651)
 * Remove duplicated write. (CASSANDRA-662)
 * Abort bootstrap if IP is already in the token ring (CASSANDRA-663)
 * increase default commitlog sync period, and wait for last sync to
   finish before submitting another (CASSANDRA-668)


0.5.0 RC1
 * Fix potential NPE in get_range_slice (CASSANDRA-623)
 * add CRC32 to commitlog entries (CASSANDRA-605)
 * fix data streaming on windows (CASSANDRA-630)
 * GC compacted sstables after cleanup and compaction (CASSANDRA-621)
 * Speed up anti-entropy validation (CASSANDRA-629)
 * Fix anti-entropy assertion error (CASSANDRA-639)
 * Fix pending range conflicts when bootstapping or moving
   multiple nodes at once (CASSANDRA-603)
 * Handle obsolete gossip related to node movement in the case where
   one or more nodes is down when the movement occurs (CASSANDRA-572)
 * Include dead nodes in gossip to avoid a variety of problems
   and fix HH to removed nodes (CASSANDRA-634)
 * return an InvalidRequestException for mal-formed SlicePredicates
   (CASSANDRA-643)
 * fix bug determining closest neighbor for use in multiple datacenters
   (CASSANDRA-648)
 * Vast improvements in anticompaction speed (CASSANDRA-607)
 * Speed up log replay and writes by avoiding redundant serializations
   (CASSANDRA-652)


0.5.0 beta 2
 * Bootstrap improvements (several tickets)
 * add nodeprobe repair anti-entropy feature (CASSANDRA-193, CASSANDRA-520)
 * fix possibility of partition when many nodes restart at once
   in clusters with multiple seeds (CASSANDRA-150)
 * fix NPE in get_range_slice when no data is found (CASSANDRA-578)
 * fix potential NPE in hinted handoff (CASSANDRA-585)
 * fix cleanup of local "system" keyspace (CASSANDRA-576)
 * improve computation of cluster load balance (CASSANDRA-554)
 * added super column read/write, column count, and column/row delete to
   cassandra-cli (CASSANDRA-567, CASSANDRA-594)
 * fix returning live subcolumns of deleted supercolumns (CASSANDRA-583)
 * respect JAVA_HOME in bin/ scripts (several tickets)
 * add StorageService.initClient for fat clients on the JVM (CASSANDRA-535)
   (see contrib/client_only for an example of use)
 * make consistency_level functional in get_range_slice (CASSANDRA-568)
 * optimize key deserialization for RandomPartitioner (CASSANDRA-581)
 * avoid GCing tombstones except on major compaction (CASSANDRA-604)
 * increase failure conviction threshold, resulting in less nodes
   incorrectly (and temporarily) marked as down (CASSANDRA-610)
 * respect memtable thresholds during log replay (CASSANDRA-609)
 * support ConsistencyLevel.ALL on read (CASSANDRA-584)
 * add nodeprobe removetoken command (CASSANDRA-564)


0.5.0 beta
 * Allow multiple simultaneous flushes, improving flush throughput
   on multicore systems (CASSANDRA-401)
 * Split up locks to improve write and read throughput on multicore systems
   (CASSANDRA-444, CASSANDRA-414)
 * More efficient use of memory during compaction (CASSANDRA-436)
 * autobootstrap option: when enabled, all non-seed nodes will attempt
   to bootstrap when started, until bootstrap successfully
   completes. -b option is removed.  (CASSANDRA-438)
 * Unless a token is manually specified in the configuration xml,
   a bootstraping node will use a token that gives it half the
   keys from the most-heavily-loaded node in the cluster,
   instead of generating a random token.
   (CASSANDRA-385, CASSANDRA-517)
 * Miscellaneous bootstrap fixes (several tickets)
 * Ability to change a node's token even after it has data on it
   (CASSANDRA-541)
 * Ability to decommission a live node from the ring (CASSANDRA-435)
 * Semi-automatic loadbalancing via nodeprobe (CASSANDRA-192)
 * Add ability to set compaction thresholds at runtime via
   JMX / nodeprobe.  (CASSANDRA-465)
 * Add "comment" field to ColumnFamily definition. (CASSANDRA-481)
 * Additional JMX metrics (CASSANDRA-482)
 * JSON based export and import tools (several tickets)
 * Hinted Handoff fixes (several tickets)
 * Add key cache to improve read performance (CASSANDRA-423)
 * Simplified construction of custom ReplicationStrategy classes
   (CASSANDRA-497)
 * Graphical application (Swing) for ring integrity verification and
   visualization was added to contrib (CASSANDRA-252)
 * Add DCQUORUM, DCQUORUMSYNC consistency levels and corresponding
   ReplicationStrategy / EndpointSnitch classes.  Experimental.
   (CASSANDRA-492)
 * Web client interface added to contrib (CASSANDRA-457)
 * More-efficient flush for Random, CollatedOPP partitioners
   for normal writes (CASSANDRA-446) and bulk load (CASSANDRA-420)
 * Add MemtableFlushAfterMinutes, a global replacement for the old
   per-CF FlushPeriodInMinutes setting (CASSANDRA-463)
 * optimizations to slice reading (CASSANDRA-350) and supercolumn
   queries (CASSANDRA-510)
 * force binding to given listenaddress for nodes with multiple
   interfaces (CASSANDRA-546)
 * stress.py benchmarking tool improvements (several tickets)
 * optimized replica placement code (CASSANDRA-525)
 * faster log replay on restart (CASSANDRA-539, CASSANDRA-540)
 * optimized local-node writes (CASSANDRA-558)
 * added get_range_slice, deprecating get_key_range (CASSANDRA-344)
 * expose TimedOutException to thrift (CASSANDRA-563)


0.4.2
 * Add validation disallowing null keys (CASSANDRA-486)
 * Fix race conditions in TCPConnectionManager (CASSANDRA-487)
 * Fix using non-utf8-aware comparison as a sanity check.
   (CASSANDRA-493)
 * Improve default garbage collector options (CASSANDRA-504)
 * Add "nodeprobe flush" (CASSANDRA-505)
 * remove NotFoundException from get_slice throws list (CASSANDRA-518)
 * fix get (not get_slice) of entire supercolumn (CASSANDRA-508)
 * fix null token during bootstrap (CASSANDRA-501)


0.4.1
 * Fix FlushPeriod columnfamily configuration regression
   (CASSANDRA-455)
 * Fix long column name support (CASSANDRA-460)
 * Fix for serializing a row that only contains tombstones
   (CASSANDRA-458)
 * Fix for discarding unneeded commitlog segments (CASSANDRA-459)
 * Add SnapshotBeforeCompaction configuration option (CASSANDRA-426)
 * Fix compaction abort under insufficient disk space (CASSANDRA-473)
 * Fix reading subcolumn slice from tombstoned CF (CASSANDRA-484)
 * Fix race condition in RVH causing occasional NPE (CASSANDRA-478)


0.4.0
 * fix get_key_range problems when a node is down (CASSANDRA-440)
   and add UnavailableException to more Thrift methods
 * Add example EndPointSnitch contrib code (several tickets)


0.4.0 RC2
 * fix SSTable generation clash during compaction (CASSANDRA-418)
 * reject method calls with null parameters (CASSANDRA-308)
 * properly order ranges in nodeprobe output (CASSANDRA-421)
 * fix logging of certain errors on executor threads (CASSANDRA-425)


0.4.0 RC1
 * Bootstrap feature is live; use -b on startup (several tickets)
 * Added multiget api (CASSANDRA-70)
 * fix Deadlock with SelectorManager.doProcess and TcpConnection.write
   (CASSANDRA-392)
 * remove key cache b/c of concurrency bugs in third-party
   CLHM library (CASSANDRA-405)
 * update non-major compaction logic to use two threshold values
   (CASSANDRA-407)
 * add periodic / batch commitlog sync modes (several tickets)
 * inline BatchMutation into batch_insert params (CASSANDRA-403)
 * allow setting the logging level at runtime via mbean (CASSANDRA-402)
 * change default comparator to BytesType (CASSANDRA-400)
 * add forwards-compatible ConsistencyLevel parameter to get_key_range
   (CASSANDRA-322)
 * r/m special case of blocking for local destination when writing with
   ConsistencyLevel.ZERO (CASSANDRA-399)
 * Fixes to make BinaryMemtable [bulk load interface] useful (CASSANDRA-337);
   see contrib/bmt_example for an example of using it.
 * More JMX properties added (several tickets)
 * Thrift changes (several tickets)
    - Merged _super get methods with the normal ones; return values
      are now of ColumnOrSuperColumn.
    - Similarly, merged batch_insert_super into batch_insert.



0.4.0 beta
 * On-disk data format has changed to allow billions of keys/rows per
   node instead of only millions
 * Multi-keyspace support
 * Scan all sstables for all queries to avoid situations where
   different types of operation on the same ColumnFamily could
   disagree on what data was present
 * Snapshot support via JMX
 * Thrift API has changed a _lot_:
    - removed time-sorted CFs; instead, user-defined comparators
      may be defined on the column names, which are now byte arrays.
      Default comparators are provided for UTF8, Bytes, Ascii, Long (i64),
      and UUID types.
    - removed colon-delimited strings in thrift api in favor of explicit
      structs such as ColumnPath, ColumnParent, etc.  Also normalized
      thrift struct and argument naming.
    - Added columnFamily argument to get_key_range.
    - Change signature of get_slice to accept starting and ending
      columns as well as an offset.  (This allows use of indexes.)
      Added "ascending" flag to allow reasonably-efficient reverse
      scans as well.  Removed get_slice_by_range as redundant.
    - get_key_range operates on one CF at a time
    - changed `block` boolean on insert methods to ConsistencyLevel enum,
      with options of NONE, ONE, QUORUM, and ALL.
    - added similar consistency_level parameter to read methods
    - column-name-set slice with no names given now returns zero columns
      instead of all of them.  ("all" can run your server out of memory.
      use a range-based slice with a high max column count instead.)
 * Removed the web interface. Node information can now be obtained by
   using the newly introduced nodeprobe utility.
 * More JMX stats
 * Remove magic values from internals (e.g. special key to indicate
   when to flush memtables)
 * Rename configuration "table" to "keyspace"
 * Moved to crash-only design; no more shutdown (just kill the process)
 * Lots of bug fixes

Full list of issues resolved in 0.4 is at https://issues.apache.org/jira/secure/IssueNavigator.jspa?reset=true&&pid=12310865&fixfor=12313862&resolution=1&sorter/field=issuekey&sorter/order=DESC


0.3.0 RC3
 * Fix potential deadlock under load in TCPConnection.
   (CASSANDRA-220)


0.3.0 RC2
 * Fix possible data loss when server is stopped after replaying
   log but before new inserts force memtable flush.
   (CASSANDRA-204)
 * Added BUGS file


0.3.0 RC1
 * Range queries on keys, including user-defined key collation
 * Remove support
 * Workarounds for a weird bug in JDK select/register that seems
   particularly common on VM environments. Cassandra should deploy
   fine on EC2 now
 * Much improved infrastructure: the beginnings of a decent test suite
   ("ant test" for unit tests; "nosetests" for system tests), code
   coverage reporting, etc.
 * Expanded node status reporting via JMX
 * Improved error reporting/logging on both server and client
 * Reduced memory footprint in default configuration
 * Combined blocking and non-blocking versions of insert APIs
 * Added FlushPeriodInMinutes configuration parameter to force
   flushing of infrequently-updated ColumnFamilies<|MERGE_RESOLUTION|>--- conflicted
+++ resolved
@@ -364,11 +364,7 @@
  * Fixed nodetool cfstats printing index name twice (CASSANDRA-14903)
  * Add flag to disable SASI indexes, and warnings on creation (CASSANDRA-14866)
 Merged from 3.0:
-<<<<<<< HEAD
-=======
  * Add ability to customize cassandra log directory using $CASSANDRA_LOG_DIR (CASSANDRA-15090)
- * Skip cells with illegal column names when reading legacy sstables (CASSANDRA-15086)
->>>>>>> 6e515069
  * Fix assorted gossip races and add related runtime checks (CASSANDRA-15059)
  * cassandra-stress works with frozen collections: list and set (CASSANDRA-14907)
  * Fix handling FS errors on writing and reading flat files - LogTransaction and hints (CASSANDRA-15053)
