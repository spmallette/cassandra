--- conflicted
+++ resolved
@@ -1,14 +1,10 @@
-<<<<<<< HEAD
 3.0.18
  * Improve TokenMetaData cache populating performance avoid long locking (CASSANDRA-14660)
  * Fix static column order for SELECT * wildcard queries (CASSANDRA-14638)
  * sstableloader should use discovered broadcast address to connect intra-cluster (CASSANDRA-14522)
  * Fix reading columns with non-UTF names from schema (CASSANDRA-14468)
  Merged from 2.2:
-=======
-2.2.14
  * Fix incorrect cqlsh results when selecting same columns multiple times (CASSANDRA-13262)
->>>>>>> 62e48c5f
  * Returns null instead of NaN or Infinity in JSON strings (CASSANDRA-14377)
 
 
