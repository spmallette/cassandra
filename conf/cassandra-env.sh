--- conflicted
+++ resolved
@@ -97,13 +97,8 @@
     exit 1;
 fi
 
-<<<<<<< HEAD
-if [ "$JVM_VERSION" \< "1.8" ] && [ "$JVM_PATCH_VERSION" \< "40" ] ; then
+if [ "$JVM_VERSION" \< "1.8" ] && [ "$JVM_PATCH_VERSION" -lt 40 ] ; then
     echo "Cassandra 3.0 and later require Java 8u40 or later."
-=======
-if [ "$JVM_VERSION" \< "1.8" ] && [ "$JVM_PATCH_VERSION" -lt 25 ] ; then
-    echo "Cassandra 2.0 and later require Java 7u25 or later."
->>>>>>> 8bf453a4
     exit 1;
 fi
 
