--- conflicted
+++ resolved
@@ -618,13 +618,8 @@
 
         public void onUpdateColumnFamily(String ksName, String cfName, boolean columnsDidChange)
         {
-            logger.info("Column definitions for {}.{} changed, invalidating related prepared statements", ksName, cfName);
+            logger.debug("Column definitions for {}.{} changed, invalidating related prepared statements", ksName, cfName);
             if (columnsDidChange)
-<<<<<<< HEAD
-=======
-            {
-                logger.debug("Column definitions for {}.{} changed, invalidating related prepared statements", ksName, cfName);
->>>>>>> e9f36042
                 removeInvalidPreparedStatements(ksName, cfName);
         }
 
