--- conflicted
+++ resolved
@@ -259,39 +259,8 @@
         if (loadSSTables)
         {
             Directories.SSTableLister sstableFiles = directories.sstableLister().skipTemporary(true);
-<<<<<<< HEAD
-            Collection<SSTableReader> sstables = SSTableReader.batchOpen(sstableFiles.list().entrySet(), metadata, this.partitioner);
+            Collection<SSTableReader> sstables = SSTableReader.openAll(sstableFiles.list().entrySet(), metadata, this.partitioner);
             data.addInitialSSTables(sstables);
-=======
-            Collection<SSTableReader> sstables = SSTableReader.openAll(sstableFiles.list().entrySet(), metadata, this.partitioner);
-            if (metadata.getDefaultValidator().isCommutative())
-            {
-                // Filter non-compacted sstables, remove compacted ones
-                Set<Integer> compactedSSTables = new HashSet<Integer>();
-                for (SSTableReader sstable : sstables)
-                    compactedSSTables.addAll(sstable.getAncestors());
-
-                Set<SSTableReader> liveSSTables = new HashSet<SSTableReader>();
-                for (SSTableReader sstable : sstables)
-                {
-                    if (compactedSSTables.contains(sstable.descriptor.generation))
-                    {
-                        logger.info("{} is already compacted and will be removed.", sstable);
-                        sstable.markCompacted(); // we need to mark as compacted to be deleted
-                        sstable.releaseReference(); // this amount to deleting the sstable
-                    }
-                    else
-                    {
-                        liveSSTables.add(sstable);
-                    }
-                }
-                data.addInitialSSTables(liveSSTables);
-            }
-            else
-            {
-                data.addInitialSSTables(sstables);
-            }
->>>>>>> 2188d647
         }
 
         if (caching == Caching.ALL || caching == Caching.KEYS_ONLY)
