--- conflicted
+++ resolved
@@ -1069,10 +1069,6 @@
         return hostId;
     }
 
-<<<<<<< HEAD
-
-    public static PaxosState loadPaxosState(DecoratedKey key, CFMetaData metadata)
-=======
     /**
      * Gets the stored rack for the local node, or null if none have been set yet.
      */
@@ -1088,8 +1084,7 @@
         return null;
     }
 
-    public static PaxosState loadPaxosState(ByteBuffer key, CFMetaData metadata)
->>>>>>> 7cab3272
+    public static PaxosState loadPaxosState(DecoratedKey key, CFMetaData metadata)
     {
         String req = "SELECT * FROM system.%s WHERE row_key = ? AND cf_id = ?";
         UntypedResultSet results = executeInternal(String.format(req, PAXOS), key.getKey(), metadata.cfId);
