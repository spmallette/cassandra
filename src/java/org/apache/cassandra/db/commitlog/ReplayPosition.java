--- conflicted
+++ resolved
@@ -88,12 +88,6 @@
 
         public boolean isEmpty()
         {
-<<<<<<< HEAD
-            if (o1.segment != o2.segment)
-            	return Long.compare(o1.segment,  o2.segment);
-
-            return Integer.compare(o1.position, o2.position);
-=======
             return persisted.isEmpty();
         }
     }
@@ -108,7 +102,6 @@
                 min = first;
             else
                 min = Ordering.natural().min(min, first);
->>>>>>> 849a4386
         }
         if (min == null)
             return NONE;
