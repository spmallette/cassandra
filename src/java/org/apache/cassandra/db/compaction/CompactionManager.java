--- conflicted
+++ resolved
@@ -1345,25 +1345,21 @@
         return executor.submit(runnable);
     }
 
-<<<<<<< HEAD
+    public List<SSTableReader> runIndexSummaryRedistribution(IndexSummaryRedistribution redistribution) throws IOException
+    {
+        metrics.beginCompaction(redistribution);
+
+        try
+        {
+            return redistribution.redistributeSummaries();
+        }
+        finally
+        {
+            metrics.finishCompaction(redistribution);
+        }
+    }
+
     public static int getDefaultGcBefore(ColumnFamilyStore cfs)
-=======
-    public List<SSTableReader> runIndexSummaryRedistribution(IndexSummaryRedistribution redistribution) throws IOException
-    {
-        metrics.beginCompaction(redistribution);
-
-        try
-        {
-            return redistribution.redistributeSummaries();
-        }
-        finally
-        {
-            metrics.finishCompaction(redistribution);
-        }
-    }
-
-    static int getDefaultGcBefore(ColumnFamilyStore cfs)
->>>>>>> fc7075a4
     {
         // 2ndary indexes have ExpiringColumns too, so we need to purge tombstones deleted before now. We do not need to
         // add any GcGrace however since 2ndary indexes are local to a node.
