--- conflicted
+++ resolved
@@ -250,7 +250,6 @@
                         if (!filter.columnFilter(dk.getKey()).maySelectPrefix(baseComparator, start))
                             continue;
 
-<<<<<<< HEAD
                         // If we've record the previous prefix, it means we're dealing with an index on the collection value. In
                         // that case, we can have multiple index prefix for the same CQL3 row. In that case, we want to only add
                         // the CQL3 row once (because requesting the data multiple time would be inefficient but more importantly
@@ -261,11 +260,8 @@
                         else
                             previousPrefix = null;
 
-                        logger.trace("Adding index hit to current row for {}", indexComparator.getString(cell.name()));
-=======
                         if (logger.isTraceEnabled())
-                            logger.trace("Adding index hit to current row for {}", indexComparator.getString(column.name()));
->>>>>>> bd3c47ca
+                            logger.trace("Adding index hit to current row for {}", indexComparator.getString(cell.name()));
 
                         // We always query the whole CQL3 row. In the case where the original filter was a name filter this might be
                         // slightly wasteful, but this probably doesn't matter in practice and it simplify things.
