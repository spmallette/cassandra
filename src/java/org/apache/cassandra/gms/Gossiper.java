/**
 * Licensed to the Apache Software Foundation (ASF) under one
 * or more contributor license agreements.  See the NOTICE file
 * distributed with this work for additional information
 * regarding copyright ownership.  The ASF licenses this file
 * to you under the Apache License, Version 2.0 (the
 * "License"); you may not use this file except in compliance
 * with the License.  You may obtain a copy of the License at
 *
 *     http://www.apache.org/licenses/LICENSE-2.0
 *
 * Unless required by applicable law or agreed to in writing, software
 * distributed under the License is distributed on an "AS IS" BASIS,
 * WITHOUT WARRANTIES OR CONDITIONS OF ANY KIND, either express or implied.
 * See the License for the specific language governing permissions and
 * limitations under the License.
 */

package org.apache.cassandra.gms;

import java.io.ByteArrayOutputStream;
import java.io.DataOutputStream;
import java.io.IOError;
import java.io.IOException;
import java.net.InetAddress;
import java.util.*;
import java.util.Map.Entry;
import java.util.concurrent.*;

import org.apache.cassandra.net.MessageProducer;
import org.cliffc.high_scale_lib.NonBlockingHashMap;
import org.slf4j.Logger;
import org.slf4j.LoggerFactory;

import org.apache.cassandra.utils.FBUtilities;
import org.apache.cassandra.config.DatabaseDescriptor;
import org.apache.cassandra.net.Message;
import org.apache.cassandra.net.MessagingService;
import org.apache.cassandra.service.StorageService;

/**
 * This module is responsible for Gossiping information for the local endpoint. This abstraction
 * maintains the list of live and dead endpoints. Periodically i.e. every 1 second this module
 * chooses a random node and initiates a round of Gossip with it. A round of Gossip involves 3
 * rounds of messaging. For instance if node A wants to initiate a round of Gossip with node B
 * it starts off by sending node B a GossipDigestSynMessage. Node B on receipt of this message
 * sends node A a GossipDigestAckMessage. On receipt of this message node A sends node B a
 * GossipDigestAck2Message which completes a round of Gossip. This module as and when it hears one
 * of the three above mentioned messages updates the Failure Detector with the liveness information.
 */

public class Gossiper implements IFailureDetectionEventListener
{
    static final ApplicationState[] STATES = ApplicationState.values();
    private ScheduledFuture<?> scheduledGossipTask;
    public final static int intervalInMillis = 1000;
    public final static int QUARANTINE_DELAY = StorageService.RING_DELAY * 2;
    private static Logger logger = LoggerFactory.getLogger(Gossiper.class);
    public static final Gossiper instance = new Gossiper();

    private long aVeryLongTime;
    private long FatClientTimeout;
    private Random random = new Random();
    private Comparator<InetAddress> inetcomparator = new Comparator<InetAddress>()
    {
        public int compare(InetAddress addr1,  InetAddress addr2)
        {
            return addr1.getHostAddress().compareTo(addr2.getHostAddress());
        }
    };

    /* subscribers for interest in EndpointState change */
    private List<IEndpointStateChangeSubscriber> subscribers = new CopyOnWriteArrayList<IEndpointStateChangeSubscriber>();

    /* live member set */
    private Set<InetAddress> liveEndpoints = new ConcurrentSkipListSet<InetAddress>(inetcomparator);

    /* unreachable member set */
    private Map<InetAddress, Long> unreachableEndpoints = new ConcurrentHashMap<InetAddress, Long>();

    /* initial seeds for joining the cluster */
    private Set<InetAddress> seeds = new ConcurrentSkipListSet<InetAddress>(inetcomparator);

    /* map where key is the endpoint and value is the state associated with the endpoint */
    Map<InetAddress, EndpointState> endpointStateMap = new ConcurrentHashMap<InetAddress, EndpointState>();

    /* map where key is endpoint and value is timestamp when this endpoint was removed from
     * gossip. We will ignore any gossip regarding these endpoints for QUARANTINE_DELAY time
     * after removal to prevent nodes from falsely reincarnating during the time when removal
     * gossip gets propagated to all nodes */
    private Map<InetAddress, Long> justRemovedEndpoints = new ConcurrentHashMap<InetAddress, Long>();
    
    // protocol versions of the other nodes in the cluster
    private final ConcurrentMap<InetAddress, Integer> versions = new NonBlockingHashMap<InetAddress, Integer>();

    private class GossipTask implements Runnable
    {
        public void run()
        {
            try
            {
                //wait on messaging service to start listening
                MessagingService.instance().waitUntilListening();
                
                /* Update the local heartbeat counter. */
                endpointStateMap.get(FBUtilities.getLocalAddress()).getHeartBeatState().updateHeartBeat();
                if (logger.isTraceEnabled())
                    logger.trace("My heartbeat is now " + endpointStateMap.get(FBUtilities.getLocalAddress()).getHeartBeatState().getHeartBeatVersion());
                final List<GossipDigest> gDigests = new ArrayList<GossipDigest>();
                Gossiper.instance.makeRandomGossipDigest(gDigests);

                if ( gDigests.size() > 0 )
                {
                    MessageProducer prod = new MessageProducer()
                    {
                        public Message getMessage(Integer version) throws IOException
                        {
                            return makeGossipDigestSynMessage(gDigests, version);
                        }
                    };
                    /* Gossip to some random live member */
                    boolean gossipedToSeed = doGossipToLiveMember(prod);

                    /* Gossip to some unreachable member with some probability to check if he is back up */
                    doGossipToUnreachableMember(prod);

                    /* Gossip to a seed if we did not do so above, or we have seen less nodes
                       than there are seeds.  This prevents partitions where each group of nodes
                       is only gossiping to a subset of the seeds.

                       The most straightforward check would be to check that all the seeds have been
                       verified either as live or unreachable.  To avoid that computation each round,
                       we reason that:

                       either all the live nodes are seeds, in which case non-seeds that come online
                       will introduce themselves to a member of the ring by definition,

                       or there is at least one non-seed node in the list, in which case eventually
                       someone will gossip to it, and then do a gossip to a random seed from the
                       gossipedToSeed check.

                       See CASSANDRA-150 for more exposition. */
                    if (!gossipedToSeed || liveEndpoints.size() < seeds.size())
                        doGossipToSeed(prod);

                    if (logger.isTraceEnabled())
                        logger.trace("Performing status check ...");
                    doStatusCheck();
                }
            }
            catch (Exception e)
            {
                logger.error("Gossip error", e);
            }
        }
    }

    private Gossiper()
    {
        // 3 days
        aVeryLongTime = 259200 * 1000;
        // half of QUARATINE_DELAY, to ensure justRemovedEndpoints has enough leeway to prevent re-gossip
        FatClientTimeout = (long)(QUARANTINE_DELAY / 2);
        /* register with the Failure Detector for receiving Failure detector events */
        FailureDetector.instance.registerFailureDetectionEventListener(this);
    }

    /**
     * Register for interesting state changes.
     * @param subscriber module which implements the IEndpointStateChangeSubscriber
     */
    public void register(IEndpointStateChangeSubscriber subscriber)
    {
        subscribers.add(subscriber);
    }

    /**
     * Unregister interest for state changes.
     * @param subscriber module which implements the IEndpointStateChangeSubscriber
     */
    public void unregister(IEndpointStateChangeSubscriber subscriber)
    {
        subscribers.remove(subscriber);
    }
    
    public void setVersion(InetAddress address, int version)
    {
        Integer old = versions.put(address, version);
    }
    
    public Integer getVersion(InetAddress address)
    {
        Integer v = versions.get(address);
        if (v == null)
        {
            // we don't know the version. assume current. we'll know soon enough if that was incorrect.
            logger.debug("Assuming current protocol version for {}", address);
            return MessagingService.version_;
        }
        else
            return v;
    }
    

    public Set<InetAddress> getLiveMembers()
    {
        Set<InetAddress> liveMbrs = new HashSet<InetAddress>(liveEndpoints);
        if (!liveMbrs.contains(FBUtilities.getLocalAddress()))
            liveMbrs.add(FBUtilities.getLocalAddress());
        return liveMbrs;
    }

    public Set<InetAddress> getUnreachableMembers()
    {
        return unreachableEndpoints.keySet();
    }

    public long getEndpointDowntime(InetAddress ep)
    {
        Long downtime = unreachableEndpoints.get(ep);
        if (downtime != null)
            return System.currentTimeMillis() - downtime;
        else
            return 0L;
    }

    /**
     * This method is part of IFailureDetectionEventListener interface. This is invoked
     * by the Failure Detector when it convicts an end point.
     *
     * param @ endpoint end point that is convicted.
    */
    public void convict(InetAddress endpoint)
    {
        EndpointState epState = endpointStateMap.get(endpoint);
        if (epState.isAlive())
        {
            markDead(endpoint, epState);
        }
    }

    /**
     * Return either: the greatest heartbeat or application state
     * @param epState
     * @return
     */
    int getMaxEndpointStateVersion(EndpointState epState)
    {
        int maxVersion = epState.getHeartBeatState().getHeartBeatVersion();
        for (VersionedValue value : epState.getApplicationStateMap().values())
            maxVersion = Math.max(maxVersion,  value.version);
        return maxVersion;
    }

    /**
     * Removes the endpoint from gossip completely
     *
     * @param endpoint endpoint to be removed from the current membership.
    */
    private void evictFromMembership(InetAddress endpoint)
    {
        unreachableEndpoints.remove(endpoint);
        endpointStateMap.remove(endpoint);
    }

    /**
     * Removes the endpoint from Gossip but retains endpoint state
     */
    public void removeEndpoint(InetAddress endpoint)
    {
        // do subscribers first so anything in the subscriber that depends on gossiper state won't get confused
        for (IEndpointStateChangeSubscriber subscriber : subscribers)
            subscriber.onRemove(endpoint);

        liveEndpoints.remove(endpoint);
        unreachableEndpoints.remove(endpoint);
        // do not remove endpointState until the quarantine expires
        FailureDetector.instance.remove(endpoint);
        versions.remove(endpoint);
        justRemovedEndpoints.put(endpoint, System.currentTimeMillis());
    }

    /**
     * The gossip digest is built based on randomization
     * rather than just looping through the collection of live endpoints.
     *
     * @param gDigests list of Gossip Digests.
    */
    private void makeRandomGossipDigest(List<GossipDigest> gDigests)
    {
        EndpointState epState;
        int generation = 0;
        int maxVersion = 0;

        // local epstate will be part of endpointStateMap
        List<InetAddress> endpoints = new ArrayList<InetAddress>(endpointStateMap.keySet());
        Collections.shuffle(endpoints, random);
        for (InetAddress endpoint : endpoints)
        {
            epState = endpointStateMap.get(endpoint);
            if (epState != null)
            {
                generation = epState.getHeartBeatState().getGeneration();
                maxVersion = getMaxEndpointStateVersion(epState);
            }
            gDigests.add(new GossipDigest(endpoint, generation, maxVersion));
        }

        if (logger.isTraceEnabled())
        {
            StringBuilder sb = new StringBuilder();
            for ( GossipDigest gDigest : gDigests )
            {
                sb.append(gDigest);
                sb.append(" ");
            }
                logger.trace("Gossip Digests are : " + sb.toString());
        }
    }

    public boolean isKnownEndpoint(InetAddress endpoint)
    {
        return endpointStateMap.containsKey(endpoint);
    }

    public int getCurrentGenerationNumber(InetAddress endpoint)
    {
    	return endpointStateMap.get(endpoint).getHeartBeatState().getGeneration();
    }

    Message makeGossipDigestSynMessage(List<GossipDigest> gDigests, int version) throws IOException
    {
        GossipDigestSynMessage gDigestMessage = new GossipDigestSynMessage(DatabaseDescriptor.getClusterName(), gDigests);
        ByteArrayOutputStream bos = new ByteArrayOutputStream();
        DataOutputStream dos = new DataOutputStream( bos );
        GossipDigestSynMessage.serializer().serialize(gDigestMessage, dos, version);
        return new Message(FBUtilities.getLocalAddress(), StorageService.Verb.GOSSIP_DIGEST_SYN, bos.toByteArray(), version);
    }

    Message makeGossipDigestAckMessage(GossipDigestAckMessage gDigestAckMessage, int version) throws IOException
    {
        ByteArrayOutputStream bos = new ByteArrayOutputStream();
        DataOutputStream dos = new DataOutputStream(bos);
        GossipDigestAckMessage.serializer().serialize(gDigestAckMessage, dos, version);
        return new Message(FBUtilities.getLocalAddress(), StorageService.Verb.GOSSIP_DIGEST_ACK, bos.toByteArray(), version);
    }

    Message makeGossipDigestAck2Message(GossipDigestAck2Message gDigestAck2Message, int version) throws IOException
    {
        ByteArrayOutputStream bos = new ByteArrayOutputStream();
        DataOutputStream dos = new DataOutputStream(bos);
        GossipDigestAck2Message.serializer().serialize(gDigestAck2Message, dos, version);
        return new Message(FBUtilities.getLocalAddress(), StorageService.Verb.GOSSIP_DIGEST_ACK2, bos.toByteArray(), version);
    }

    /**
     * Returns true if the chosen target was also a seed. False otherwise
     *
     *  @param prod produces a message to send
     *  @param epSet a set of endpoint from which a random endpoint is chosen.
     *  @return true if the chosen endpoint is also a seed.
     */
    private boolean sendGossip(MessageProducer prod, Set<InetAddress> epSet)
    {
        int size = epSet.size();
        /* Generate a random number from 0 -> size */
        List<InetAddress> liveEndpoints = new ArrayList<InetAddress>(epSet);
        int index = (size == 1) ? 0 : random.nextInt(size);
        InetAddress to = liveEndpoints.get(index);
        if (logger.isTraceEnabled())
            logger.trace("Sending a GossipDigestSynMessage to {} ...", to);
        try
        {
            MessagingService.instance().sendOneWay(prod.getMessage(getVersion(to)), to);
        }
        catch (IOException ex)
        {
            throw new IOError(ex);
        }        
        return seeds.contains(to);
    }

    /* Sends a Gossip message to a live member and returns true if the recipient was a seed */
    private boolean doGossipToLiveMember(MessageProducer prod)
    {
        int size = liveEndpoints.size();
        if ( size == 0 )
            return false;
        return sendGossip(prod, liveEndpoints);
    }

    /* Sends a Gossip message to an unreachable member */
    private void doGossipToUnreachableMember(MessageProducer prod)
    {
        double liveEndpointCount = liveEndpoints.size();
        double unreachableEndpointCount = unreachableEndpoints.size();
        if ( unreachableEndpointCount > 0 )
        {
            /* based on some probability */
            double prob = unreachableEndpointCount / (liveEndpointCount + 1);
            double randDbl = random.nextDouble();
            if ( randDbl < prob )
                sendGossip(prod, unreachableEndpoints.keySet());
        }
    }

    /* Gossip to a seed for facilitating partition healing */
    private void doGossipToSeed(MessageProducer prod)
    {
        int size = seeds.size();
        if ( size > 0 )
        {
            if ( size == 1 && seeds.contains(FBUtilities.getLocalAddress()) )
            {
                return;
            }

            if ( liveEndpoints.size() == 0 )
            {
                sendGossip(prod, seeds);
            }
            else
            {
                /* Gossip with the seed with some probability. */
                double probability = seeds.size() / (double)( liveEndpoints.size() + unreachableEndpoints.size() );
                double randDbl = random.nextDouble();
                if ( randDbl <= probability )
                    sendGossip(prod, seeds);
            }
        }
    }

    private void doStatusCheck()
    {
        long now = System.currentTimeMillis();

        Set<InetAddress> eps = endpointStateMap.keySet();
        for ( InetAddress endpoint : eps )
        {
            if ( endpoint.equals(FBUtilities.getLocalAddress()) )
                continue;

            FailureDetector.instance.interpret(endpoint);
            EndpointState epState = endpointStateMap.get(endpoint);
            if ( epState != null )
            {
                long duration = now - epState.getUpdateTimestamp();

                if (StorageService.instance.getTokenMetadata().isMember(endpoint))
                    epState.setHasToken(true);
                // check if this is a fat client. fat clients are removed automatically from
                // gosip after FatClientTimeout
                if (!epState.getHasToken() && !epState.isAlive() && !justRemovedEndpoints.containsKey(endpoint) && (duration > FatClientTimeout))
                {
                    logger.info("FatClient " + endpoint + " has been silent for " + FatClientTimeout + "ms, removing from gossip");
                    removeEndpoint(endpoint); // will put it in justRemovedEndpoints to respect quarantine delay
                    evictFromMembership(endpoint); // can get rid of the state immediately
                }

                if ( !epState.isAlive() && (duration > aVeryLongTime) )
                {
                    evictFromMembership(endpoint);
                }
            }
        }
        
        if (!justRemovedEndpoints.isEmpty())
        {
            for (Map.Entry<InetAddress, Long> entry : justRemovedEndpoints.entrySet())
            {
                if ((now - entry.getValue()) > QUARANTINE_DELAY)
                {
                    if (logger.isDebugEnabled())
                        logger.debug(QUARANTINE_DELAY + " elapsed, " + entry.getKey() + " gossip quarantine over");
                    justRemovedEndpoints.remove(entry.getKey());
                }
            }
        }
    }

    public EndpointState getEndpointStateForEndpoint(InetAddress ep)
    {
        return endpointStateMap.get(ep);
    }

    public Set<Entry<InetAddress, EndpointState>> getEndpointStates()
    {
        return endpointStateMap.entrySet();
    }

    EndpointState getStateForVersionBiggerThan(InetAddress forEndpoint, int version)
    {
        EndpointState epState = endpointStateMap.get(forEndpoint);
        EndpointState reqdEndpointState = null;

        if ( epState != null )
        {
            /*
             * Here we try to include the Heart Beat state only if it is
             * greater than the version passed in. It might happen that
             * the heart beat version maybe lesser than the version passed
             * in and some application state has a version that is greater
             * than the version passed in. In this case we also send the old
             * heart beat and throw it away on the receiver if it is redundant.
            */
            int localHbVersion = epState.getHeartBeatState().getHeartBeatVersion();
            if ( localHbVersion > version )
            {
                reqdEndpointState = new EndpointState(epState.getHeartBeatState());
                if (logger.isTraceEnabled())
                    logger.trace("local heartbeat version " + localHbVersion + " greater than " + version + " for " + forEndpoint);
            }
            /* Accumulate all application states whose versions are greater than "version" variable */
            for (Entry<ApplicationState, VersionedValue> entry : epState.getApplicationStateMap().entrySet())
            {
                VersionedValue value = entry.getValue();
                if ( value.version > version )
                {
                    if ( reqdEndpointState == null )
                    {
                        reqdEndpointState = new EndpointState(epState.getHeartBeatState());
                    }
                    final ApplicationState key = entry.getKey();
                    if (logger.isTraceEnabled())
                        logger.trace("Adding state " + key + ": " + value.value);
                    reqdEndpointState.addApplicationState(key, value);
                }
            }
        }
        return reqdEndpointState;
    }

    /** determine which endpoint started up earlier */
    public int compareEndpointStartup(InetAddress addr1, InetAddress addr2)
    {
        EndpointState ep1 = getEndpointStateForEndpoint(addr1);
        EndpointState ep2 = getEndpointStateForEndpoint(addr2);
        assert ep1 != null && ep2 != null;
        return ep1.getHeartBeatState().getGeneration() - ep2.getHeartBeatState().getGeneration();
    }    

    void notifyFailureDetector(List<GossipDigest> gDigests)
    {
        for ( GossipDigest gDigest : gDigests )
        {
            notifyFailureDetector(gDigest.endpoint, endpointStateMap.get(gDigest.endpoint));
        }
    }

    void notifyFailureDetector(Map<InetAddress, EndpointState> remoteEpStateMap)
    {
        for (Entry<InetAddress, EndpointState> entry : remoteEpStateMap.entrySet())
        {
            notifyFailureDetector(entry.getKey(), entry.getValue());
        }
    }

    void notifyFailureDetector(InetAddress endpoint, EndpointState remoteEndpointState)
    {
        IFailureDetector fd = FailureDetector.instance;
        EndpointState localEndpointState = endpointStateMap.get(endpoint);
        /*
         * If the local endpoint state exists then report to the FD only
         * if the versions workout.
        */
        if ( localEndpointState != null )
        {
            int localGeneration = localEndpointState.getHeartBeatState().getGeneration();
            int remoteGeneration = remoteEndpointState.getHeartBeatState().getGeneration();
            if ( remoteGeneration > localGeneration )
            {
                fd.report(endpoint);
                return;
            }

            if ( remoteGeneration == localGeneration )
            {
                int localVersion = getMaxEndpointStateVersion(localEndpointState);
                int remoteVersion = remoteEndpointState.getHeartBeatState().getHeartBeatVersion();
                if ( remoteVersion > localVersion )
                {
                    fd.report(endpoint);
                }
            }
        }

    }

    private void markAlive(InetAddress addr, EndpointState localState)
    {
        if (logger.isTraceEnabled())
            logger.trace("marking as alive {}", addr);
        localState.markAlive();
        liveEndpoints.add(addr);
        unreachableEndpoints.remove(addr);
        logger.info("InetAddress {} is now UP", addr);
        for (IEndpointStateChangeSubscriber subscriber : subscribers)
            subscriber.onAlive(addr, localState);
        if (logger.isTraceEnabled())
            logger.trace("Notified " + subscribers);
    }

    private void markDead(InetAddress addr, EndpointState localState)
    {
        if (logger.isTraceEnabled())
            logger.trace("marking as dead {}", addr);
        localState.markDead();
        liveEndpoints.remove(addr);
        unreachableEndpoints.put(addr, System.currentTimeMillis());
        logger.info("InetAddress {} is now dead.", addr);
        for (IEndpointStateChangeSubscriber subscriber : subscribers)
            subscriber.onDead(addr, localState);
        if (logger.isTraceEnabled())
            logger.trace("Notified " + subscribers);
    }

    /**
     * This method is called whenever there is a "big" change in ep state (a generation change for a known node).
     *
     * @param ep endpoint
     * @param epState EndpointState for the endpoint
     */
    private void handleMajorStateChange(InetAddress ep, EndpointState epState)
    {
        if (endpointStateMap.get(ep) != null)
            logger.info("Node {} has restarted, now UP again", ep);
        else
            logger.info("Node {} is now part of the cluster", ep);
        if (logger.isTraceEnabled())
            logger.trace("Adding endpoint state for " + ep);
        endpointStateMap.put(ep, epState);
        markAlive(ep, epState);
        for (IEndpointStateChangeSubscriber subscriber : subscribers)
            subscriber.onJoin(ep, epState);
    }

    void applyStateLocally(Map<InetAddress, EndpointState> epStateMap)
    {
        for (Entry<InetAddress, EndpointState> entry : epStateMap.entrySet())
        {
            InetAddress ep = entry.getKey();
            if ( ep.equals(FBUtilities.getLocalAddress()))
                continue;
            if (justRemovedEndpoints.containsKey(ep))
            {
                if (logger.isTraceEnabled())
                    logger.trace("Ignoring gossip for " + ep + " because it is quarantined");
                continue;
            }

            EndpointState localEpStatePtr = endpointStateMap.get(ep);
            EndpointState remoteState = entry.getValue();
            /*
                If state does not exist just add it. If it does then add it if the remote generation is greater.
                If there is a generation tie, attempt to break it by heartbeat version.
            */
            if ( localEpStatePtr != null )
            {
            	int localGeneration = localEpStatePtr.getHeartBeatState().getGeneration();
            	int remoteGeneration = remoteState.getHeartBeatState().getGeneration();
                if (logger.isTraceEnabled())
                    logger.trace(ep + "local generation " + localGeneration + ", remote generation " + remoteGeneration);

            	if (remoteGeneration > localGeneration)
            	{
                    if (logger.isTraceEnabled())
                        logger.trace("Updating heartbeat state generation to " + remoteGeneration + " from " + localGeneration + " for " + ep);
                    // major state change will handle the update by inserting the remote state directly
                    handleMajorStateChange(ep, remoteState);
            	}
            	else if ( remoteGeneration == localGeneration ) // generation has not changed, apply new states
            	{
	                /* find maximum state */
	                int localMaxVersion = getMaxEndpointStateVersion(localEpStatePtr);
	                int remoteMaxVersion = getMaxEndpointStateVersion(remoteState);
	                if ( remoteMaxVersion > localMaxVersion )
	                {
                        // apply states, but do not notify since there is no major change
	                    applyNewStates(ep, localEpStatePtr, remoteState);
	                }
                    else if (logger.isTraceEnabled())
                            logger.trace("Ignoring remote version " + remoteMaxVersion + " <= " + localMaxVersion + " for " + ep);
            	}
                else
                {
                    if (logger.isTraceEnabled())
                        logger.trace("Ignoring remote generation " + remoteGeneration + " < " + localGeneration);
                }
            }
            else
            {
                // this is a new node
            	handleMajorStateChange(ep, remoteState);
            }
        }
    }

    private void applyNewStates(InetAddress addr, EndpointState localState, EndpointState remoteState)
    {
        // don't assert here, since if the node restarts the version will go back to zero
        int oldVersion = localState.getHeartBeatState().getHeartBeatVersion();
        Map<ApplicationState, VersionedValue> localAppStateMap = localState.getApplicationStateMap();

        localState.setHeartBeatState(remoteState.getHeartBeatState());
        if (logger.isTraceEnabled())
            logger.trace("Updating heartbeat state version to " + localState.getHeartBeatState().getHeartBeatVersion() + " from " + oldVersion + " for " + addr + " ...");

        for (Entry<ApplicationState, VersionedValue> remoteEntry : remoteState.getApplicationStateMap().entrySet())
        {
            ApplicationState remoteKey = remoteEntry.getKey();
            VersionedValue remoteValue = remoteEntry.getValue();

            assert remoteState.getHeartBeatState().getGeneration() == localState.getHeartBeatState().getGeneration();
            localState.addApplicationState(remoteKey, remoteValue);
            doNotifications(addr, remoteKey, remoteValue);
        }
    }

    // notify that an application state has changed
    private void doNotifications(InetAddress addr, ApplicationState state, VersionedValue value)
    {
        for (IEndpointStateChangeSubscriber subscriber : subscribers)
        {
            subscriber.onChange(addr, state, value);
        }
    }

    /* Request all the state for the endpoint in the gDigest */
    private void requestAll(GossipDigest gDigest, List<GossipDigest> deltaGossipDigestList, int remoteGeneration)
    {
        /* We are here since we have no data for this endpoint locally so request everthing. */
        deltaGossipDigestList.add( new GossipDigest(gDigest.getEndpoint(), remoteGeneration, 0) );
        if (logger.isTraceEnabled())
            logger.trace("requestAll for " + gDigest.getEndpoint());
    }

    /* Send all the data with version greater than maxRemoteVersion */
    private void sendAll(GossipDigest gDigest, Map<InetAddress, EndpointState> deltaEpStateMap, int maxRemoteVersion)
    {
        EndpointState localEpStatePtr = getStateForVersionBiggerThan(gDigest.getEndpoint(), maxRemoteVersion) ;
        if ( localEpStatePtr != null )
            deltaEpStateMap.put(gDigest.getEndpoint(), localEpStatePtr);
    }

    /*
        This method is used to figure the state that the Gossiper has but Gossipee doesn't. The delta digests
        and the delta state are built up.
    */
    void examineGossiper(List<GossipDigest> gDigestList, List<GossipDigest> deltaGossipDigestList, Map<InetAddress, EndpointState> deltaEpStateMap)
    {
        for ( GossipDigest gDigest : gDigestList )
        {
            int remoteGeneration = gDigest.getGeneration();
            int maxRemoteVersion = gDigest.getMaxVersion();
            /* Get state associated with the end point in digest */
            EndpointState epStatePtr = endpointStateMap.get(gDigest.getEndpoint());
            /*
                Here we need to fire a GossipDigestAckMessage. If we have some data associated with this endpoint locally
                then we follow the "if" path of the logic. If we have absolutely nothing for this endpoint we need to
                request all the data for this endpoint.
            */
            if ( epStatePtr != null )
            {
                int localGeneration = epStatePtr.getHeartBeatState().getGeneration();
                /* get the max version of all keys in the state associated with this endpoint */
                int maxLocalVersion = getMaxEndpointStateVersion(epStatePtr);
                if ( remoteGeneration == localGeneration && maxRemoteVersion == maxLocalVersion )
                    continue;

                if ( remoteGeneration > localGeneration )
                {
                    /* we request everything from the gossiper */
                    requestAll(gDigest, deltaGossipDigestList, remoteGeneration);
                }
                else if ( remoteGeneration < localGeneration )
                {
                    /* send all data with generation = localgeneration and version > 0 */
                    sendAll(gDigest, deltaEpStateMap, 0);
                }
                else if ( remoteGeneration == localGeneration )
                {
                    /*
                        If the max remote version is greater then we request the remote endpoint send us all the data
                        for this endpoint with version greater than the max version number we have locally for this
                        endpoint.
                        If the max remote version is lesser, then we send all the data we have locally for this endpoint
                        with version greater than the max remote version.
                    */
                    if ( maxRemoteVersion > maxLocalVersion )
                    {
                        deltaGossipDigestList.add( new GossipDigest(gDigest.getEndpoint(), remoteGeneration, maxLocalVersion) );
                    }
                    else if ( maxRemoteVersion < maxLocalVersion )
                    {
                        /* send all data with generation = localgeneration and version > maxRemoteVersion */
                        sendAll(gDigest, deltaEpStateMap, maxRemoteVersion);
                    }
                }
            }
            else
            {
                /* We are here since we have no data for this endpoint locally so request everything. */
                requestAll(gDigest, deltaGossipDigestList, remoteGeneration);
            }
        }
    }

    /**
     * Start the gossiper with the generation # retrieved from the System
     * table
     */
    public void start(int generationNbr)
    {
        /* Get the seeds from the config and initialize them. */
        Set<InetAddress> seedHosts = DatabaseDescriptor.getSeeds();
        for (InetAddress seed : seedHosts)
        {
            if (seed.equals(FBUtilities.getLocalAddress()))
                continue;
            seeds.add(seed);
        }

        /* initialize the heartbeat state for this localEndpoint */
        EndpointState localState = endpointStateMap.get(FBUtilities.getLocalAddress());
        if ( localState == null )
        {
            HeartBeatState hbState = new HeartBeatState(generationNbr);
            localState = new EndpointState(hbState);
            localState.markAlive();
            endpointStateMap.put(FBUtilities.getLocalAddress(), localState);
        }

        //notify snitches that Gossiper is about to start
        DatabaseDescriptor.getEndpointSnitch().gossiperStarting();
        if (logger.isTraceEnabled())
            logger.trace("gossip started with generation " + localState.getHeartBeatState().getGeneration());

        scheduledGossipTask = StorageService.scheduledTasks.scheduleWithFixedDelay(new GossipTask(),
                                                                                   Gossiper.intervalInMillis,
                                                                                   Gossiper.intervalInMillis,
                                                                                   TimeUnit.MILLISECONDS);
    }

    /**
     * Add an endpoint we knew about previously, but whose state is unknown
     */
    public void addSavedEndpoint(InetAddress ep)
    {
        EndpointState epState = endpointStateMap.get(ep);
        if (epState == null)
        {
            epState = new EndpointState(new HeartBeatState(0));
            epState.markDead();
            epState.setHasToken(true);
            endpointStateMap.put(ep, epState);
            unreachableEndpoints.put(ep, System.currentTimeMillis());
            if (logger.isTraceEnabled())
                logger.trace("Adding saved endpoint " + ep + " " + epState.getHeartBeatState().getGeneration());
        }
    }

    public void addLocalApplicationState(ApplicationState state, VersionedValue value)
    {
<<<<<<< HEAD
        assert !StorageService.instance.isClientMode();
        EndpointState epState = endpointStateMap.get(FBUtilities.getLocalAddress());
=======
        EndpointState epState = endpointStateMap_.get(localEndpoint_);
>>>>>>> e6d74c13
        assert epState != null;
        epState.addApplicationState(state, value);
    }

    public void stop()
    {
        scheduledGossipTask.cancel(false);
    }

    public boolean isEnabled()
    {
        return !scheduledGossipTask.isCancelled();
    }

    /**
     * This should *only* be used for testing purposes.
     */
    public void initializeNodeUnsafe(InetAddress addr, int generationNbr) {
        /* initialize the heartbeat state for this localEndpoint */
        EndpointState localState = endpointStateMap.get(addr);
        if ( localState == null )
        {
            HeartBeatState hbState = new HeartBeatState(generationNbr);
            localState = new EndpointState(hbState);
            localState.markAlive();
            endpointStateMap.put(addr, localState);
        }
    }
}<|MERGE_RESOLUTION|>--- conflicted
+++ resolved
@@ -861,12 +861,7 @@
 
     public void addLocalApplicationState(ApplicationState state, VersionedValue value)
     {
-<<<<<<< HEAD
-        assert !StorageService.instance.isClientMode();
         EndpointState epState = endpointStateMap.get(FBUtilities.getLocalAddress());
-=======
-        EndpointState epState = endpointStateMap_.get(localEndpoint_);
->>>>>>> e6d74c13
         assert epState != null;
         epState.addApplicationState(state, value);
     }
