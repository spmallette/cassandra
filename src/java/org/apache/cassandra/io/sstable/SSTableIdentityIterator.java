package org.apache.cassandra.io.sstable;
/*
 * 
 * Licensed to the Apache Software Foundation (ASF) under one
 * or more contributor license agreements.  See the NOTICE file
 * distributed with this work for additional information
 * regarding copyright ownership.  The ASF licenses this file
 * to you under the Apache License, Version 2.0 (the
 * "License"); you may not use this file except in compliance
 * with the License.  You may obtain a copy of the License at
 * 
 *   http://www.apache.org/licenses/LICENSE-2.0
 * 
 * Unless required by applicable law or agreed to in writing,
 * software distributed under the License is distributed on an
 * "AS IS" BASIS, WITHOUT WARRANTIES OR CONDITIONS OF ANY
 * KIND, either express or implied.  See the License for the
 * specific language governing permissions and limitations
 * under the License.
 * 
 */


import java.io.DataOutput;
import java.io.EOFException;
import java.io.IOError;
import java.io.IOException;
import java.util.ArrayList;

import org.slf4j.Logger;
import org.slf4j.LoggerFactory;

import org.apache.cassandra.db.ColumnFamily;
import org.apache.cassandra.db.DecoratedKey;
import org.apache.cassandra.db.IColumn;
import org.apache.cassandra.db.columniterator.IColumnIterator;
import org.apache.cassandra.io.util.BufferedRandomAccessFile;
import org.apache.cassandra.io.util.PageCacheInformer;
import org.apache.cassandra.utils.PageCacheMetrics;

public class SSTableIdentityIterator implements Comparable<SSTableIdentityIterator>, IColumnIterator
{
    private static final Logger logger = LoggerFactory.getLogger(SSTableIdentityIterator.class);

    private final DecoratedKey key;
    private final long finishedAt;
    private final BufferedRandomAccessFile file;
    public final SSTableReader sstable;
    private final long dataStart;
    public final long dataSize;
    public final PageCacheMetrics pageCacheMetrics;
    private boolean hasRowsInPageCache;
    private boolean hasColumnsInPageCache;

    private final ColumnFamily columnFamily;
    public final int columnCount;
    private final long columnPosition;

    /**
     * Used to iterate through the columns of a row.
     * @param sstable SSTable we are reading ffrom.
     * @param file Reading using this file.
     * @param key Key of this row.
     * @param dataStart Data for this row starts at this pos.
     * @param dataSize length of row data
     * @throws IOException
     */
    public SSTableIdentityIterator(SSTableReader sstable, BufferedRandomAccessFile file, DecoratedKey key, long dataStart, long dataSize, PageCacheMetrics pageCacheMetrics)
    throws IOException
    {
        this(sstable, file, key, dataStart, dataSize, pageCacheMetrics, false);
    }

    public SSTableIdentityIterator(SSTableReader sstable, BufferedRandomAccessFile file, DecoratedKey key, long dataStart, long dataSize, PageCacheMetrics pageCacheMetrics, boolean deserializeRowHeader)
    throws IOException
    {
        this.sstable = sstable;
        this.file = file;
        this.key = key;
        this.dataStart = dataStart;
        this.dataSize = dataSize;
        finishedAt = dataStart + dataSize;
        this.pageCacheMetrics = pageCacheMetrics;

        //Mark if any rows are in the pageCache
        hasRowsInPageCache = (pageCacheMetrics != null) && pageCacheMetrics.isRangeInCache(dataStart, finishedAt);

        try
        {
            file.seek(this.dataStart);
            if (deserializeRowHeader)
            {
                try
                {
                    IndexHelper.defreezeBloomFilter(file, dataSize, sstable.descriptor.usesOldBloomFilter);
                }
                catch (Exception e)
                {
                    if (e instanceof EOFException)
                        throw (EOFException) e;

                    logger.debug("Invalid bloom filter in {}; will rebuild it", sstable);
                    // deFreeze should have left the file position ready to deserialize index
                }
                try
                {
                    IndexHelper.deserializeIndex(file);
                }
                catch (Exception e)
                {
                    logger.debug("Invalid row summary in {}; will rebuild it", sstable);
                }
                file.seek(this.dataStart);
            }

            IndexHelper.skipBloomFilter(file);
            IndexHelper.skipIndex(file);
            columnFamily = sstable.createColumnFamily();
            ColumnFamily.serializer().deserializeFromSSTableNoColumns(columnFamily, file);
            columnCount = file.readInt();
            columnPosition = file.getFilePointer();
        }
        catch (IOException e)
        {
            throw new IOError(e);
        }
    }

    public DecoratedKey getKey()
    {
        return key;
    }

    public ColumnFamily getColumnFamily()
    {
        return columnFamily;
    }

    public boolean hasNext()
    {
        return file.getFilePointer() < finishedAt;
    }

    public IColumn next()
    {
        try
        {
            long columnStartAt = file.getFilePointer();

            IColumn col = sstable.getColumnSerializer().deserialize(file);

            long columnEndAt = file.getFilePointer();

            if (pageCacheMetrics != null)
            {
                col.setIsInPageCache(pageCacheMetrics.isRangeInCache(columnStartAt, columnEndAt));
            }

            return col;

        }
        catch (IOException e)
        {
            throw new IOError(e);
        }
    }

    public void remove()
    {
        throw new UnsupportedOperationException();
    }

    public void close() throws IOException
    {
        // creator is responsible for closing file when finished
    }

    public String getPath()
    {
        return file.getPath();
    }

    public void echoData(PageCacheInformer out) throws IOException
    {
        file.seek(dataStart);

        if (pageCacheMetrics == null)
        {
            while (file.getFilePointer() < finishedAt)
            {
                out.write(file.readByte());
            }
        }
        else
        {
            // Since this is just a big opaque block of data we
            // Split into chunks >= pageSize
            int chunkSize = (int) (finishedAt - dataStart) / 128;

            chunkSize = chunkSize >= pageCacheMetrics.pageSize ? chunkSize : pageCacheMetrics.pageSize;

            long chunkStart = 0;
            long chunkEnd = 0;
            boolean isChunkInPageCache = false;

            while (file.getFilePointer() < finishedAt)
            {

                // Mark chunks that have cached pages
                // So we can migrate them
                if (file.getFilePointer() >= chunkEnd)
                {
                    if (isChunkInPageCache)
                    {
                        out.keepCacheWindow(out.getCurrentPosition() - chunkSize);
                    }

                    chunkStart = file.getFilePointer();
                    chunkEnd = chunkStart + chunkSize;

                    if(chunkEnd > finishedAt)
                        chunkEnd = finishedAt;

                    isChunkInPageCache = pageCacheMetrics.isRangeInCache(chunkStart, chunkEnd);
                }


                out.write(file.readByte());
            }

            if (isChunkInPageCache)
                out.keepCacheWindow(out.getCurrentPosition() - (file.getFilePointer() - chunkStart));
        }
    }

    public ColumnFamily getColumnFamilyWithColumns() throws IOException
    {
        file.seek(columnPosition - 4); // seek to before column count int
        ColumnFamily cf = columnFamily.cloneMeShallow();
<<<<<<< HEAD
        ColumnFamily.serializer().deserializeColumns(file, cf, false);
=======

        hasColumnsInPageCache = ColumnFamily.serializer().deserializeColumns(file, cf, pageCacheMetrics);

>>>>>>> 3a13b253
        return cf;
    }

    public int compareTo(SSTableIdentityIterator o)
    {
        return key.compareTo(o.key);
    }

    public void reset()
    {
        try
        {
            file.seek(columnPosition);
        }
        catch (IOException e)
        {
            throw new IOError(e);
        }
    }

    public boolean hasRowsInPageCache()
    {
        return hasRowsInPageCache;
    }

    public boolean hasColumnsInPageCache()
    {
        return hasColumnsInPageCache;
    }

}<|MERGE_RESOLUTION|>--- conflicted
+++ resolved
@@ -237,13 +237,9 @@
     {
         file.seek(columnPosition - 4); // seek to before column count int
         ColumnFamily cf = columnFamily.cloneMeShallow();
-<<<<<<< HEAD
-        ColumnFamily.serializer().deserializeColumns(file, cf, false);
-=======
-
-        hasColumnsInPageCache = ColumnFamily.serializer().deserializeColumns(file, cf, pageCacheMetrics);
-
->>>>>>> 3a13b253
+
+	hasColumnsInPageCache = ColumnFamily.serializer().deserializeColumns(file, cf, false,pageCacheMetrics);
+
         return cf;
     }
 
