--- conflicted
+++ resolved
@@ -24,12 +24,8 @@
 import java.util.concurrent.LinkedBlockingQueue;
 import java.util.concurrent.TimeUnit;
 import java.util.concurrent.atomic.AtomicBoolean;
-<<<<<<< HEAD
 import java.util.concurrent.atomic.AtomicInteger;
-=======
-import java.util.concurrent.*;
 import java.util.concurrent.atomic.AtomicLong;
->>>>>>> f5d632fa
 
 import com.google.common.primitives.Longs;
 import com.google.common.util.concurrent.RateLimiter;
@@ -109,16 +105,10 @@
     // not final since we need to be able to change level on a file.
     private volatile SSTableMetadata sstableMetadata;
 
-<<<<<<< HEAD
-    public static long getApproximateKeyCount(Iterable<SSTableReader> sstables, CFMetaData metadata)
-=======
-    private final SSTableMetadata sstableMetadata;
-
     private final AtomicLong keyCacheHit = new AtomicLong(0);
     private final AtomicLong keyCacheRequest = new AtomicLong(0);
 
-    public static long getApproximateKeyCount(Iterable<SSTableReader> sstables)
->>>>>>> f5d632fa
+    public static long getApproximateKeyCount(Iterable<SSTableReader> sstables, CFMetaData metadata)
     {
         long count = 0;
 
