/*
 * Licensed to the Apache Software Foundation (ASF) under one
 * or more contributor license agreements.  See the NOTICE file
 * distributed with this work for additional information
 * regarding copyright ownership.  The ASF licenses this file
 * to you under the Apache License, Version 2.0 (the
 * "License"); you may not use this file except in compliance
 * with the License.  You may obtain a copy of the License at
 *
 *     http://www.apache.org/licenses/LICENSE-2.0
 *
 * Unless required by applicable law or agreed to in writing, software
 * distributed under the License is distributed on an "AS IS" BASIS,
 * WITHOUT WARRANTIES OR CONDITIONS OF ANY KIND, either express or implied.
 * See the License for the specific language governing permissions and
 * limitations under the License.
 */
package org.apache.cassandra.io.sstable.format;

import java.nio.file.Files;
import java.nio.file.Paths;
import java.io.*;
import java.lang.ref.WeakReference;
import java.nio.ByteBuffer;
import java.util.*;
import java.util.concurrent.*;
import java.util.concurrent.atomic.AtomicBoolean;
import java.util.concurrent.atomic.AtomicLong;

import com.google.common.annotations.VisibleForTesting;
import com.google.common.collect.Iterables;
import com.google.common.collect.Ordering;
import com.google.common.primitives.Longs;
import com.google.common.util.concurrent.RateLimiter;
import org.slf4j.Logger;
import org.slf4j.LoggerFactory;

import com.clearspring.analytics.stream.cardinality.CardinalityMergeException;
import com.clearspring.analytics.stream.cardinality.HyperLogLogPlus;
import com.clearspring.analytics.stream.cardinality.ICardinality;

import org.apache.cassandra.cache.ChunkCache;
import org.apache.cassandra.cache.InstrumentingCache;
import org.apache.cassandra.cache.KeyCacheKey;
import org.apache.cassandra.concurrent.DebuggableThreadPoolExecutor;
import org.apache.cassandra.concurrent.NamedThreadFactory;
import org.apache.cassandra.concurrent.ScheduledExecutors;
import org.apache.cassandra.config.Config;
import org.apache.cassandra.config.DatabaseDescriptor;
import org.apache.cassandra.db.*;
import org.apache.cassandra.db.filter.ColumnFilter;
import org.apache.cassandra.db.rows.Cell;
import org.apache.cassandra.db.rows.EncodingStats;
import org.apache.cassandra.db.rows.UnfilteredRowIterator;
import org.apache.cassandra.dht.AbstractBounds;
import org.apache.cassandra.dht.Bounds;
import org.apache.cassandra.dht.Range;
import org.apache.cassandra.dht.Token;
import org.apache.cassandra.exceptions.UnknownColumnException;
import org.apache.cassandra.io.FSError;
import org.apache.cassandra.io.FSReadError;
import org.apache.cassandra.io.compress.CompressionMetadata;
import org.apache.cassandra.io.sstable.*;
import org.apache.cassandra.io.sstable.metadata.*;
import org.apache.cassandra.io.util.*;
import org.apache.cassandra.metrics.RestorableMeter;
import org.apache.cassandra.schema.CachingParams;
import org.apache.cassandra.schema.Schema;
import org.apache.cassandra.schema.SchemaConstants;
import org.apache.cassandra.schema.TableId;
import org.apache.cassandra.schema.TableMetadata;
import org.apache.cassandra.schema.TableMetadataRef;
import org.apache.cassandra.service.ActiveRepairService;
import org.apache.cassandra.service.CacheService;
import org.apache.cassandra.utils.*;
import org.apache.cassandra.utils.concurrent.OpOrder;
import org.apache.cassandra.utils.concurrent.Ref;
import org.apache.cassandra.utils.concurrent.SelfRefCounted;
import org.apache.cassandra.utils.BloomFilterSerializer;

import static org.apache.cassandra.db.Directories.SECONDARY_INDEX_NAME_SEPARATOR;

/**
 * An SSTableReader can be constructed in a number of places, but typically is either
 * read from disk at startup, or constructed from a flushed memtable, or after compaction
 * to replace some existing sstables. However once created, an sstablereader may also be modified.
 *
 * A reader's OpenReason describes its current stage in its lifecycle, as follows:
 *
 *
 * <pre> {@code
 * NORMAL
 * From:       None        => Reader has been read from disk, either at startup or from a flushed memtable
 *             EARLY       => Reader is the final result of a compaction
 *             MOVED_START => Reader WAS being compacted, but this failed and it has been restored to NORMAL status
 *
 * EARLY
 * From:       None        => Reader is a compaction replacement that is either incomplete and has been opened
 *                            to represent its partial result status, or has been finished but the compaction
 *                            it is a part of has not yet completed fully
 *             EARLY       => Same as from None, only it is not the first time it has been
 *
 * MOVED_START
 * From:       NORMAL      => Reader is being compacted. This compaction has not finished, but the compaction result
 *                            is either partially or fully opened, to either partially or fully replace this reader.
 *                            This reader's start key has been updated to represent this, so that reads only hit
 *                            one or the other reader.
 *
 * METADATA_CHANGE
 * From:       NORMAL      => Reader has seen low traffic and the amount of memory available for index summaries is
 *                            constrained, so its index summary has been downsampled.
 *         METADATA_CHANGE => Same
 * } </pre>
 *
 * Note that in parallel to this, there are two different Descriptor types; TMPLINK and FINAL; the latter corresponds
 * to NORMAL state readers and all readers that replace a NORMAL one. TMPLINK is used for EARLY state readers and
 * no others.
 *
 * When a reader is being compacted, if the result is large its replacement may be opened as EARLY before compaction
 * completes in order to present the result to consumers earlier. In this case the reader will itself be changed to
 * a MOVED_START state, where its start no longer represents its on-disk minimum key. This is to permit reads to be
 * directed to only one reader when the two represent the same data. The EARLY file can represent a compaction result
 * that is either partially complete and still in-progress, or a complete and immutable sstable that is part of a larger
 * macro compaction action that has not yet fully completed.
 *
 * Currently ALL compaction results at least briefly go through an EARLY open state prior to completion, regardless
 * of if early opening is enabled.
 *
 * Since a reader can be created multiple times over the same shared underlying resources, and the exact resources
 * it shares between each instance differ subtly, we track the lifetime of any underlying resource with its own
 * reference count, which each instance takes a Ref to. Each instance then tracks references to itself, and once these
 * all expire it releases its Refs to these underlying resources.
 *
 * There is some shared cleanup behaviour needed only once all sstablereaders in a certain stage of their lifecycle
 * (i.e. EARLY or NORMAL opening), and some that must only occur once all readers of any kind over a single logical
 * sstable have expired. These are managed by the TypeTidy and GlobalTidy classes at the bottom, and are effectively
 * managed as another resource each instance tracks its own Ref instance to, to ensure all of these resources are
 * cleaned up safely and can be debugged otherwise.
 *
 * TODO: fill in details about Tracker and lifecycle interactions for tools, and for compaction strategies
 */
public abstract class SSTableReader extends SSTable implements SelfRefCounted<SSTableReader>
{
    private static final Logger logger = LoggerFactory.getLogger(SSTableReader.class);

    private static final ScheduledThreadPoolExecutor syncExecutor = initSyncExecutor();
    private static ScheduledThreadPoolExecutor initSyncExecutor()
    {
        if (DatabaseDescriptor.isClientOrToolInitialized())
            return null;

        // Do NOT start this thread pool in client mode

        ScheduledThreadPoolExecutor syncExecutor = new ScheduledThreadPoolExecutor(1, new NamedThreadFactory("read-hotness-tracker"));
        // Immediately remove readMeter sync task when cancelled.
        syncExecutor.setRemoveOnCancelPolicy(true);
        return syncExecutor;
    }
    private static final RateLimiter meterSyncThrottle = RateLimiter.create(100.0);

    public static final Comparator<SSTableReader> maxTimestampDescending = (o1, o2) -> Long.compare(o2.getMaxTimestamp(), o1.getMaxTimestamp());
    public static final Comparator<SSTableReader> maxTimestampAscending = (o1, o2) -> Long.compare(o1.getMaxTimestamp(), o2.getMaxTimestamp());

    // it's just an object, which we use regular Object equality on; we introduce a special class just for easy recognition
    public static final class UniqueIdentifier {}

    public static final Comparator<SSTableReader> sstableComparator = (o1, o2) -> o1.first.compareTo(o2.first);

    public static final Comparator<SSTableReader> generationReverseComparator = (o1, o2) -> -Integer.compare(o1.descriptor.generation, o2.descriptor.generation);

    public static final Ordering<SSTableReader> sstableOrdering = Ordering.from(sstableComparator);

    public static final Comparator<SSTableReader> sizeComparator = new Comparator<SSTableReader>()
    {
        public int compare(SSTableReader o1, SSTableReader o2)
        {
            return Longs.compare(o1.onDiskLength(), o2.onDiskLength());
        }
    };

    /**
     * maxDataAge is a timestamp in local server time (e.g. System.currentTimeMilli) which represents an upper bound
     * to the newest piece of data stored in the sstable. In other words, this sstable does not contain items created
     * later than maxDataAge.
     *
     * The field is not serialized to disk, so relying on it for more than what truncate does is not advised.
     *
     * When a new sstable is flushed, maxDataAge is set to the time of creation.
     * When a sstable is created from compaction, maxDataAge is set to max of all merged sstables.
     *
     * The age is in milliseconds since epoc and is local to this host.
     */
    public final long maxDataAge;

    public enum OpenReason
    {
        NORMAL,
        EARLY,
        METADATA_CHANGE,
        MOVED_START
    }

    public final OpenReason openReason;
    public final UniqueIdentifier instanceId = new UniqueIdentifier();

    // indexfile and datafile: might be null before a call to load()
    protected FileHandle ifile;
    protected FileHandle dfile;
    protected IndexSummary indexSummary;
    protected IFilter bf;

    protected final RowIndexEntry.IndexSerializer rowIndexEntrySerializer;

    protected InstrumentingCache<KeyCacheKey, RowIndexEntry> keyCache;

    protected final BloomFilterTracker bloomFilterTracker = new BloomFilterTracker();

    // technically isCompacted is not necessary since it should never be unreferenced unless it is also compacted,
    // but it seems like a good extra layer of protection against reference counting bugs to not delete data based on that alone
    protected final AtomicBoolean isSuspect = new AtomicBoolean(false);

    // not final since we need to be able to change level on a file.
    protected volatile StatsMetadata sstableMetadata;

    public final SerializationHeader header;

    protected final AtomicLong keyCacheHit = new AtomicLong(0);
    protected final AtomicLong keyCacheRequest = new AtomicLong(0);

    private final InstanceTidier tidy;
    private final Ref<SSTableReader> selfRef;

    private RestorableMeter readMeter;

    private volatile double crcCheckChance;

    /**
     * Calculate approximate key count.
     * If cardinality estimator is available on all given sstables, then this method use them to estimate
     * key count.
     * If not, then this uses index summaries.
     *
     * @param sstables SSTables to calculate key count
     * @return estimated key count
     */
    public static long getApproximateKeyCount(Iterable<SSTableReader> sstables)
    {
        long count = -1;

        if (Iterables.isEmpty(sstables))
            return count;

        boolean failed = false;
        ICardinality cardinality = null;
        for (SSTableReader sstable : sstables)
        {
            if (sstable.openReason == OpenReason.EARLY)
                continue;

            try
            {
                CompactionMetadata metadata = (CompactionMetadata) sstable.descriptor.getMetadataSerializer().deserialize(sstable.descriptor, MetadataType.COMPACTION);
                // If we can't load the CompactionMetadata, we are forced to estimate the keys using the index
                // summary. (CASSANDRA-10676)
                if (metadata == null)
                {
                    logger.warn("Reading cardinality from Statistics.db failed for {}", sstable.getFilename());
                    failed = true;
                    break;
                }

                if (cardinality == null)
                    cardinality = metadata.cardinalityEstimator;
                else
                    cardinality = cardinality.merge(metadata.cardinalityEstimator);
            }
            catch (IOException e)
            {
                logger.warn("Reading cardinality from Statistics.db failed.", e);
                failed = true;
                break;
            }
            catch (CardinalityMergeException e)
            {
                logger.warn("Cardinality merge failed.", e);
                failed = true;
                break;
            }
        }
        if (cardinality != null && !failed)
            count = cardinality.cardinality();

        // if something went wrong above or cardinality is not available, calculate using index summary
        if (count < 0)
        {
            count = 0;
            for (SSTableReader sstable : sstables)
                count += sstable.estimatedKeys();
        }
        return count;
    }

    /**
     * Estimates how much of the keys we would keep if the sstables were compacted together
     */
    public static double estimateCompactionGain(Set<SSTableReader> overlapping)
    {
        Set<ICardinality> cardinalities = new HashSet<>(overlapping.size());
        for (SSTableReader sstable : overlapping)
        {
            try
            {
                ICardinality cardinality = ((CompactionMetadata) sstable.descriptor.getMetadataSerializer().deserialize(sstable.descriptor, MetadataType.COMPACTION)).cardinalityEstimator;
                if (cardinality != null)
                    cardinalities.add(cardinality);
                else
                    logger.trace("Got a null cardinality estimator in: {}", sstable.getFilename());
            }
            catch (IOException e)
            {
                logger.warn("Could not read up compaction metadata for {}", sstable, e);
            }
        }
        long totalKeyCountBefore = 0;
        for (ICardinality cardinality : cardinalities)
        {
            totalKeyCountBefore += cardinality.cardinality();
        }
        if (totalKeyCountBefore == 0)
            return 1;

        long totalKeyCountAfter = mergeCardinalities(cardinalities).cardinality();
        logger.trace("Estimated compaction gain: {}/{}={}", totalKeyCountAfter, totalKeyCountBefore, ((double)totalKeyCountAfter)/totalKeyCountBefore);
        return ((double)totalKeyCountAfter)/totalKeyCountBefore;
    }

    private static ICardinality mergeCardinalities(Collection<ICardinality> cardinalities)
    {
        ICardinality base = new HyperLogLogPlus(13, 25); // see MetadataCollector.cardinality
        try
        {
            base = base.merge(cardinalities.toArray(new ICardinality[cardinalities.size()]));
        }
        catch (CardinalityMergeException e)
        {
            logger.warn("Could not merge cardinalities", e);
        }
        return base;
    }

    public static SSTableReader open(Descriptor descriptor)
    {
        TableMetadataRef metadata;
        if (descriptor.cfname.contains(SECONDARY_INDEX_NAME_SEPARATOR))
        {
            int i = descriptor.cfname.indexOf(SECONDARY_INDEX_NAME_SEPARATOR);
            String indexName = descriptor.cfname.substring(i + 1);
            metadata = Schema.instance.getIndexTableMetadataRef(descriptor.ksname, indexName);
            if (metadata == null)
                throw new AssertionError("Could not find index metadata for index cf " + i);
        }
        else
        {
            metadata = Schema.instance.getTableMetadataRef(descriptor.ksname, descriptor.cfname);
        }
        return open(descriptor, metadata);
    }

    public static SSTableReader open(Descriptor desc, TableMetadataRef metadata)
    {
        return open(desc, componentsFor(desc), metadata);
    }

    public static SSTableReader open(Descriptor descriptor, Set<Component> components, TableMetadataRef metadata)
    {
        return open(descriptor, components, metadata, true, false);
    }

    // use only for offline or "Standalone" operations
    public static SSTableReader openNoValidation(Descriptor descriptor, Set<Component> components, ColumnFamilyStore cfs)
    {
        return open(descriptor, components, cfs.metadata, false, true);
    }

    // use only for offline or "Standalone" operations
    public static SSTableReader openNoValidation(Descriptor descriptor, TableMetadataRef metadata)
    {
        return open(descriptor, componentsFor(descriptor), metadata, false, true);
    }

    /**
     * Open SSTable reader to be used in batch mode(such as sstableloader).
     *
     * @param descriptor
     * @param components
     * @param metadata
     * @return opened SSTableReader
     * @throws IOException
     */
    public static SSTableReader openForBatch(Descriptor descriptor, Set<Component> components, TableMetadataRef metadata)
    {
        // Minimum components without which we can't do anything
        assert components.contains(Component.DATA) : "Data component is missing for sstable " + descriptor;
        assert components.contains(Component.PRIMARY_INDEX) : "Primary index component is missing for sstable " + descriptor;
        verifyCompressionInfoExistenceIfApplicable(descriptor, components);

        EnumSet<MetadataType> types = EnumSet.of(MetadataType.VALIDATION, MetadataType.STATS, MetadataType.HEADER);
        Map<MetadataType, MetadataComponent> sstableMetadata;
        try
        {
             sstableMetadata = descriptor.getMetadataSerializer().deserialize(descriptor, types);
        }
        catch (IOException e)
        {
            throw new CorruptSSTableException(e, descriptor.filenameFor(Component.STATS));
        }

        ValidationMetadata validationMetadata = (ValidationMetadata) sstableMetadata.get(MetadataType.VALIDATION);
        StatsMetadata statsMetadata = (StatsMetadata) sstableMetadata.get(MetadataType.STATS);
        SerializationHeader.Component header = (SerializationHeader.Component) sstableMetadata.get(MetadataType.HEADER);

        // Check if sstable is created using same partitioner.
        // Partitioner can be null, which indicates older version of sstable or no stats available.
        // In that case, we skip the check.
        String partitionerName = metadata.get().partitioner.getClass().getCanonicalName();
        if (validationMetadata != null && !partitionerName.equals(validationMetadata.partitioner))
        {
            logger.error("Cannot open {}; partitioner {} does not match system partitioner {}.  Note that the default partitioner starting with Cassandra 1.2 is Murmur3Partitioner, so you will need to edit that to match your old partitioner if upgrading.",
                         descriptor, validationMetadata.partitioner, partitionerName);
            System.exit(1);
        }

        long fileLength = new File(descriptor.filenameFor(Component.DATA)).length();
        logger.info("Opening {} ({})", descriptor, FBUtilities.prettyPrintMemory(fileLength));

        final SSTableReader sstable;
        try
        {
            sstable = internalOpen(descriptor,
                                   components,
                                   metadata,
                                   System.currentTimeMillis(),
                                   statsMetadata,
                                   OpenReason.NORMAL,
                                   header.toHeader(metadata.get()));
        }
        catch (UnknownColumnException e)
        {
            throw new IllegalStateException(e);
        }

        try(FileHandle.Builder ibuilder = new FileHandle.Builder(sstable.descriptor.filenameFor(Component.PRIMARY_INDEX))
                                                     .mmapped(DatabaseDescriptor.getIndexAccessMode() == Config.DiskAccessMode.mmap)
                                                     .withChunkCache(ChunkCache.instance);
            FileHandle.Builder dbuilder = new FileHandle.Builder(sstable.descriptor.filenameFor(Component.DATA)).compressed(sstable.compression)
                                                     .mmapped(DatabaseDescriptor.getDiskAccessMode() == Config.DiskAccessMode.mmap)
                                                     .withChunkCache(ChunkCache.instance))
        {
            if (!sstable.loadSummary())
            {
                try
                {
                    sstable.buildSummary(false, false, Downsampling.BASE_SAMPLING_LEVEL);
                }
                catch(IOException e)
                {
                    throw new CorruptSSTableException(e, sstable.getFilename());
                }
            }
            long indexFileLength = new File(descriptor.filenameFor(Component.PRIMARY_INDEX)).length();
            int dataBufferSize = sstable.optimizationStrategy.bufferSize(statsMetadata.estimatedPartitionSize.percentile(DatabaseDescriptor.getDiskOptimizationEstimatePercentile()));
            int indexBufferSize = sstable.optimizationStrategy.bufferSize(indexFileLength / sstable.indexSummary.size());
            sstable.ifile = ibuilder.bufferSize(indexBufferSize).complete();
            sstable.dfile = dbuilder.bufferSize(dataBufferSize).complete();
            sstable.bf = FilterFactory.AlwaysPresent;
            sstable.setup(false);
            return sstable;
        }
    }

    /**
     * Open an SSTable for reading
     * @param descriptor SSTable to open
     * @param components Components included with this SSTable
     * @param metadata for this SSTables CF
     * @param validate Check SSTable for corruption (limited)
     * @param isOffline Whether we are opening this SSTable "offline", for example from an external tool or not for inclusion in queries (validations)
     *                  This stops regenerating BF + Summaries and also disables tracking of hotness for the SSTable.
     * @return {@link SSTableReader}
     * @throws IOException
     */
    public static SSTableReader open(Descriptor descriptor,
                                     Set<Component> components,
                                     TableMetadataRef metadata,
                                     boolean validate,
                                     boolean isOffline)
    {
        // Minimum components without which we can't do anything
        assert components.contains(Component.DATA) : "Data component is missing for sstable " + descriptor;
        assert !validate || components.contains(Component.PRIMARY_INDEX) : "Primary index component is missing for sstable " + descriptor;

        // For the 3.0+ sstable format, the (misnomed) stats component hold the serialization header which we need to deserialize the sstable content
        assert components.contains(Component.STATS) : "Stats component is missing for sstable " + descriptor;

        verifyCompressionInfoExistenceIfApplicable(descriptor, components);

        EnumSet<MetadataType> types = EnumSet.of(MetadataType.VALIDATION, MetadataType.STATS, MetadataType.HEADER);

        Map<MetadataType, MetadataComponent> sstableMetadata;
        try
        {
            sstableMetadata = descriptor.getMetadataSerializer().deserialize(descriptor, types);
        }
        catch (Throwable t)
        {
            throw new CorruptSSTableException(t, descriptor.filenameFor(Component.STATS));
        }
        ValidationMetadata validationMetadata = (ValidationMetadata) sstableMetadata.get(MetadataType.VALIDATION);
        StatsMetadata statsMetadata = (StatsMetadata) sstableMetadata.get(MetadataType.STATS);
        SerializationHeader.Component header = (SerializationHeader.Component) sstableMetadata.get(MetadataType.HEADER);
        assert header != null;

        // Check if sstable is created using same partitioner.
        // Partitioner can be null, which indicates older version of sstable or no stats available.
        // In that case, we skip the check.
        String partitionerName = metadata.get().partitioner.getClass().getCanonicalName();
        if (validationMetadata != null && !partitionerName.equals(validationMetadata.partitioner))
        {
            logger.error("Cannot open {}; partitioner {} does not match system partitioner {}.  Note that the default partitioner starting with Cassandra 1.2 is Murmur3Partitioner, so you will need to edit that to match your old partitioner if upgrading.",
                         descriptor, validationMetadata.partitioner, partitionerName);
            System.exit(1);
        }

        long fileLength = new File(descriptor.filenameFor(Component.DATA)).length();
        logger.info("Opening {} ({})", descriptor, FBUtilities.prettyPrintMemory(fileLength));

        final SSTableReader sstable;
        try
        {
            sstable = internalOpen(descriptor,
                                   components,
                                   metadata,
                                   System.currentTimeMillis(),
                                   statsMetadata,
                                   OpenReason.NORMAL,
                                   header.toHeader(metadata.get()));
        }
        catch (UnknownColumnException e)
        {
            throw new IllegalStateException(e);
        }

        try
        {
            // load index and filter
            long start = System.nanoTime();
            sstable.load(validationMetadata, isOffline);
            logger.trace("INDEX LOAD TIME for {}: {} ms.", descriptor, TimeUnit.NANOSECONDS.toMillis(System.nanoTime() - start));

            sstable.setup(!isOffline); // Don't track hotness if we're offline.
            if (validate)
                sstable.validate();

            if (sstable.getKeyCache() != null)
                logger.trace("key cache contains {}/{} keys", sstable.getKeyCache().size(), sstable.getKeyCache().getCapacity());

            return sstable;
        }
        catch (Throwable t)
        {
            sstable.selfRef().release();
            throw new CorruptSSTableException(t, sstable.getFilename());
        }
    }

    public static Collection<SSTableReader> openAll(Set<Map.Entry<Descriptor, Set<Component>>> entries,
                                                    final TableMetadataRef metadata)
    {
        final Collection<SSTableReader> sstables = new LinkedBlockingQueue<>();

        ExecutorService executor = DebuggableThreadPoolExecutor.createWithFixedPoolSize("SSTableBatchOpen", FBUtilities.getAvailableProcessors());
        for (final Map.Entry<Descriptor, Set<Component>> entry : entries)
        {
            Runnable runnable = new Runnable()
            {
                public void run()
                {
                    SSTableReader sstable;
                    try
                    {
                        sstable = open(entry.getKey(), entry.getValue(), metadata);
                    }
                    catch (CorruptSSTableException ex)
                    {
                        JVMStabilityInspector.inspectThrowable(ex);
                        logger.error("Corrupt sstable {}; skipping table", entry, ex);
                        return;
                    }
                    catch (FSError ex)
                    {
                        JVMStabilityInspector.inspectThrowable(ex);
                        logger.error("Cannot read sstable {}; file system error, skipping table", entry, ex);
                        return;
                    }
<<<<<<< HEAD
=======
                    catch (IOException ex)
                    {
                        JVMStabilityInspector.inspectThrowable(new CorruptSSTableException(ex, entry.getKey().filenameFor(Component.DATA)));
                        logger.error("Cannot read sstable {}; other IO error, skipping table", entry, ex);
                        return;
                    }
>>>>>>> 86b77277
                    sstables.add(sstable);
                }
            };
            executor.submit(runnable);
        }

        executor.shutdown();
        try
        {
            executor.awaitTermination(7, TimeUnit.DAYS);
        }
        catch (InterruptedException e)
        {
            throw new AssertionError(e);
        }

        return sstables;

    }

    /**
     * Open a RowIndexedReader which already has its state initialized (by SSTableWriter).
     */
    public static SSTableReader internalOpen(Descriptor desc,
                                      Set<Component> components,
                                      TableMetadataRef metadata,
                                      FileHandle ifile,
                                      FileHandle dfile,
                                      IndexSummary isummary,
                                      IFilter bf,
                                      long maxDataAge,
                                      StatsMetadata sstableMetadata,
                                      OpenReason openReason,
                                      SerializationHeader header)
    {
        assert desc != null && ifile != null && dfile != null && isummary != null && bf != null && sstableMetadata != null;

        SSTableReader reader = internalOpen(desc, components, metadata, maxDataAge, sstableMetadata, openReason, header);

        reader.bf = bf;
        reader.ifile = ifile;
        reader.dfile = dfile;
        reader.indexSummary = isummary;
        reader.setup(true);

        return reader;
    }


    private static SSTableReader internalOpen(final Descriptor descriptor,
                                              Set<Component> components,
                                              TableMetadataRef metadata,
                                              Long maxDataAge,
                                              StatsMetadata sstableMetadata,
                                              OpenReason openReason,
                                              SerializationHeader header)
    {
        Factory readerFactory = descriptor.getFormat().getReaderFactory();

        return readerFactory.open(descriptor, components, metadata, maxDataAge, sstableMetadata, openReason, header);
    }

    /**
     * Best-effort checking to verify the expected compression info component exists, according to the TOC file.
     * The verification depends on the existence of TOC file. If absent, the verification is skipped.
     * @param descriptor
     * @param actualComponents, actual components listed from the file system.
     * @throws CorruptSSTableException, if TOC expects compression info but not found from disk.
     * @throws FSReadError, if unable to read from TOC file.
     */
    public static void verifyCompressionInfoExistenceIfApplicable(Descriptor descriptor,
                                                                  Set<Component> actualComponents)
    throws CorruptSSTableException, FSReadError
    {
        File tocFile = new File(descriptor.filenameFor(Component.TOC));
        if (tocFile.exists())
        {
            try
            {
                Set<Component> expectedComponents = readTOC(descriptor, false);
                if (expectedComponents.contains(Component.COMPRESSION_INFO) && !actualComponents.contains(Component.COMPRESSION_INFO))
                {
                    String compressionInfoFileName = descriptor.filenameFor(Component.COMPRESSION_INFO);
                    throw new CorruptSSTableException(new FileNotFoundException(compressionInfoFileName), compressionInfoFileName);
                }
            }
            catch (IOException e)
            {
                throw new FSReadError(e, tocFile);
            }
        }
    }

    protected SSTableReader(final Descriptor desc,
                            Set<Component> components,
                            TableMetadataRef metadata,
                            long maxDataAge,
                            StatsMetadata sstableMetadata,
                            OpenReason openReason,
                            SerializationHeader header)
    {
        super(desc, components, metadata, DatabaseDescriptor.getDiskOptimizationStrategy());
        this.sstableMetadata = sstableMetadata;
        this.header = header;
        this.maxDataAge = maxDataAge;
        this.openReason = openReason;
        this.rowIndexEntrySerializer = descriptor.version.getSSTableFormat().getIndexSerializer(metadata.get(), desc.version, header);
        tidy = new InstanceTidier(descriptor, metadata.id);
        selfRef = new Ref<>(this, tidy);
    }

    public static long getTotalBytes(Iterable<SSTableReader> sstables)
    {
        long sum = 0;
        for (SSTableReader sstable : sstables)
            sum += sstable.onDiskLength();
        return sum;
    }

    public static long getTotalUncompressedBytes(Iterable<SSTableReader> sstables)
    {
        long sum = 0;
        for (SSTableReader sstable : sstables)
            sum += sstable.uncompressedLength();

        return sum;
    }

    public boolean equals(Object that)
    {
        return that instanceof SSTableReader && ((SSTableReader) that).descriptor.equals(this.descriptor);
    }

    public int hashCode()
    {
        return this.descriptor.hashCode();
    }

    public String getFilename()
    {
        return dfile.path();
    }

    public void setupOnline()
    {
        // under normal operation we can do this at any time, but SSTR is also used outside C* proper,
        // e.g. by BulkLoader, which does not initialize the cache.  As a kludge, we set up the cache
        // here when we know we're being wired into the rest of the server infrastructure.
        InstrumentingCache<KeyCacheKey, RowIndexEntry> maybeKeyCache = CacheService.instance.keyCache;
        if (maybeKeyCache.getCapacity() > 0)
            keyCache = maybeKeyCache;

        final ColumnFamilyStore cfs = Schema.instance.getColumnFamilyStoreInstance(metadata().id);
        if (cfs != null)
            setCrcCheckChance(cfs.getCrcCheckChance());
    }

    /**
     * See {@link #load(boolean, boolean)}
     * @param validation Metadata for SSTable being loaded
     * @param isOffline Whether the SSTable is being loaded by an offline tool (sstabledump, scrub, etc)
     * @throws IOException
     */
    private void load(ValidationMetadata validation, boolean isOffline) throws IOException
    {
        if (metadata().params.bloomFilterFpChance == 1.0)
        {
            // bf is disabled.
            load(false, !isOffline);
            bf = FilterFactory.AlwaysPresent;
        }
        else if (!components.contains(Component.PRIMARY_INDEX)) // What happens if filter component and primary index is missing?
        {
            // avoid any reading of the missing primary index component.
            // this should only happen during StandaloneScrubber
            load(false, !isOffline);
        }
        else if (!components.contains(Component.FILTER) || validation == null)
        {
            // bf is enabled, but filter component is missing.
            load(!isOffline, !isOffline);
            if (isOffline)
                bf = FilterFactory.AlwaysPresent;
        }
        else
        {
            // bf is enabled and fp chance matches the currently configured value.
            load(false, !isOffline);
            loadBloomFilter(descriptor.version.hasOldBfFormat());
        }
    }

    /**
     * Load bloom filter from Filter.db file.
     *
     * @throws IOException
     * @param oldBfFormat
     */
    private void loadBloomFilter(boolean oldBfFormat) throws IOException
    {
        try (DataInputStream stream = new DataInputStream(new BufferedInputStream(Files.newInputStream(Paths.get(descriptor.filenameFor(Component.FILTER))))))
        {
            bf = BloomFilterSerializer.deserialize(stream, oldBfFormat);
        }
    }

    /**
     * Loads ifile, dfile and indexSummary, and optionally recreates and persists the bloom filter.
     * @param recreateBloomFilter Recreate the bloomfilter.
     * @param saveSummaryIfCreated for bulk loading purposes, if the summary was absent and needed to be built, you can
     *                             avoid persisting it to disk by setting this to false
     */
    private void load(boolean recreateBloomFilter, boolean saveSummaryIfCreated) throws IOException
    {
        try(FileHandle.Builder ibuilder = new FileHandle.Builder(descriptor.filenameFor(Component.PRIMARY_INDEX))
                                                     .mmapped(DatabaseDescriptor.getIndexAccessMode() == Config.DiskAccessMode.mmap)
                                                     .withChunkCache(ChunkCache.instance);
            FileHandle.Builder dbuilder = new FileHandle.Builder(descriptor.filenameFor(Component.DATA)).compressed(compression)
                                                     .mmapped(DatabaseDescriptor.getDiskAccessMode() == Config.DiskAccessMode.mmap)
                                                     .withChunkCache(ChunkCache.instance))
        {
            boolean summaryLoaded = loadSummary();
            boolean buildSummary = !summaryLoaded || recreateBloomFilter;
            if (buildSummary)
                buildSummary(recreateBloomFilter, summaryLoaded, Downsampling.BASE_SAMPLING_LEVEL);

            int dataBufferSize = optimizationStrategy.bufferSize(sstableMetadata.estimatedPartitionSize.percentile(DatabaseDescriptor.getDiskOptimizationEstimatePercentile()));

            if (components.contains(Component.PRIMARY_INDEX))
            {
                long indexFileLength = new File(descriptor.filenameFor(Component.PRIMARY_INDEX)).length();
                int indexBufferSize = optimizationStrategy.bufferSize(indexFileLength / indexSummary.size());
                ifile = ibuilder.bufferSize(indexBufferSize).complete();
            }

            dfile = dbuilder.bufferSize(dataBufferSize).complete();

            if (buildSummary)
            {
                if (saveSummaryIfCreated)
                    saveSummary();
                if (recreateBloomFilter)
                    saveBloomFilter();
            }
        }
        catch (Throwable t)
        { // Because the tidier has not been set-up yet in SSTableReader.open(), we must release the files in case of error
            if (ifile != null)
            {
                ifile.close();
                ifile = null;
            }

            if (dfile != null)
            {
                dfile.close();
                dfile = null;
            }

            if (indexSummary != null)
            {
                indexSummary.close();
                indexSummary = null;
            }

            throw t;
        }
    }

    /**
     * Build index summary(and optionally bloom filter) by reading through Index.db file.
     *
     * @param recreateBloomFilter true if recreate bloom filter
     * @param summaryLoaded true if index summary is already loaded and not need to build again
     * @throws IOException
     */
    private void buildSummary(boolean recreateBloomFilter, boolean summaryLoaded, int samplingLevel) throws IOException
    {
        if (!components.contains(Component.PRIMARY_INDEX))
            return;

        if (logger.isDebugEnabled())
            logger.debug("Attempting to build summary for {}", descriptor);

        // we read the positions in a BRAF so we don't have to worry about an entry spanning a mmap boundary.
        try (RandomAccessReader primaryIndex = RandomAccessReader.open(new File(descriptor.filenameFor(Component.PRIMARY_INDEX))))
        {
            long indexSize = primaryIndex.length();
            long histogramCount = sstableMetadata.estimatedPartitionSize.count();
            long estimatedKeys = histogramCount > 0 && !sstableMetadata.estimatedPartitionSize.isOverflowed()
                    ? histogramCount
                    : estimateRowsFromIndex(primaryIndex); // statistics is supposed to be optional

            if (recreateBloomFilter)
                bf = FilterFactory.getFilter(estimatedKeys, metadata().params.bloomFilterFpChance);

            try (IndexSummaryBuilder summaryBuilder = summaryLoaded ? null : new IndexSummaryBuilder(estimatedKeys, metadata().params.minIndexInterval, samplingLevel))
            {
                long indexPosition;

                while ((indexPosition = primaryIndex.getFilePointer()) != indexSize)
                {
                    ByteBuffer key = ByteBufferUtil.readWithShortLength(primaryIndex);
                    RowIndexEntry.Serializer.skip(primaryIndex, descriptor.version);
                    DecoratedKey decoratedKey = decorateKey(key);
                    if (first == null)
                        first = decoratedKey;
                    last = decoratedKey;

                    if (recreateBloomFilter)
                        bf.add(decoratedKey);

                    // if summary was already read from disk we don't want to re-populate it using primary index
                    if (!summaryLoaded)
                    {
                        summaryBuilder.maybeAddEntry(decoratedKey, indexPosition);
                    }
                }

                if (!summaryLoaded)
                    indexSummary = summaryBuilder.build(getPartitioner());
            }
        }

        first = getMinimalKey(first);
        last = getMinimalKey(last);
    }

    /**
     * Load index summary from Summary.db file if it exists.
     *
     * if loaded index summary has different index interval from current value stored in schema,
     * then Summary.db file will be deleted and this returns false to rebuild summary.
     *
     * @return true if index summary is loaded successfully from Summary.db file.
     */
    @SuppressWarnings("resource")
    public boolean loadSummary()
    {
        File summariesFile = new File(descriptor.filenameFor(Component.SUMMARY));
        if (!summariesFile.exists())
        {
            if (logger.isDebugEnabled())
                logger.debug("SSTable Summary File {} does not exist", summariesFile.getAbsolutePath());
            return false;
        }

        DataInputStream iStream = null;
        try
        {
            TableMetadata metadata = metadata();
            iStream = new DataInputStream(Files.newInputStream(summariesFile.toPath()));
            indexSummary = IndexSummary.serializer.deserialize(
                    iStream, getPartitioner(),
                    metadata.params.minIndexInterval, metadata.params.maxIndexInterval);
            first = decorateKey(ByteBufferUtil.readWithLength(iStream));
            last = decorateKey(ByteBufferUtil.readWithLength(iStream));
        }
        catch (IOException e)
        {
            if (indexSummary != null)
                indexSummary.close();
            logger.trace("Cannot deserialize SSTable Summary File {}: {}", summariesFile.getPath(), e.getMessage());
            // corrupted; delete it and fall back to creating a new summary
            FileUtils.closeQuietly(iStream);
            // delete it and fall back to creating a new summary
            FileUtils.deleteWithConfirm(summariesFile);
            return false;
        }
        finally
        {
            FileUtils.closeQuietly(iStream);
        }

        return true;
    }

    /**
     * Save index summary to Summary.db file.
     */

    public void saveSummary()
    {
        saveSummary(this.descriptor, this.first, this.last, indexSummary);
    }

    private void saveSummary(IndexSummary newSummary)
    {
        saveSummary(this.descriptor, this.first, this.last, newSummary);
    }

    /**
     * Save index summary to Summary.db file.
     */
    public static void saveSummary(Descriptor descriptor, DecoratedKey first, DecoratedKey last, IndexSummary summary)
    {
        File summariesFile = new File(descriptor.filenameFor(Component.SUMMARY));
        if (summariesFile.exists())
            FileUtils.deleteWithConfirm(summariesFile);

        try (DataOutputStreamPlus oStream = new BufferedDataOutputStreamPlus(new FileOutputStream(summariesFile));)
        {
            IndexSummary.serializer.serialize(summary, oStream);
            ByteBufferUtil.writeWithLength(first.getKey(), oStream);
            ByteBufferUtil.writeWithLength(last.getKey(), oStream);
        }
        catch (IOException e)
        {
            logger.trace("Cannot save SSTable Summary: ", e);

            // corrupted hence delete it and let it load it now.
            if (summariesFile.exists())
                FileUtils.deleteWithConfirm(summariesFile);
        }
    }

    public void saveBloomFilter()
    {
        saveBloomFilter(this.descriptor, bf);
    }

    public static void saveBloomFilter(Descriptor descriptor, IFilter filter)
    {
        File filterFile = new File(descriptor.filenameFor(Component.FILTER));
        try (DataOutputStreamPlus stream = new BufferedDataOutputStreamPlus(new FileOutputStream(filterFile)))
        {
            BloomFilterSerializer.serialize((BloomFilter) filter, stream);
            stream.flush();
        }
        catch (IOException e)
        {
            logger.trace("Cannot save SSTable bloomfilter: ", e);

            // corrupted hence delete it and let it load it now.
            if (filterFile.exists())
                FileUtils.deleteWithConfirm(filterFile);
        }

    }

    public void setReplaced()
    {
        synchronized (tidy.global)
        {
            assert !tidy.isReplaced;
            tidy.isReplaced = true;
        }
    }

    public boolean isReplaced()
    {
        synchronized (tidy.global)
        {
            return tidy.isReplaced;
        }
    }

    // These runnables must NOT be an anonymous or non-static inner class, nor must it retain a reference chain to this reader
    public void runOnClose(final Runnable runOnClose)
    {
        synchronized (tidy.global)
        {
            final Runnable existing = tidy.runOnClose;
            tidy.runOnClose = AndThen.get(existing, runOnClose);
        }
    }

    private static class AndThen implements Runnable
    {
        final Runnable runFirst;
        final Runnable runSecond;

        private AndThen(Runnable runFirst, Runnable runSecond)
        {
            this.runFirst = runFirst;
            this.runSecond = runSecond;
        }

        public void run()
        {
            runFirst.run();
            runSecond.run();
        }

        static Runnable get(Runnable runFirst, Runnable runSecond)
        {
            if (runFirst == null)
                return runSecond;
            return new AndThen(runFirst, runSecond);
        }
    }

    /**
     * Clone this reader with the provided start and open reason, and set the clone as replacement.
     *
     * @param newFirst the first key for the replacement (which can be different from the original due to the pre-emptive
     * opening of compaction results).
     * @param reason the {@code OpenReason} for the replacement.
     *
     * @return the cloned reader. That reader is set as a replacement by the method.
     */
    private SSTableReader cloneAndReplace(DecoratedKey newFirst, OpenReason reason)
    {
        return cloneAndReplace(newFirst, reason, indexSummary.sharedCopy());
    }

    /**
     * Clone this reader with the new values and set the clone as replacement.
     *
     * @param newFirst the first key for the replacement (which can be different from the original due to the pre-emptive
     * opening of compaction results).
     * @param reason the {@code OpenReason} for the replacement.
     * @param newSummary the index summary for the replacement.
     *
     * @return the cloned reader. That reader is set as a replacement by the method.
     */
    private SSTableReader cloneAndReplace(DecoratedKey newFirst, OpenReason reason, IndexSummary newSummary)
    {
        SSTableReader replacement = internalOpen(descriptor,
                                                 components,
                                                 metadata,
                                                 ifile != null ? ifile.sharedCopy() : null,
                                                 dfile.sharedCopy(),
                                                 newSummary,
                                                 bf.sharedCopy(),
                                                 maxDataAge,
                                                 sstableMetadata,
                                                 reason,
                                                 header);
        replacement.first = newFirst;
        replacement.last = last;
        replacement.isSuspect.set(isSuspect.get());
        return replacement;
    }

    public SSTableReader cloneWithRestoredStart(DecoratedKey restoredStart)
    {
        synchronized (tidy.global)
        {
            return cloneAndReplace(restoredStart, OpenReason.NORMAL);
        }
    }

    // runOnClose must NOT be an anonymous or non-static inner class, nor must it retain a reference chain to this reader
    public SSTableReader cloneWithNewStart(DecoratedKey newStart, final Runnable runOnClose)
    {
        synchronized (tidy.global)
        {
            assert openReason != OpenReason.EARLY;
            // TODO: merge with caller's firstKeyBeyond() work,to save time
            if (newStart.compareTo(first) > 0)
            {
                final long dataStart = getPosition(newStart, Operator.EQ).position;
                final long indexStart = getIndexScanPosition(newStart);
                this.tidy.runOnClose = new DropPageCache(dfile, dataStart, ifile, indexStart, runOnClose);
            }

            return cloneAndReplace(newStart, OpenReason.MOVED_START);
        }
    }

    private static class DropPageCache implements Runnable
    {
        final FileHandle dfile;
        final long dfilePosition;
        final FileHandle ifile;
        final long ifilePosition;
        final Runnable andThen;

        private DropPageCache(FileHandle dfile, long dfilePosition, FileHandle ifile, long ifilePosition, Runnable andThen)
        {
            this.dfile = dfile;
            this.dfilePosition = dfilePosition;
            this.ifile = ifile;
            this.ifilePosition = ifilePosition;
            this.andThen = andThen;
        }

        public void run()
        {
            dfile.dropPageCache(dfilePosition);

            if (ifile != null)
                ifile.dropPageCache(ifilePosition);
            if (andThen != null)
                andThen.run();
        }
    }

    /**
     * Returns a new SSTableReader with the same properties as this SSTableReader except that a new IndexSummary will
     * be built at the target samplingLevel.  This (original) SSTableReader instance will be marked as replaced, have
     * its DeletingTask removed, and have its periodic read-meter sync task cancelled.
     * @param samplingLevel the desired sampling level for the index summary on the new SSTableReader
     * @return a new SSTableReader
     * @throws IOException
     */
    @SuppressWarnings("resource")
    public SSTableReader cloneWithNewSummarySamplingLevel(ColumnFamilyStore parent, int samplingLevel) throws IOException
    {
        synchronized (tidy.global)
        {
            assert openReason != OpenReason.EARLY;

            int minIndexInterval = metadata().params.minIndexInterval;
            int maxIndexInterval = metadata().params.maxIndexInterval;
            double effectiveInterval = indexSummary.getEffectiveIndexInterval();

            IndexSummary newSummary;

            // We have to rebuild the summary from the on-disk primary index in three cases:
            // 1. The sampling level went up, so we need to read more entries off disk
            // 2. The min_index_interval changed (in either direction); this changes what entries would be in the summary
            //    at full sampling (and consequently at any other sampling level)
            // 3. The max_index_interval was lowered, forcing us to raise the sampling level
            if (samplingLevel > indexSummary.getSamplingLevel() || indexSummary.getMinIndexInterval() != minIndexInterval || effectiveInterval > maxIndexInterval)
            {
                newSummary = buildSummaryAtLevel(samplingLevel);
            }
            else if (samplingLevel < indexSummary.getSamplingLevel())
            {
                // we can use the existing index summary to make a smaller one
                newSummary = IndexSummaryBuilder.downsample(indexSummary, samplingLevel, minIndexInterval, getPartitioner());
            }
            else
            {
                throw new AssertionError("Attempted to clone SSTableReader with the same index summary sampling level and " +
                        "no adjustments to min/max_index_interval");
            }

            // Always save the resampled index
            saveSummary(newSummary);

            return cloneAndReplace(first, OpenReason.METADATA_CHANGE, newSummary);
        }
    }

    private IndexSummary buildSummaryAtLevel(int newSamplingLevel) throws IOException
    {
        // we read the positions in a BRAF so we don't have to worry about an entry spanning a mmap boundary.
        RandomAccessReader primaryIndex = RandomAccessReader.open(new File(descriptor.filenameFor(Component.PRIMARY_INDEX)));
        try
        {
            long indexSize = primaryIndex.length();
            try (IndexSummaryBuilder summaryBuilder = new IndexSummaryBuilder(estimatedKeys(), metadata().params.minIndexInterval, newSamplingLevel))
            {
                long indexPosition;
                while ((indexPosition = primaryIndex.getFilePointer()) != indexSize)
                {
                    summaryBuilder.maybeAddEntry(decorateKey(ByteBufferUtil.readWithShortLength(primaryIndex)), indexPosition);
                    RowIndexEntry.Serializer.skip(primaryIndex, descriptor.version);
                }

                return summaryBuilder.build(getPartitioner());
            }
        }
        finally
        {
            FileUtils.closeQuietly(primaryIndex);
        }
    }

    public RestorableMeter getReadMeter()
    {
        return readMeter;
    }

    public int getIndexSummarySamplingLevel()
    {
        return indexSummary.getSamplingLevel();
    }

    public long getIndexSummaryOffHeapSize()
    {
        return indexSummary.getOffHeapSize();
    }

    public int getMinIndexInterval()
    {
        return indexSummary.getMinIndexInterval();
    }

    public double getEffectiveIndexInterval()
    {
        return indexSummary.getEffectiveIndexInterval();
    }

    public void releaseSummary()
    {
        tidy.releaseSummary();
        indexSummary = null;
    }

    private void validate()
    {
        if (this.first.compareTo(this.last) > 0)
        {
            throw new CorruptSSTableException(new IllegalStateException(String.format("SSTable first key %s > last key %s", this.first, this.last)), getFilename());
        }
    }

    /**
     * Gets the position in the index file to start scanning to find the given key (at most indexInterval keys away,
     * modulo downsampling of the index summary). Always returns a {@code value >= 0}
     */
    public long getIndexScanPosition(PartitionPosition key)
    {
        if (openReason == OpenReason.MOVED_START && key.compareTo(first) < 0)
            key = first;

        return getIndexScanPositionFromBinarySearchResult(indexSummary.binarySearch(key), indexSummary);
    }

    @VisibleForTesting
    public static long getIndexScanPositionFromBinarySearchResult(int binarySearchResult, IndexSummary referencedIndexSummary)
    {
        if (binarySearchResult == -1)
            return 0;
        else
            return referencedIndexSummary.getPosition(getIndexSummaryIndexFromBinarySearchResult(binarySearchResult));
    }

    public static int getIndexSummaryIndexFromBinarySearchResult(int binarySearchResult)
    {
        if (binarySearchResult < 0)
        {
            // binary search gives us the first index _greater_ than the key searched for,
            // i.e., its insertion position
            int greaterThan = (binarySearchResult + 1) * -1;
            if (greaterThan == 0)
                return -1;
            return greaterThan - 1;
        }
        else
        {
            return binarySearchResult;
        }
    }

    /**
     * Returns the compression metadata for this sstable.
     * @throws IllegalStateException if the sstable is not compressed
     */
    public CompressionMetadata getCompressionMetadata()
    {
        if (!compression)
            throw new IllegalStateException(this + " is not compressed");

        return dfile.compressionMetadata().get();
    }

    /**
     * Returns the amount of memory in bytes used off heap by the compression meta-data.
     * @return the amount of memory in bytes used off heap by the compression meta-data
     */
    public long getCompressionMetadataOffHeapSize()
    {
        if (!compression)
            return 0;

        return getCompressionMetadata().offHeapSize();
    }

    /**
     * For testing purposes only.
     */
    public void forceFilterFailures()
    {
        bf = FilterFactory.AlwaysPresent;
    }

    public IFilter getBloomFilter()
    {
        return bf;
    }

    public long getBloomFilterSerializedSize()
    {
        return bf.serializedSize();
    }

    /**
     * Returns the amount of memory in bytes used off heap by the bloom filter.
     * @return the amount of memory in bytes used off heap by the bloom filter
     */
    public long getBloomFilterOffHeapSize()
    {
        return bf.offHeapSize();
    }

    /**
     * @return An estimate of the number of keys in this SSTable based on the index summary.
     */
    public long estimatedKeys()
    {
        return indexSummary.getEstimatedKeyCount();
    }

    /**
     * @param ranges
     * @return An estimate of the number of keys for given ranges in this SSTable.
     */
    public long estimatedKeysForRanges(Collection<Range<Token>> ranges)
    {
        long sampleKeyCount = 0;
        List<IndexesBounds> sampleIndexes = getSampleIndexesForRanges(indexSummary, ranges);
        for (IndexesBounds sampleIndexRange : sampleIndexes)
            sampleKeyCount += (sampleIndexRange.upperPosition - sampleIndexRange.lowerPosition + 1);

        // adjust for the current sampling level: (BSL / SL) * index_interval_at_full_sampling
        long estimatedKeys = sampleKeyCount * ((long) Downsampling.BASE_SAMPLING_LEVEL * indexSummary.getMinIndexInterval()) / indexSummary.getSamplingLevel();
        return Math.max(1, estimatedKeys);
    }

    /**
     * Returns the number of entries in the IndexSummary.  At full sampling, this is approximately 1/INDEX_INTERVALth of
     * the keys in this SSTable.
     */
    public int getIndexSummarySize()
    {
        return indexSummary.size();
    }

    /**
     * Returns the approximate number of entries the IndexSummary would contain if it were at full sampling.
     */
    public int getMaxIndexSummarySize()
    {
        return indexSummary.getMaxNumberOfEntries();
    }

    /**
     * Returns the key for the index summary entry at `index`.
     */
    public byte[] getIndexSummaryKey(int index)
    {
        return indexSummary.getKey(index);
    }

    private static List<IndexesBounds> getSampleIndexesForRanges(IndexSummary summary, Collection<Range<Token>> ranges)
    {
        // use the index to determine a minimal section for each range
        List<IndexesBounds> positions = new ArrayList<>();

        for (Range<Token> range : Range.normalize(ranges))
        {
            PartitionPosition leftPosition = range.left.maxKeyBound();
            PartitionPosition rightPosition = range.right.maxKeyBound();

            int left = summary.binarySearch(leftPosition);
            if (left < 0)
                left = (left + 1) * -1;
            else
                // left range are start exclusive
                left = left + 1;
            if (left == summary.size())
                // left is past the end of the sampling
                continue;

            int right = Range.isWrapAround(range.left, range.right)
                    ? summary.size() - 1
                    : summary.binarySearch(rightPosition);
            if (right < 0)
            {
                // range are end inclusive so we use the previous index from what binarySearch give us
                // since that will be the last index we will return
                right = (right + 1) * -1;
                if (right == 0)
                    // Means the first key is already stricly greater that the right bound
                    continue;
                right--;
            }

            if (left > right)
                // empty range
                continue;
            positions.add(new IndexesBounds(left, right));
        }
        return positions;
    }

    public Iterable<DecoratedKey> getKeySamples(final Range<Token> range)
    {
        final List<IndexesBounds> indexRanges = getSampleIndexesForRanges(indexSummary, Collections.singletonList(range));

        if (indexRanges.isEmpty())
            return Collections.emptyList();

        return new Iterable<DecoratedKey>()
        {
            public Iterator<DecoratedKey> iterator()
            {
                return new Iterator<DecoratedKey>()
                {
                    private Iterator<IndexesBounds> rangeIter = indexRanges.iterator();
                    private IndexesBounds current;
                    private int idx;

                    public boolean hasNext()
                    {
                        if (current == null || idx > current.upperPosition)
                        {
                            if (rangeIter.hasNext())
                            {
                                current = rangeIter.next();
                                idx = current.lowerPosition;
                                return true;
                            }
                            return false;
                        }

                        return true;
                    }

                    public DecoratedKey next()
                    {
                        byte[] bytes = indexSummary.getKey(idx++);
                        return decorateKey(ByteBuffer.wrap(bytes));
                    }

                    public void remove()
                    {
                        throw new UnsupportedOperationException();
                    }
                };
            }
        };
    }

    /**
     * Determine the minimal set of sections that can be extracted from this SSTable to cover the given ranges.
     * @return A sorted list of (offset,end) pairs that cover the given ranges in the datafile for this SSTable.
     */
    public List<PartitionPositionBounds> getPositionsForRanges(Collection<Range<Token>> ranges)
    {
        // use the index to determine a minimal section for each range
        List<PartitionPositionBounds> positions = new ArrayList<>();
        for (Range<Token> range : Range.normalize(ranges))
        {
            assert !range.isWrapAround() || range.right.isMinimum();
            // truncate the range so it at most covers the sstable
            AbstractBounds<PartitionPosition> bounds = Range.makeRowRange(range);
            PartitionPosition leftBound = bounds.left.compareTo(first) > 0 ? bounds.left : first.getToken().minKeyBound();
            PartitionPosition rightBound = bounds.right.isMinimum() ? last.getToken().maxKeyBound() : bounds.right;

            if (leftBound.compareTo(last) > 0 || rightBound.compareTo(first) < 0)
                continue;

            long left = getPosition(leftBound, Operator.GT).position;
            long right = (rightBound.compareTo(last) > 0)
                         ? uncompressedLength()
                         : getPosition(rightBound, Operator.GT).position;

            if (left == right)
                // empty range
                continue;

            assert left < right : String.format("Range=%s openReason=%s first=%s last=%s left=%d right=%d", range, openReason, first, last, left, right);
            positions.add(new PartitionPositionBounds(left, right));
        }
        return positions;
    }

    public KeyCacheKey getCacheKey(DecoratedKey key)
    {
        return new KeyCacheKey(metadata(), descriptor, key.getKey());
    }

    public void cacheKey(DecoratedKey key, RowIndexEntry info)
    {
        CachingParams caching = metadata().params.caching;

        if (!caching.cacheKeys() || keyCache == null || keyCache.getCapacity() == 0)
            return;

        KeyCacheKey cacheKey = new KeyCacheKey(metadata(), descriptor, key.getKey());
        logger.trace("Adding cache entry for {} -> {}", cacheKey, info);
        keyCache.put(cacheKey, info);
    }

    public RowIndexEntry getCachedPosition(DecoratedKey key, boolean updateStats)
    {
        if (isKeyCacheEnabled())
            return getCachedPosition(new KeyCacheKey(metadata(), descriptor, key.getKey()), updateStats);
        return null;
    }

    protected RowIndexEntry getCachedPosition(KeyCacheKey unifiedKey, boolean updateStats)
    {
        if (isKeyCacheEnabled())
        {
            if (updateStats)
            {
                RowIndexEntry cachedEntry = keyCache.get(unifiedKey);
                keyCacheRequest.incrementAndGet();
                if (cachedEntry != null)
                {
                    keyCacheHit.incrementAndGet();
                    bloomFilterTracker.addTruePositive();
                }
                return cachedEntry;
            }
            else
            {
                return keyCache.getInternal(unifiedKey);
            }
        }
        return null;
    }

    public boolean isKeyCacheEnabled()
    {
        return keyCache != null && metadata().params.caching.cacheKeys();
    }

    /**
     * Retrieves the position while updating the key cache and the stats.
     * @param key The key to apply as the rhs to the given Operator. A 'fake' key is allowed to
     * allow key selection by token bounds but only if op != * EQ
     * @param op The Operator defining matching keys: the nearest key to the target matching the operator wins.
     */
    public final RowIndexEntry getPosition(PartitionPosition key, Operator op)
    {
        return getPosition(key, op, SSTableReadsListener.NOOP_LISTENER);
    }

    /**
     * Retrieves the position while updating the key cache and the stats.
     * @param key The key to apply as the rhs to the given Operator. A 'fake' key is allowed to
     * allow key selection by token bounds but only if op != * EQ
     * @param op The Operator defining matching keys: the nearest key to the target matching the operator wins.
     * @param listener the {@code SSTableReaderListener} that must handle the notifications.
     */
    public final RowIndexEntry getPosition(PartitionPosition key, Operator op, SSTableReadsListener listener)
    {
        return getPosition(key, op, true, false, listener);
    }

    public final RowIndexEntry getPosition(PartitionPosition key,
                                           Operator op,
                                           boolean updateCacheAndStats)
    {
        return getPosition(key, op, updateCacheAndStats, false, SSTableReadsListener.NOOP_LISTENER);
    }

    /**
     * @param key The key to apply as the rhs to the given Operator. A 'fake' key is allowed to
     * allow key selection by token bounds but only if op != * EQ
     * @param op The Operator defining matching keys: the nearest key to the target matching the operator wins.
     * @param updateCacheAndStats true if updating stats and cache
     * @param listener a listener used to handle internal events
     * @return The index entry corresponding to the key, or null if the key is not present
     */
    protected abstract RowIndexEntry getPosition(PartitionPosition key,
                                                 Operator op,
                                                 boolean updateCacheAndStats,
                                                 boolean permitMatchPastLast,
                                                 SSTableReadsListener listener);

    public abstract UnfilteredRowIterator iterator(DecoratedKey key,
                                                   Slices slices,
                                                   ColumnFilter selectedColumns,
                                                   boolean reversed,
                                                   SSTableReadsListener listener);

    public abstract UnfilteredRowIterator iterator(FileDataInput file, DecoratedKey key, RowIndexEntry indexEntry, Slices slices, ColumnFilter selectedColumns, boolean reversed);

    public abstract UnfilteredRowIterator simpleIterator(FileDataInput file, DecoratedKey key, RowIndexEntry indexEntry, boolean tombstoneOnly);

    /**
     * Finds and returns the first key beyond a given token in this SSTable or null if no such key exists.
     */
    public DecoratedKey firstKeyBeyond(PartitionPosition token)
    {
        if (token.compareTo(first) < 0)
            return first;

        long sampledPosition = getIndexScanPosition(token);

        if (ifile == null)
            return null;

        String path = null;
        try (FileDataInput in = ifile.createReader(sampledPosition))
        {
            path = in.getPath();
            while (!in.isEOF())
            {
                ByteBuffer indexKey = ByteBufferUtil.readWithShortLength(in);
                DecoratedKey indexDecoratedKey = decorateKey(indexKey);
                if (indexDecoratedKey.compareTo(token) > 0)
                    return indexDecoratedKey;

                RowIndexEntry.Serializer.skip(in, descriptor.version);
            }
        }
        catch (IOException e)
        {
            markSuspect();
            throw new CorruptSSTableException(e, path);
        }

        return null;
    }

    /**
     * @return The length in bytes of the data for this SSTable. For
     * compressed files, this is not the same thing as the on disk size (see
     * onDiskLength())
     */
    public long uncompressedLength()
    {
        return dfile.dataLength();
    }

    /**
     * @return The length in bytes of the on disk size for this SSTable. For
     * compressed files, this is not the same thing as the data length (see
     * length())
     */
    public long onDiskLength()
    {
        return dfile.onDiskLength;
    }

    @VisibleForTesting
    public double getCrcCheckChance()
    {
        return crcCheckChance;
    }

    /**
     * Set the value of CRC check chance. The argument supplied is obtained
     * from the the property of the owning CFS. Called when either the SSTR
     * is initialized, or the CFS's property is updated via JMX
     * @param crcCheckChance
     */
    public void setCrcCheckChance(double crcCheckChance)
    {
        this.crcCheckChance = crcCheckChance;
        dfile.compressionMetadata().ifPresent(metadata -> metadata.parameters.setCrcCheckChance(crcCheckChance));
    }

    /**
     * Mark the sstable as obsolete, i.e., compacted into newer sstables.
     *
     * When calling this function, the caller must ensure that the SSTableReader is not referenced anywhere
     * except for threads holding a reference.
     *
     * multiple times is usually buggy (see exceptions in Tracker.unmarkCompacting and removeOldSSTablesSize).
     */
    public void markObsolete(Runnable tidier)
    {
        if (logger.isTraceEnabled())
            logger.trace("Marking {} compacted", getFilename());

        synchronized (tidy.global)
        {
            assert !tidy.isReplaced;
            assert tidy.global.obsoletion == null: this + " was already marked compacted";

            tidy.global.obsoletion = tidier;
            tidy.global.stopReadMeterPersistence();
        }
    }

    public boolean isMarkedCompacted()
    {
        return tidy.global.obsoletion != null;
    }

    public void markSuspect()
    {
        if (logger.isTraceEnabled())
            logger.trace("Marking {} as a suspect to be excluded from reads.", getFilename());

        isSuspect.getAndSet(true);
    }

    @VisibleForTesting
    public void unmarkSuspect()
    {
        isSuspect.getAndSet(false);
    }

    public boolean isMarkedSuspect()
    {
        return isSuspect.get();
    }

    /**
     * Direct I/O SSTableScanner over a defined range of tokens.
     *
     * @param range the range of keys to cover
     * @return A Scanner for seeking over the rows of the SSTable.
     */
    public ISSTableScanner getScanner(Range<Token> range)
    {
        if (range == null)
            return getScanner();
        return getScanner(Collections.singletonList(range));
    }

    /**
     * Direct I/O SSTableScanner over the entirety of the sstable..
     *
     * @return A Scanner over the full content of the SSTable.
     */
    public abstract ISSTableScanner getScanner();

    /**
     * Direct I/O SSTableScanner over a defined collection of ranges of tokens.
     *
     * @param ranges the range of keys to cover
     * @return A Scanner for seeking over the rows of the SSTable.
     */
    public abstract ISSTableScanner getScanner(Collection<Range<Token>> ranges);

    /**
     * Direct I/O SSTableScanner over an iterator of bounds.
     *
     * @param rangeIterator the keys to cover
     * @return A Scanner for seeking over the rows of the SSTable.
     */
    public abstract ISSTableScanner getScanner(Iterator<AbstractBounds<PartitionPosition>> rangeIterator);

    /**
     * @param columns the columns to return.
     * @param dataRange filter to use when reading the columns
     * @param listener a listener used to handle internal read events
     * @return A Scanner for seeking over the rows of the SSTable.
     */
    public abstract ISSTableScanner getScanner(ColumnFilter columns, DataRange dataRange, SSTableReadsListener listener);

    public FileDataInput getFileDataInput(long position)
    {
        return dfile.createReader(position);
    }

    /**
     * Tests if the sstable contains data newer than the given age param (in localhost currentMilli time).
     * This works in conjunction with maxDataAge which is an upper bound on the create of data in this sstable.
     * @param age The age to compare the maxDataAre of this sstable. Measured in millisec since epoc on this host
     * @return True iff this sstable contains data that's newer than the given age parameter.
     */
    public boolean newSince(long age)
    {
        return maxDataAge > age;
    }

    public void createLinks(String snapshotDirectoryPath)
    {
        createLinks(descriptor, components, snapshotDirectoryPath);
    }

    public static void createLinks(Descriptor descriptor, Set<Component> components, String snapshotDirectoryPath)
    {
        for (Component component : components)
        {
            File sourceFile = new File(descriptor.filenameFor(component));
            if (!sourceFile.exists())
                continue;
            File targetLink = new File(snapshotDirectoryPath, sourceFile.getName());
            FileUtils.createHardLink(sourceFile, targetLink);
        }
    }

    public boolean isRepaired()
    {
        return sstableMetadata.repairedAt != ActiveRepairService.UNREPAIRED_SSTABLE;
    }

    public DecoratedKey keyAt(long indexPosition) throws IOException
    {
        DecoratedKey key;
        try (FileDataInput in = ifile.createReader(indexPosition))
        {
            if (in.isEOF())
                return null;

            key = decorateKey(ByteBufferUtil.readWithShortLength(in));

            // hint read path about key location if caching is enabled
            // this saves index summary lookup and index file iteration which whould be pretty costly
            // especially in presence of promoted column indexes
            if (isKeyCacheEnabled())
                cacheKey(key, rowIndexEntrySerializer.deserialize(in));
        }

        return key;
    }

    public boolean isPendingRepair()
    {
        return sstableMetadata.pendingRepair != ActiveRepairService.NO_PENDING_REPAIR;
    }

    public UUID getPendingRepair()
    {
        return sstableMetadata.pendingRepair;
    }

    public long getRepairedAt()
    {
        return sstableMetadata.repairedAt;
    }

    public boolean isTransient()
    {
        return sstableMetadata.isTransient;
    }

    public boolean intersects(Collection<Range<Token>> ranges)
    {
        Bounds<Token> range = new Bounds<>(first.getToken(), last.getToken());
        return Iterables.any(ranges, r -> r.intersects(range));
    }

    /**
     * TODO: Move someplace reusable
     */
    public abstract static class Operator
    {
        public static final Operator EQ = new Equals();
        public static final Operator GE = new GreaterThanOrEqualTo();
        public static final Operator GT = new GreaterThan();

        /**
         * @param comparison The result of a call to compare/compareTo, with the desired field on the rhs.
         * @return less than 0 if the operator cannot match forward, 0 if it matches, greater than 0 if it might match forward.
         */
        public abstract int apply(int comparison);

        final static class Equals extends Operator
        {
            public int apply(int comparison) { return -comparison; }
        }

        final static class GreaterThanOrEqualTo extends Operator
        {
            public int apply(int comparison) { return comparison >= 0 ? 0 : 1; }
        }

        final static class GreaterThan extends Operator
        {
            public int apply(int comparison) { return comparison > 0 ? 0 : 1; }
        }
    }

    public long getBloomFilterFalsePositiveCount()
    {
        return bloomFilterTracker.getFalsePositiveCount();
    }

    public long getRecentBloomFilterFalsePositiveCount()
    {
        return bloomFilterTracker.getRecentFalsePositiveCount();
    }

    public long getBloomFilterTruePositiveCount()
    {
        return bloomFilterTracker.getTruePositiveCount();
    }

    public long getRecentBloomFilterTruePositiveCount()
    {
        return bloomFilterTracker.getRecentTruePositiveCount();
    }

    public InstrumentingCache<KeyCacheKey, RowIndexEntry> getKeyCache()
    {
        return keyCache;
    }

    public EstimatedHistogram getEstimatedPartitionSize()
    {
        return sstableMetadata.estimatedPartitionSize;
    }

    public EstimatedHistogram getEstimatedCellPerPartitionCount()
    {
        return sstableMetadata.estimatedCellPerPartitionCount;
    }

    public double getEstimatedDroppableTombstoneRatio(int gcBefore)
    {
        return sstableMetadata.getEstimatedDroppableTombstoneRatio(gcBefore);
    }

    public double getDroppableTombstonesBefore(int gcBefore)
    {
        return sstableMetadata.getDroppableTombstonesBefore(gcBefore);
    }

    public double getCompressionRatio()
    {
        return sstableMetadata.compressionRatio;
    }

    public long getMinTimestamp()
    {
        return sstableMetadata.minTimestamp;
    }

    public long getMaxTimestamp()
    {
        return sstableMetadata.maxTimestamp;
    }

    public int getMinLocalDeletionTime()
    {
        return sstableMetadata.minLocalDeletionTime;
    }

    public int getMaxLocalDeletionTime()
    {
        return sstableMetadata.maxLocalDeletionTime;
    }

    /**
     * Whether the sstable may contain tombstones or if it is guaranteed to not contain any.
     * <p>
     * Note that having that method return {@code false} guarantees the sstable has no tombstones whatsoever (so no
     * cell tombstone, no range tombstone maker and no expiring columns), but having it return {@code true} doesn't
     * guarantee it contains any as it may simply have non-expired cells.
     */
    public boolean mayHaveTombstones()
    {
        // A sstable is guaranteed to have no tombstones if minLocalDeletionTime is still set to its default,
        // Cell.NO_DELETION_TIME, which is bigger than any valid deletion times.
        return getMinLocalDeletionTime() != Cell.NO_DELETION_TIME;
    }

    public int getMinTTL()
    {
        return sstableMetadata.minTTL;
    }

    public int getMaxTTL()
    {
        return sstableMetadata.maxTTL;
    }

    public long getTotalColumnsSet()
    {
        return sstableMetadata.totalColumnsSet;
    }

    public long getTotalRows()
    {
        return sstableMetadata.totalRows;
    }

    public int getAvgColumnSetPerRow()
    {
        return sstableMetadata.totalRows < 0
             ? -1
             : (sstableMetadata.totalRows == 0 ? 0 : (int)(sstableMetadata.totalColumnsSet / sstableMetadata.totalRows));
    }

    public int getSSTableLevel()
    {
        return sstableMetadata.sstableLevel;
    }

    /**
     * Reloads the sstable metadata from disk.
     *
     * Called after level is changed on sstable, for example if the sstable is dropped to L0
     *
     * Might be possible to remove in future versions
     *
     * @throws IOException
     */
    public void reloadSSTableMetadata() throws IOException
    {
        this.sstableMetadata = (StatsMetadata) descriptor.getMetadataSerializer().deserialize(descriptor, MetadataType.STATS);
    }

    public StatsMetadata getSSTableMetadata()
    {
        return sstableMetadata;
    }

    public RandomAccessReader openDataReader(RateLimiter limiter)
    {
        assert limiter != null;
        return dfile.createReader(limiter);
    }

    public RandomAccessReader openDataReader()
    {
        return dfile.createReader();
    }

    public RandomAccessReader openIndexReader()
    {
        if (ifile != null)
            return ifile.createReader();
        return null;
    }

    public ChannelProxy getDataChannel()
    {
        return dfile.channel;
    }

    public ChannelProxy getIndexChannel()
    {
        return ifile.channel;
    }

    public FileHandle getIndexFile()
    {
        return ifile;
    }

    /**
     * @param component component to get timestamp.
     * @return last modified time for given component. 0 if given component does not exist or IO error occurs.
     */
    public long getCreationTimeFor(Component component)
    {
        return new File(descriptor.filenameFor(component)).lastModified();
    }

    /**
     * @return Number of key cache hit
     */
    public long getKeyCacheHit()
    {
        return keyCacheHit.get();
    }

    /**
     * @return Number of key cache request
     */
    public long getKeyCacheRequest()
    {
        return keyCacheRequest.get();
    }

    /**
     * Increment the total read count and read rate for this SSTable.  This should not be incremented for non-query reads,
     * like compaction.
     */
    public void incrementReadCount()
    {
        if (readMeter != null)
            readMeter.mark();
    }

    public EncodingStats stats()
    {
        // We could return sstable.header.stats(), but this may not be as accurate than the actual sstable stats (see
        // SerializationHeader.make() for details) so we use the latter instead.
        return sstableMetadata.encodingStats;
    }

    public Ref<SSTableReader> tryRef()
    {
        return selfRef.tryRef();
    }

    public Ref<SSTableReader> selfRef()
    {
        return selfRef;
    }

    public Ref<SSTableReader> ref()
    {
        return selfRef.ref();
    }

    void setup(boolean trackHotness)
    {
        tidy.setup(this, trackHotness);
        this.readMeter = tidy.global.readMeter;
    }

    @VisibleForTesting
    public void overrideReadMeter(RestorableMeter readMeter)
    {
        this.readMeter = tidy.global.readMeter = readMeter;
    }

    public void addTo(Ref.IdentityCollection identities)
    {
        identities.add(this);
        identities.add(tidy.globalRef);
        dfile.addTo(identities);
        ifile.addTo(identities);
        bf.addTo(identities);
        indexSummary.addTo(identities);

    }

    /**
     * One instance per SSTableReader we create.
     *
     * We can create many InstanceTidiers (one for every time we reopen an sstable with MOVED_START for example),
     * but there can only be one GlobalTidy for one single logical sstable.
     *
     * When the InstanceTidier cleansup, it releases its reference to its GlobalTidy; when all InstanceTidiers
     * for that type have run, the GlobalTidy cleans up.
     */
    private static final class InstanceTidier implements Tidy
    {
        private final Descriptor descriptor;
        private final TableId tableId;
        private IFilter bf;
        private IndexSummary summary;

        private FileHandle dfile;
        private FileHandle ifile;
        private Runnable runOnClose;
        private boolean isReplaced = false;

        // a reference to our shared tidy instance, that
        // we will release when we are ourselves released
        private Ref<GlobalTidy> globalRef;
        private GlobalTidy global;

        private volatile boolean setup;

        void setup(SSTableReader reader, boolean trackHotness)
        {
            this.setup = true;
            this.bf = reader.bf;
            this.summary = reader.indexSummary;
            this.dfile = reader.dfile;
            this.ifile = reader.ifile;
            // get a new reference to the shared descriptor-type tidy
            this.globalRef = GlobalTidy.get(reader);
            this.global = globalRef.get();
            if (trackHotness)
                global.ensureReadMeter();
        }

        InstanceTidier(Descriptor descriptor, TableId tableId)
        {
            this.descriptor = descriptor;
            this.tableId = tableId;
        }

        public void tidy()
        {
            if (logger.isTraceEnabled())
                logger.trace("Running instance tidier for {} with setup {}", descriptor, setup);

            // don't try to cleanup if the sstablereader was never fully constructed
            if (!setup)
                return;

            final ColumnFamilyStore cfs = Schema.instance.getColumnFamilyStoreInstance(tableId);
            final OpOrder.Barrier barrier;
            if (cfs != null)
            {
                barrier = cfs.readOrdering.newBarrier();
                barrier.issue();
            }
            else
                barrier = null;

            ScheduledExecutors.nonPeriodicTasks.execute(new Runnable()
            {
                public void run()
                {
                    if (logger.isTraceEnabled())
                        logger.trace("Async instance tidier for {}, before barrier", descriptor);

                    if (barrier != null)
                        barrier.await();

                    if (logger.isTraceEnabled())
                        logger.trace("Async instance tidier for {}, after barrier", descriptor);

                    if (bf != null)
                        bf.close();
                    if (summary != null)
                        summary.close();
                    if (runOnClose != null)
                        runOnClose.run();
                    if (dfile != null)
                        dfile.close();
                    if (ifile != null)
                        ifile.close();
                    globalRef.release();

                    if (logger.isTraceEnabled())
                        logger.trace("Async instance tidier for {}, completed", descriptor);
                }
            });
        }

        public String name()
        {
            return descriptor.toString();
        }

        void releaseSummary()
        {
            summary.close();
            assert summary.isCleanedUp();
            summary = null;
        }
    }

    /**
     * One instance per logical sstable. This both tracks shared cleanup and some shared state related
     * to the sstable's lifecycle.
     *
     * All InstanceTidiers, on setup(), ask the static get() method for their shared state,
     * and stash a reference to it to be released when they are. Once all such references are
     * released, this shared tidy will be performed.
     */
    static final class GlobalTidy implements Tidy
    {
        static WeakReference<ScheduledFuture<?>> NULL = new WeakReference<>(null);
        // keyed by descriptor, mapping to the shared GlobalTidy for that descriptor
        static final ConcurrentMap<Descriptor, Ref<GlobalTidy>> lookup = new ConcurrentHashMap<>();

        private final Descriptor desc;
        // the readMeter that is shared between all instances of the sstable, and can be overridden in all of them
        // at once also, for testing purposes
        private RestorableMeter readMeter;
        // the scheduled persistence of the readMeter, that we will cancel once all instances of this logical
        // sstable have been released
        private WeakReference<ScheduledFuture<?>> readMeterSyncFuture = NULL;
        // shared state managing if the logical sstable has been compacted; this is used in cleanup
        private volatile Runnable obsoletion;

        GlobalTidy(final SSTableReader reader)
        {
            this.desc = reader.descriptor;
        }

        void ensureReadMeter()
        {
            if (readMeter != null)
                return;

            // Don't track read rates for tables in the system keyspace and don't bother trying to load or persist
            // the read meter when in client mode.
            // Also, do not track read rates when running in client or tools mode (syncExecuter isn't available in these modes)
            if (SchemaConstants.isLocalSystemKeyspace(desc.ksname) || DatabaseDescriptor.isClientOrToolInitialized())
            {
                readMeter = null;
                readMeterSyncFuture = NULL;
                return;
            }

            readMeter = SystemKeyspace.getSSTableReadMeter(desc.ksname, desc.cfname, desc.generation);
            // sync the average read rate to system.sstable_activity every five minutes, starting one minute from now
            readMeterSyncFuture = new WeakReference<>(syncExecutor.scheduleAtFixedRate(new Runnable()
            {
                public void run()
                {
                    if (obsoletion == null)
                    {
                        meterSyncThrottle.acquire();
                        SystemKeyspace.persistSSTableReadMeter(desc.ksname, desc.cfname, desc.generation, readMeter);
                    }
                }
            }, 1, 5, TimeUnit.MINUTES));
        }

        private void stopReadMeterPersistence()
        {
            ScheduledFuture<?> readMeterSyncFutureLocal = readMeterSyncFuture.get();
            if (readMeterSyncFutureLocal != null)
            {
                readMeterSyncFutureLocal.cancel(true);
                readMeterSyncFuture = NULL;
            }
        }

        public void tidy()
        {
            lookup.remove(desc);

            if (obsoletion != null)
                obsoletion.run();

            // don't ideally want to dropPageCache for the file until all instances have been released
            NativeLibrary.trySkipCache(desc.filenameFor(Component.DATA), 0, 0);
            NativeLibrary.trySkipCache(desc.filenameFor(Component.PRIMARY_INDEX), 0, 0);
        }

        public String name()
        {
            return desc.toString();
        }

        // get a new reference to the shared GlobalTidy for this sstable
        @SuppressWarnings("resource")
        public static Ref<GlobalTidy> get(SSTableReader sstable)
        {
            Descriptor descriptor = sstable.descriptor;
            Ref<GlobalTidy> refc = lookup.get(descriptor);
            if (refc != null)
                return refc.ref();
            final GlobalTidy tidy = new GlobalTidy(sstable);
            refc = new Ref<>(tidy, tidy);
            Ref<?> ex = lookup.putIfAbsent(descriptor, refc);
            if (ex != null)
            {
                refc.close();
                throw new AssertionError();
            }
            return refc;
        }
    }

    @VisibleForTesting
    public static void resetTidying()
    {
        GlobalTidy.lookup.clear();
    }

    public static abstract class Factory
    {
        public abstract SSTableReader open(final Descriptor descriptor,
                                           Set<Component> components,
                                           TableMetadataRef metadata,
                                           Long maxDataAge,
                                           StatsMetadata sstableMetadata,
                                           OpenReason openReason,
                                           SerializationHeader header);

    }

    public static class PartitionPositionBounds
    {
        public final long lowerPosition;
        public final long upperPosition;

        public PartitionPositionBounds(long lower, long upper)
        {
            this.lowerPosition = lower;
            this.upperPosition = upper;
        }

        @Override
        public final int hashCode()
        {
            int hashCode = (int) lowerPosition ^ (int) (lowerPosition >>> 32);
            return 31 * (hashCode ^ (int) ((int) upperPosition ^  (upperPosition >>> 32)));
        }

        @Override
        public final boolean equals(Object o)
        {
            if(!(o instanceof PartitionPositionBounds))
                return false;
            PartitionPositionBounds that = (PartitionPositionBounds)o;
            return lowerPosition == that.lowerPosition && upperPosition == that.upperPosition;
        }
    }

    public static class IndexesBounds
    {
        public final int lowerPosition;
        public final int upperPosition;

        public IndexesBounds(int lower, int upper)
        {
            this.lowerPosition = lower;
            this.upperPosition = upper;
        }

        @Override
        public final int hashCode()
        {
            return 31 * lowerPosition * upperPosition;
        }

        @Override
        public final boolean equals(Object o)
        {
            if (!(o instanceof IndexesBounds))
                return false;
            IndexesBounds that = (IndexesBounds) o;
            return lowerPosition == that.lowerPosition && upperPosition == that.upperPosition;
        }
    }

    /**
     * Moves the sstable in oldDescriptor to a new place (with generation etc) in newDescriptor.
     *
     * All components given will be moved/renamed
     */
    public static SSTableReader moveAndOpenSSTable(ColumnFamilyStore cfs, Descriptor oldDescriptor, Descriptor newDescriptor, Set<Component> components)
    {
        if (!oldDescriptor.isCompatible())
            throw new RuntimeException(String.format("Can't open incompatible SSTable! Current version %s, found file: %s",
                                                     oldDescriptor.getFormat().getLatestVersion(),
                                                     oldDescriptor));

        boolean isLive = cfs.getLiveSSTables().stream().anyMatch(r -> r.descriptor.equals(newDescriptor)
                                                                      || r.descriptor.equals(oldDescriptor));
        if (isLive)
        {
            String message = String.format("Can't move and open a file that is already in use in the table %s -> %s", oldDescriptor, newDescriptor);
            logger.error(message);
            throw new RuntimeException(message);
        }
        if (new File(newDescriptor.filenameFor(Component.DATA)).exists())
        {
            String msg = String.format("File %s already exists, can't move the file there", newDescriptor.filenameFor(Component.DATA));
            logger.error(msg);
            throw new RuntimeException(msg);
        }

        logger.info("Renaming new SSTable {} to {}", oldDescriptor, newDescriptor);
        SSTableWriter.rename(oldDescriptor, newDescriptor, components);

        SSTableReader reader;
        try
        {
            reader = SSTableReader.open(newDescriptor, components, cfs.metadata);
        }
        catch (Throwable t)
        {
            logger.error("Aborting import of sstables. {} was corrupt", newDescriptor);
            throw new RuntimeException(newDescriptor + " is corrupt, can't import", t);
        }
        return reader;
    }

    public static void shutdownBlocking(long timeout, TimeUnit unit) throws InterruptedException, TimeoutException
    {

        ExecutorUtils.shutdownNowAndWait(timeout, unit, syncExecutor);
        resetTidying();
    }
}<|MERGE_RESOLUTION|>--- conflicted
+++ resolved
@@ -602,15 +602,6 @@
                         logger.error("Cannot read sstable {}; file system error, skipping table", entry, ex);
                         return;
                     }
-<<<<<<< HEAD
-=======
-                    catch (IOException ex)
-                    {
-                        JVMStabilityInspector.inspectThrowable(new CorruptSSTableException(ex, entry.getKey().filenameFor(Component.DATA)));
-                        logger.error("Cannot read sstable {}; other IO error, skipping table", entry, ex);
-                        return;
-                    }
->>>>>>> 86b77277
                     sstables.add(sstable);
                 }
             };
