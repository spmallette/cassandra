--- conflicted
+++ resolved
@@ -3512,32 +3512,6 @@
         }
     }
 
-<<<<<<< HEAD
-    public synchronized void requestGC()
-    {
-        if (hasUnreclaimedSpace())
-        {
-            logger.info("requesting GC to free disk space");
-            System.gc();
-            Uninterruptibles.sleepUninterruptibly(1, TimeUnit.SECONDS);
-        }
-    }
-
-    private boolean hasUnreclaimedSpace()
-    {
-        for (ColumnFamilyStore cfs : ColumnFamilyStore.all())
-        {
-            if (cfs.hasUnreclaimedSpace())
-                return true;
-        }
-        return false;
-=======
-    public boolean isClientMode()
-    {
-        return isClientMode;
->>>>>>> 2291a60e
-    }
-
     public String getOperationMode()
     {
         return operationMode.toString();
