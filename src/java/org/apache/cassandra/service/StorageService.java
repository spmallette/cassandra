/*
 * Licensed to the Apache Software Foundation (ASF) under one
 * or more contributor license agreements.  See the NOTICE file
 * distributed with this work for additional information
 * regarding copyright ownership.  The ASF licenses this file
 * to you under the Apache License, Version 2.0 (the
 * "License"); you may not use this file except in compliance
 * with the License.  You may obtain a copy of the License at
 *
 *     http://www.apache.org/licenses/LICENSE-2.0
 *
 * Unless required by applicable law or agreed to in writing, software
 * distributed under the License is distributed on an "AS IS" BASIS,
 * WITHOUT WARRANTIES OR CONDITIONS OF ANY KIND, either express or implied.
 * See the License for the specific language governing permissions and
 * limitations under the License.
 */
package org.apache.cassandra.service;

import java.io.*;
import java.lang.management.ManagementFactory;
import java.net.InetAddress;
import java.net.UnknownHostException;
import java.nio.ByteBuffer;
import java.sql.Time;
import java.util.*;
import java.util.Map.Entry;
import java.util.concurrent.*;
import java.util.concurrent.atomic.AtomicBoolean;
import java.util.concurrent.atomic.AtomicInteger;
import javax.annotation.Nullable;
import javax.management.*;
import javax.management.openmbean.TabularData;
import javax.management.openmbean.TabularDataSupport;

import com.google.common.annotations.VisibleForTesting;
import com.google.common.base.Preconditions;
import com.google.common.base.Predicate;
import com.google.common.collect.*;
import com.google.common.util.concurrent.*;
import org.apache.commons.lang3.StringUtils;
import org.slf4j.Logger;
import org.slf4j.LoggerFactory;

import ch.qos.logback.classic.LoggerContext;
import ch.qos.logback.classic.jmx.JMXConfiguratorMBean;
import ch.qos.logback.classic.spi.ILoggingEvent;
import ch.qos.logback.core.Appender;
import ch.qos.logback.core.hook.DelayingShutdownHook;
import org.apache.cassandra.auth.AuthKeyspace;
import org.apache.cassandra.auth.AuthMigrationListener;
import org.apache.cassandra.batchlog.BatchRemoveVerbHandler;
import org.apache.cassandra.batchlog.BatchStoreVerbHandler;
import org.apache.cassandra.batchlog.BatchlogManager;
import org.apache.cassandra.concurrent.NamedThreadFactory;
import org.apache.cassandra.concurrent.ScheduledExecutors;
import org.apache.cassandra.concurrent.Stage;
import org.apache.cassandra.concurrent.StageManager;
import org.apache.cassandra.config.CFMetaData;
import org.apache.cassandra.config.Config;
import org.apache.cassandra.config.DatabaseDescriptor;
import org.apache.cassandra.config.Schema;
import org.apache.cassandra.config.ViewDefinition;
import org.apache.cassandra.db.*;
import org.apache.cassandra.db.commitlog.CommitLog;
import org.apache.cassandra.db.compaction.CompactionManager;
import org.apache.cassandra.db.lifecycle.LifecycleTransaction;
import org.apache.cassandra.dht.*;
import org.apache.cassandra.dht.Range;
import org.apache.cassandra.dht.Token.TokenFactory;
import org.apache.cassandra.exceptions.*;
import org.apache.cassandra.gms.*;
import org.apache.cassandra.hints.HintVerbHandler;
import org.apache.cassandra.hints.HintsService;
import org.apache.cassandra.io.sstable.SSTableLoader;
import org.apache.cassandra.io.util.FileUtils;
import org.apache.cassandra.locator.*;
import org.apache.cassandra.metrics.StorageMetrics;
import org.apache.cassandra.net.*;
import org.apache.cassandra.repair.*;
import org.apache.cassandra.repair.messages.RepairOption;
import org.apache.cassandra.schema.KeyspaceMetadata;
import org.apache.cassandra.schema.SchemaKeyspace;
import org.apache.cassandra.service.paxos.CommitVerbHandler;
import org.apache.cassandra.service.paxos.PrepareVerbHandler;
import org.apache.cassandra.service.paxos.ProposeVerbHandler;
import org.apache.cassandra.streaming.*;
import org.apache.cassandra.thrift.EndpointDetails;
import org.apache.cassandra.thrift.TokenRange;
import org.apache.cassandra.thrift.cassandraConstants;
import org.apache.cassandra.tracing.TraceKeyspace;
import org.apache.cassandra.utils.*;
import org.apache.cassandra.utils.progress.ProgressEvent;
import org.apache.cassandra.utils.progress.ProgressEventType;
import org.apache.cassandra.utils.progress.jmx.JMXProgressSupport;
import org.apache.cassandra.utils.progress.jmx.LegacyJMXProgressSupport;

import static java.util.Arrays.asList;
import static java.util.concurrent.TimeUnit.MINUTES;
import static java.util.stream.Collectors.toList;
import static org.apache.cassandra.index.SecondaryIndexManager.getIndexName;
import static org.apache.cassandra.index.SecondaryIndexManager.isIndexColumnFamily;

/**
 * This abstraction contains the token/identifier of this node
 * on the identifier space. This token gets gossiped around.
 * This class will also maintain histograms of the load information
 * of other nodes in the cluster.
 */
public class StorageService extends NotificationBroadcasterSupport implements IEndpointStateChangeSubscriber, StorageServiceMBean
{
    private static final Logger logger = LoggerFactory.getLogger(StorageService.class);

    public static final int RING_DELAY = getRingDelay(); // delay after which we assume ring has stablized

    private final JMXProgressSupport progressSupport = new JMXProgressSupport(this);

    /**
     * @deprecated backward support to previous notification interface
     * Will be removed on 4.0
     */
    @Deprecated
    private final LegacyJMXProgressSupport legacyProgressSupport;

    private static int getRingDelay()
    {
        String newdelay = System.getProperty("cassandra.ring_delay_ms");
        if (newdelay != null)
        {
            logger.info("Overriding RING_DELAY to {}ms", newdelay);
            return Integer.parseInt(newdelay);
        }
        else
            return 30 * 1000;
    }

    /* This abstraction maintains the token/endpoint metadata information */
    private TokenMetadata tokenMetadata = new TokenMetadata();

    public volatile VersionedValue.VersionedValueFactory valueFactory = new VersionedValue.VersionedValueFactory(tokenMetadata.partitioner);

    private Thread drainOnShutdown = null;
    private volatile boolean isShutdown = false;

    public static final StorageService instance = new StorageService();

    @Deprecated
    public boolean isInShutdownHook()
    {
        return isShutdown();
    }

    public boolean isShutdown()
    {
        return isShutdown;
    }

    public Collection<Range<Token>> getLocalRanges(String keyspaceName)
    {
        return getRangesForEndpoint(keyspaceName, FBUtilities.getBroadcastAddress());
    }

    public Collection<Range<Token>> getPrimaryRanges(String keyspace)
    {
        return getPrimaryRangesForEndpoint(keyspace, FBUtilities.getBroadcastAddress());
    }

    public Collection<Range<Token>> getPrimaryRangesWithinDC(String keyspace)
    {
        return getPrimaryRangeForEndpointWithinDC(keyspace, FBUtilities.getBroadcastAddress());
    }

    private final Set<InetAddress> replicatingNodes = Collections.synchronizedSet(new HashSet<InetAddress>());
    private CassandraDaemon daemon;

    private InetAddress removingNode;

    /* Are we starting this node in bootstrap mode? */
    private volatile boolean isBootstrapMode;

    /* we bootstrap but do NOT join the ring unless told to do so */
    private boolean isSurveyMode = Boolean.parseBoolean(System.getProperty
            ("cassandra.write_survey", "false"));

    /* true if node is rebuilding and receiving data */
    private final AtomicBoolean isRebuilding = new AtomicBoolean();

    private boolean initialized;
    private volatile boolean joined = false;
    private final AtomicBoolean authSetupCalled = new AtomicBoolean(false);

    /* the probability for tracing any particular request, 0 disables tracing and 1 enables for all */
    private double traceProbability = 0.0;

    private static enum Mode { STARTING, NORMAL, JOINING, LEAVING, DECOMMISSIONED, MOVING, DRAINING, DRAINED }
    private volatile Mode operationMode = Mode.STARTING;

    /* Used for tracking drain progress */
    private volatile int totalCFs, remainingCFs;

    private static final AtomicInteger nextRepairCommand = new AtomicInteger();

    private final List<IEndpointLifecycleSubscriber> lifecycleSubscribers = new CopyOnWriteArrayList<>();

    private static final BackgroundActivityMonitor bgMonitor = new BackgroundActivityMonitor();

    private final String jmxObjectName;

    private Collection<Token> bootstrapTokens = null;

    // true when keeping strict consistency while bootstrapping
    private boolean useStrictConsistency = Boolean.parseBoolean(System.getProperty("cassandra.consistent.rangemovement", "true"));
    private static final boolean allowSimultaneousMoves = Boolean.valueOf(System.getProperty("cassandra.consistent.simultaneousmoves.allow","false"));
    private static final boolean joinRing = Boolean.parseBoolean(System.getProperty("cassandra.join_ring", "true"));
    private boolean replacing;
    private UUID replacingId;

    private final StreamStateStore streamStateStore = new StreamStateStore();

    public boolean isSurveyMode()
    {
        return isSurveyMode;
    }

    public boolean hasJoined()
    {
        return joined;
    }

    /** This method updates the local token on disk  */
    public void setTokens(Collection<Token> tokens)
    {
        assert tokens != null && !tokens.isEmpty() : "Node needs at least one token.";
        if (logger.isDebugEnabled())
            logger.debug("Setting tokens to {}", tokens);
        SystemKeyspace.updateTokens(tokens);
        Collection<Token> localTokens = getLocalTokens();
        setGossipTokens(localTokens);
        tokenMetadata.updateNormalTokens(tokens, FBUtilities.getBroadcastAddress());
        setMode(Mode.NORMAL, false);
    }

    public void setGossipTokens(Collection<Token> tokens)
    {
        List<Pair<ApplicationState, VersionedValue>> states = new ArrayList<Pair<ApplicationState, VersionedValue>>();
        states.add(Pair.create(ApplicationState.TOKENS, valueFactory.tokens(tokens)));
        states.add(Pair.create(ApplicationState.STATUS, valueFactory.normal(tokens)));
        Gossiper.instance.addLocalApplicationStates(states);
    }

    public StorageService()
    {
        // use dedicated executor for sending JMX notifications
        super(Executors.newSingleThreadExecutor());

        jmxObjectName = "org.apache.cassandra.db:type=StorageService";
        MBeanWrapper.instance.registerMBean(this, jmxObjectName);
        MBeanWrapper.instance.registerMBean(StreamManager.instance, StreamManager.OBJECT_NAME);

        legacyProgressSupport = new LegacyJMXProgressSupport(this, jmxObjectName);

        /* register the verb handlers */
        MessagingService.instance().registerVerbHandlers(MessagingService.Verb.MUTATION, new MutationVerbHandler());
        MessagingService.instance().registerVerbHandlers(MessagingService.Verb.READ_REPAIR, new ReadRepairVerbHandler());
        MessagingService.instance().registerVerbHandlers(MessagingService.Verb.READ, new ReadCommandVerbHandler());
        MessagingService.instance().registerVerbHandlers(MessagingService.Verb.RANGE_SLICE, new RangeSliceVerbHandler());
        MessagingService.instance().registerVerbHandlers(MessagingService.Verb.PAGED_RANGE, new RangeSliceVerbHandler());
        MessagingService.instance().registerVerbHandlers(MessagingService.Verb.COUNTER_MUTATION, new CounterMutationVerbHandler());
        MessagingService.instance().registerVerbHandlers(MessagingService.Verb.TRUNCATE, new TruncateVerbHandler());
        MessagingService.instance().registerVerbHandlers(MessagingService.Verb.PAXOS_PREPARE, new PrepareVerbHandler());
        MessagingService.instance().registerVerbHandlers(MessagingService.Verb.PAXOS_PROPOSE, new ProposeVerbHandler());
        MessagingService.instance().registerVerbHandlers(MessagingService.Verb.PAXOS_COMMIT, new CommitVerbHandler());
        MessagingService.instance().registerVerbHandlers(MessagingService.Verb.HINT, new HintVerbHandler());

        // see BootStrapper for a summary of how the bootstrap verbs interact
        MessagingService.instance().registerVerbHandlers(MessagingService.Verb.REPLICATION_FINISHED, new ReplicationFinishedVerbHandler());
        MessagingService.instance().registerVerbHandlers(MessagingService.Verb.REQUEST_RESPONSE, new ResponseVerbHandler());
        MessagingService.instance().registerVerbHandlers(MessagingService.Verb.INTERNAL_RESPONSE, new ResponseVerbHandler());
        MessagingService.instance().registerVerbHandlers(MessagingService.Verb.REPAIR_MESSAGE, new RepairMessageVerbHandler());
        MessagingService.instance().registerVerbHandlers(MessagingService.Verb.GOSSIP_SHUTDOWN, new GossipShutdownVerbHandler());

        MessagingService.instance().registerVerbHandlers(MessagingService.Verb.GOSSIP_DIGEST_SYN, new GossipDigestSynVerbHandler());
        MessagingService.instance().registerVerbHandlers(MessagingService.Verb.GOSSIP_DIGEST_ACK, new GossipDigestAckVerbHandler());
        MessagingService.instance().registerVerbHandlers(MessagingService.Verb.GOSSIP_DIGEST_ACK2, new GossipDigestAck2VerbHandler());

        MessagingService.instance().registerVerbHandlers(MessagingService.Verb.DEFINITIONS_UPDATE, new DefinitionsUpdateVerbHandler());
        MessagingService.instance().registerVerbHandlers(MessagingService.Verb.SCHEMA_CHECK, new SchemaCheckVerbHandler());
        MessagingService.instance().registerVerbHandlers(MessagingService.Verb.MIGRATION_REQUEST, new MigrationRequestVerbHandler());

        MessagingService.instance().registerVerbHandlers(MessagingService.Verb.SNAPSHOT, new SnapshotVerbHandler());
        MessagingService.instance().registerVerbHandlers(MessagingService.Verb.ECHO, new EchoVerbHandler());

        MessagingService.instance().registerVerbHandlers(MessagingService.Verb.BATCH_STORE, new BatchStoreVerbHandler());
        MessagingService.instance().registerVerbHandlers(MessagingService.Verb.BATCH_REMOVE, new BatchRemoveVerbHandler());
    }

    public void registerDaemon(CassandraDaemon daemon)
    {
        this.daemon = daemon;
    }

    public void register(IEndpointLifecycleSubscriber subscriber)
    {
        lifecycleSubscribers.add(subscriber);
    }

    public void unregister(IEndpointLifecycleSubscriber subscriber)
    {
        lifecycleSubscribers.remove(subscriber);
    }

    // should only be called via JMX
    public void stopGossiping()
    {
        if (initialized)
        {
            logger.warn("Stopping gossip by operator request");
            Gossiper.instance.stop();
            initialized = false;
        }
    }

    // should only be called via JMX
    public synchronized void startGossiping()
    {
        if (!initialized)
        {
            checkServiceAllowedToStart("gossip");

            logger.warn("Starting gossip by operator request");
            Collection<Token> tokens = SystemKeyspace.getSavedTokens();

            boolean validTokens = tokens != null && !tokens.isEmpty();

            // shouldn't be called before these are set if we intend to join the ring/are in the process of doing so
            if (joined || joinRing)
                assert validTokens : "Cannot start gossiping for a node intended to join without valid tokens";

            if (validTokens)
                setGossipTokens(tokens);

            Gossiper.instance.forceNewerGeneration();
            Gossiper.instance.start((int) (System.currentTimeMillis() / 1000));
            initialized = true;
        }
    }

    // should only be called via JMX
    public boolean isGossipRunning()
    {
        return Gossiper.instance.isEnabled();
    }

    // should only be called via JMX
    public synchronized void startRPCServer()
    {
        checkServiceAllowedToStart("thrift");

        if (daemon == null)
        {
            throw new IllegalStateException("No configured daemon");
        }

        // We only start transports if bootstrap has completed and we're not in survey mode, OR if we are in
        // survey mode and streaming has completed but we're not using auth.
        // OR if we have not joined the ring yet.
        if (StorageService.instance.hasJoined())
        {
            if (StorageService.instance.isSurveyMode())
            {
                if (StorageService.instance.isBootstrapMode() || DatabaseDescriptor.getAuthenticator().requireAuthentication())
                {
                    throw new IllegalStateException("Not starting RPC server in write_survey mode as it's bootstrapping or " +
                            "auth is enabled");
                }
            }
            else
            {
                if (!SystemKeyspace.bootstrapComplete())
                {
                    throw new IllegalStateException("Node is not yet bootstrapped completely. Use nodetool to check bootstrap state and resume. For more, see `nodetool help bootstrap`");
                }
            }
        }

        daemon.thriftServer.start();
    }

    public void stopRPCServer()
    {
        if (daemon == null)
        {
            throw new IllegalStateException("No configured daemon");
        }
        if (daemon.thriftServer != null)
            daemon.thriftServer.stop();
    }

    public boolean isRPCServerRunning()
    {
        if ((daemon == null) || (daemon.thriftServer == null))
        {
            return false;
        }
        return daemon.thriftServer.isRunning();
    }

    public synchronized void startNativeTransport()
    {
        checkServiceAllowedToStart("native transport");

        if (daemon == null)
        {
            throw new IllegalStateException("No configured daemon");
        }

        try
        {
            daemon.startNativeTransport();
        }
        catch (Exception e)
        {
            throw new RuntimeException("Error starting native transport: " + e.getMessage());
        }
    }

    public void stopNativeTransport()
    {
        if (daemon == null)
        {
            throw new IllegalStateException("No configured daemon");
        }
        daemon.stopNativeTransport();
    }

    public boolean isNativeTransportRunning()
    {
        if (daemon == null)
        {
            return false;
        }
        return daemon.isNativeTransportRunning();
    }

    public int getMaxNativeProtocolVersion()
    {
        if (daemon == null)
        {
            throw new IllegalStateException("No configured daemon");
        }
        return daemon.getMaxNativeProtocolVersion();
    }

    private void refreshMaxNativeProtocolVersion()
    {
        if (daemon != null)
        {
            daemon.refreshMaxNativeProtocolVersion();
        }
    }

    public void stopTransports()
    {
        if (isInitialized())
        {
            logger.error("Stopping gossiper");
            stopGossiping();
        }
        if (isRPCServerRunning())
        {
            logger.error("Stopping RPC server");
            stopRPCServer();
        }
        if (isNativeTransportRunning())
        {
            logger.error("Stopping native transport");
            stopNativeTransport();
        }
    }

    /**
     * Set the Gossip flag RPC_READY to false and then
     * shutdown the client services (thrift and CQL).
     *
     * Note that other nodes will do this for us when
     * they get the Gossip shutdown message, so even if
     * we don't get time to broadcast this, it is not a problem.
     *
     * See {@link Gossiper#markAsShutdown(InetAddress)}
     */
    private void shutdownClientServers()
    {
        setRpcReady(false);
        stopRPCServer();
        stopNativeTransport();
    }

    public void stopClient()
    {
        Gossiper.instance.unregister(this);
        Gossiper.instance.stop();
        MessagingService.instance().shutdown();
        // give it a second so that task accepted before the MessagingService shutdown gets submitted to the stage (to avoid RejectedExecutionException)
        Uninterruptibles.sleepUninterruptibly(1, TimeUnit.SECONDS);
        StageManager.shutdownNow();
    }

    public boolean isInitialized()
    {
        return initialized;
    }

    public boolean isSetupCompleted()
    {
        return daemon == null
               ? false
               : daemon.setupCompleted();
    }

    public void stopDaemon()
    {
        if (daemon == null)
            throw new IllegalStateException("No configured daemon");
        daemon.deactivate();
    }

    public synchronized Collection<Token> prepareReplacementInfo() throws ConfigurationException
    {
        logger.info("Gathering node replacement information for {}", DatabaseDescriptor.getReplaceAddress());
        if (!MessagingService.instance().isListening())
            MessagingService.instance().listen();

        // make magic happen
        Map<InetAddress, EndpointState> epStates = Gossiper.instance.doShadowRound();
        // now that we've gossiped at least once, we should be able to find the node we're replacing
        if (epStates.get(DatabaseDescriptor.getReplaceAddress())== null)
            throw new RuntimeException("Cannot replace_address " + DatabaseDescriptor.getReplaceAddress() + " because it doesn't exist in gossip");
        replacingId = Gossiper.instance.getHostId(DatabaseDescriptor.getReplaceAddress(), epStates);
        try
        {
            VersionedValue tokensVersionedValue = epStates.get(DatabaseDescriptor.getReplaceAddress()).getApplicationState(ApplicationState.TOKENS);
            if (tokensVersionedValue == null)
                throw new RuntimeException("Could not find tokens for " + DatabaseDescriptor.getReplaceAddress() + " to replace");
            Collection<Token> tokens = TokenSerializer.deserialize(tokenMetadata.partitioner, new DataInputStream(new ByteArrayInputStream(tokensVersionedValue.toBytes())));

            if (isReplacingSameAddress())
            {
                SystemKeyspace.setLocalHostId(replacingId); // use the replacee's host Id as our own so we receive hints, etc
            }
            return tokens;
        }
        catch (IOException e)
        {
            throw new RuntimeException(e);
        }
    }

    public synchronized void checkForEndpointCollision() throws ConfigurationException
    {
        logger.debug("Starting shadow gossip round to check for endpoint collision");
        if (!MessagingService.instance().isListening())
            MessagingService.instance().listen();
        Map<InetAddress, EndpointState> epStates = Gossiper.instance.doShadowRound();
        if (!Gossiper.instance.isSafeForBootstrap(FBUtilities.getBroadcastAddress(), epStates))
        {
            throw new RuntimeException(String.format("A node with address %s already exists, cancelling join. " +
                                                     "Use cassandra.replace_address if you want to replace this node.",
                                                     FBUtilities.getBroadcastAddress()));
        }
        if (useStrictConsistency && !allowSimultaneousMoves())
        {
            for (Map.Entry<InetAddress, EndpointState> entry : epStates.entrySet())
            {
                // ignore local node or empty status
                if (entry.getKey().equals(FBUtilities.getBroadcastAddress()) || entry.getValue().getApplicationState(ApplicationState.STATUS) == null)
                    continue;
                String[] pieces = splitValue(entry.getValue().getApplicationState(ApplicationState.STATUS));
                assert (pieces.length > 0);
                String state = pieces[0];
                if (state.equals(VersionedValue.STATUS_BOOTSTRAPPING) || state.equals(VersionedValue.STATUS_LEAVING) || state.equals(VersionedValue.STATUS_MOVING))
                    throw new UnsupportedOperationException("Other bootstrapping/leaving/moving nodes detected, cannot bootstrap while cassandra.consistent.rangemovement is true");
            }
        }
    }

    private boolean allowSimultaneousMoves()
    {
        return allowSimultaneousMoves && DatabaseDescriptor.getNumTokens() == 1;
    }

    // for testing only
    public void unsafeInitialize() throws ConfigurationException
    {
        initialized = true;
        Gossiper.instance.register(this);
        Gossiper.instance.start((int) (System.currentTimeMillis() / 1000)); // needed for node-ring gathering.
        Gossiper.instance.addLocalApplicationState(ApplicationState.NET_VERSION, valueFactory.networkVersion());
        if (!MessagingService.instance().isListening())
            MessagingService.instance().listen();
    }

    public void populateTokenMetadata()
    {
        if (Boolean.parseBoolean(System.getProperty("cassandra.load_ring_state", "true")))
        {
            logger.info("Populating token metadata from system tables");
            Multimap<InetAddress, Token> loadedTokens = SystemKeyspace.loadTokens();
            if (!shouldBootstrap()) // if we have not completed bootstrapping, we should not add ourselves as a normal token
                loadedTokens.putAll(FBUtilities.getBroadcastAddress(), SystemKeyspace.getSavedTokens());
            for (InetAddress ep : loadedTokens.keySet())
                tokenMetadata.updateNormalTokens(loadedTokens.get(ep), ep);

            logger.info("Token metadata: {}", tokenMetadata);
        }
    }

    public synchronized void initServer() throws ConfigurationException
    {
        initServer(RING_DELAY);
    }

    public synchronized void initServer(int delay) throws ConfigurationException
    {
        logger.info("Cassandra version: {}", FBUtilities.getReleaseVersionString());
        logger.info("Thrift API version: {}", cassandraConstants.VERSION);
        logger.info("CQL supported versions: {} (default: {})",
                StringUtils.join(ClientState.getCQLSupportedVersion(), ","), ClientState.DEFAULT_CQL_VERSION);

        initialized = true;

        try
        {
            // Ensure StorageProxy is initialized on start-up; see CASSANDRA-3797.
            Class.forName("org.apache.cassandra.service.StorageProxy");
            // also IndexSummaryManager, which is otherwise unreferenced
            Class.forName("org.apache.cassandra.io.sstable.IndexSummaryManager");
        }
        catch (ClassNotFoundException e)
        {
            throw new AssertionError(e);
        }

        if (Boolean.parseBoolean(System.getProperty("cassandra.load_ring_state", "true")))
        {
            logger.info("Loading persisted ring state");
            Multimap<InetAddress, Token> loadedTokens = SystemKeyspace.loadTokens();
            Map<InetAddress, UUID> loadedHostIds = SystemKeyspace.loadHostIds();
            for (InetAddress ep : loadedTokens.keySet())
            {
                if (ep.equals(FBUtilities.getBroadcastAddress()))
                {
                    // entry has been mistakenly added, delete it
                    SystemKeyspace.removeEndpoint(ep);
                }
                else
                {
                    if (loadedHostIds.containsKey(ep))
                        tokenMetadata.updateHostId(loadedHostIds.get(ep), ep);
                    Gossiper.runInGossipStageBlocking(() -> Gossiper.instance.addSavedEndpoint(ep));
                }
            }
        }

        // daemon threads, like our executors', continue to run while shutdown hooks are invoked
        drainOnShutdown = new Thread(NamedThreadFactory.threadLocalDeallocator(new WrappedRunnable()
        {
            @Override
            public void runMayThrow() throws InterruptedException, ExecutionException, IOException
            {
                drain(true);

                if (FBUtilities.isWindows())
                    WindowsTimer.endTimerPeriod(DatabaseDescriptor.getWindowsTimerInterval());

                // Cleanup logback
                DelayingShutdownHook logbackHook = new DelayingShutdownHook();
                logbackHook.setContext((LoggerContext)LoggerFactory.getILoggerFactory());
                logbackHook.run();

                // wait for miscellaneous tasks like sstable and commitlog segment deletion
                ScheduledExecutors.nonPeriodicTasks.shutdown();
                if (!ScheduledExecutors.nonPeriodicTasks.awaitTermination(1, MINUTES))
                    logger.warn("Miscellaneous task executor still busy after one minute; proceeding with shutdown");
            }
        }), "StorageServiceShutdownHook");
        Runtime.getRuntime().addShutdownHook(drainOnShutdown);

        replacing = DatabaseDescriptor.isReplacing();

        if (!Boolean.parseBoolean(System.getProperty("cassandra.start_gossip", "true")))
        {
            logger.info("Not starting gossip as requested.");
            return;
        }

        prepareToJoin();

        // Has to be called after the host id has potentially changed in prepareToJoin().
        try
        {
            CacheService.instance.counterCache.loadSavedAsync().get();
        }
        catch (Throwable t)
        {
            JVMStabilityInspector.inspectThrowable(t);
            logger.warn("Error loading counter cache", t);
        }

        if (joinRing)
        {
            joinTokenRing(delay);
        }
        else
        {
            Collection<Token> tokens = SystemKeyspace.getSavedTokens();
            if (!tokens.isEmpty())
            {
                tokenMetadata.updateNormalTokens(tokens, FBUtilities.getBroadcastAddress());
                // order is important here, the gossiper can fire in between adding these two states.  It's ok to send TOKENS without STATUS, but *not* vice versa.
                List<Pair<ApplicationState, VersionedValue>> states = new ArrayList<Pair<ApplicationState, VersionedValue>>();
                states.add(Pair.create(ApplicationState.TOKENS, valueFactory.tokens(tokens)));
                states.add(Pair.create(ApplicationState.STATUS, valueFactory.hibernate(true)));
                Gossiper.instance.addLocalApplicationStates(states);
            }
            doAuthSetup();
            logger.info("Not joining ring as requested. Use JMX (StorageService->joinRing()) to initiate ring joining");
        }
    }

    /**
     * In the event of forceful termination we need to remove the shutdown hook to prevent hanging (OOM for instance)
     */
    public void removeShutdownHook()
    {
        if (drainOnShutdown != null)
            Runtime.getRuntime().removeShutdownHook(drainOnShutdown);

        if (FBUtilities.isWindows())
            WindowsTimer.endTimerPeriod(DatabaseDescriptor.getWindowsTimerInterval());
    }

    private boolean shouldBootstrap()
    {
        return DatabaseDescriptor.isAutoBootstrap() && !SystemKeyspace.bootstrapComplete() && !DatabaseDescriptor.getSeeds().contains(FBUtilities.getBroadcastAddress());
    }

    @VisibleForTesting
    public void prepareToJoin() throws ConfigurationException
    {
        if (!joined)
        {
            Map<ApplicationState, VersionedValue> appStates = new EnumMap<>(ApplicationState.class);

            if (SystemKeyspace.wasDecommissioned())
            {
                if (Boolean.getBoolean("cassandra.override_decommission"))
                {
                    logger.warn("This node was decommissioned, but overriding by operator request.");
                    SystemKeyspace.setBootstrapState(SystemKeyspace.BootstrapState.COMPLETED);
                }
                else
                    throw new ConfigurationException("This node was decommissioned and will not rejoin the ring unless cassandra.override_decommission=true has been set, or all existing data is removed and the node is bootstrapped again");
            }
            if (replacing && !joinRing)
                throw new ConfigurationException("Cannot set both join_ring=false and attempt to replace a node");
            if (DatabaseDescriptor.getReplaceTokens().size() > 0 || DatabaseDescriptor.getReplaceNode() != null)
                throw new RuntimeException("Replace method removed; use cassandra.replace_address instead");
            if (replacing)
            {
                if (SystemKeyspace.bootstrapComplete())
                    throw new RuntimeException("Cannot replace address with a node that is already bootstrapped");
                if (!DatabaseDescriptor.isAutoBootstrap())
                    throw new RuntimeException("Trying to replace_address with auto_bootstrap disabled will not work, check your configuration");
                bootstrapTokens = prepareReplacementInfo();
                if (isReplacingSameAddress())
                {
                    logger.warn("Writes will not be forwarded to this node during replacement because it has the same address as " +
                                "the node to be replaced ({}). If the previous node has been down for longer than max_hint_window_in_ms, " +
                                "repair must be run after the replacement process in order to make this node consistent.",
                                DatabaseDescriptor.getReplaceAddress());
                    appStates.put(ApplicationState.TOKENS, valueFactory.tokens(bootstrapTokens));
                    appStates.put(ApplicationState.STATUS, valueFactory.hibernate(true));
                }
            }
            else if (shouldBootstrap())
            {
                checkForEndpointCollision();
            }
            else if (SystemKeyspace.bootstrapComplete())
            {
                Preconditions.checkState(!Config.isClientMode());
                // tokens are only ever saved to system.local after bootstrap has completed and we're joining the ring,
                // or when token update operations (move, decom) are completed
                Collection<Token> savedTokens = SystemKeyspace.getSavedTokens();
                if (!savedTokens.isEmpty())
                    appStates.put(ApplicationState.TOKENS, valueFactory.tokens(savedTokens));
            }

            // have to start the gossip service before we can see any info on other nodes.  this is necessary
            // for bootstrap to get the load info it needs.
            // (we won't be part of the storage ring though until we add a counterId to our state, below.)
            // Seed the host ID-to-endpoint map with our own ID.
            UUID localHostId = SystemKeyspace.getLocalHostId();
            getTokenMetadata().updateHostId(localHostId, FBUtilities.getBroadcastAddress());
            appStates.put(ApplicationState.NET_VERSION, valueFactory.networkVersion());
            appStates.put(ApplicationState.HOST_ID, valueFactory.hostId(localHostId));
            appStates.put(ApplicationState.RPC_ADDRESS, valueFactory.rpcaddress(FBUtilities.getBroadcastRpcAddress()));
            appStates.put(ApplicationState.RELEASE_VERSION, valueFactory.releaseVersion());
            logger.info("Starting up server gossip");
            Gossiper.instance.register(this);
            Gossiper.instance.start(SystemKeyspace.incrementAndGetGeneration(), appStates); // needed for node-ring gathering.
            // gossip snitch infos (local DC and rack)
            gossipSnitchInfo();
            // gossip Schema.emptyVersion forcing immediate check for schema updates (see MigrationManager#maybeScheduleSchemaPull)
            Schema.instance.updateVersionAndAnnounce(); // Ensure we know our own actual Schema UUID in preparation for updates

            if (!MessagingService.instance().isListening())
                MessagingService.instance().listen();
            LoadBroadcaster.instance.startBroadcasting();

            HintsService.instance.startDispatch();
            BatchlogManager.instance.start();
        }
    }

    @VisibleForTesting
    public void joinTokenRing(int delay) throws ConfigurationException
    {
        joined = true;

        // We bootstrap if we haven't successfully bootstrapped before, as long as we are not a seed.
        // If we are a seed, or if the user manually sets auto_bootstrap to false,
        // we'll skip streaming data from other nodes and jump directly into the ring.
        //
        // The seed check allows us to skip the RING_DELAY sleep for the single-node cluster case,
        // which is useful for both new users and testing.
        //
        // We attempted to replace this with a schema-presence check, but you need a meaningful sleep
        // to get schema info from gossip which defeats the purpose.  See CASSANDRA-4427 for the gory details.
        Set<InetAddress> current = new HashSet<>();
        if (logger.isDebugEnabled())
        {
            logger.debug("Bootstrap variables: {} {} {} {}",
                         DatabaseDescriptor.isAutoBootstrap(),
                         SystemKeyspace.bootstrapInProgress(),
                         SystemKeyspace.bootstrapComplete(),
                         DatabaseDescriptor.getSeeds().contains(FBUtilities.getBroadcastAddress()));
        }
        if (DatabaseDescriptor.isAutoBootstrap() && !SystemKeyspace.bootstrapComplete() && DatabaseDescriptor.getSeeds().contains(FBUtilities.getBroadcastAddress()))
        {
            logger.info("This node will not auto bootstrap because it is configured to be a seed node.");
        }

        boolean dataAvailable = true; // make this to false when bootstrap streaming failed
        if (shouldBootstrap())
        {
            if (SystemKeyspace.bootstrapInProgress())
                logger.warn("Detected previous bootstrap failure; retrying");
            else
                SystemKeyspace.setBootstrapState(SystemKeyspace.BootstrapState.IN_PROGRESS);
            setMode(Mode.JOINING, "waiting for ring information", true);
            // first sleep the delay to make sure we see all our peers
            for (int i = 0; i < delay; i += 1000)
            {
                // if we see schema, we can proceed to the next check directly
                if (!Schema.instance.getVersion().equals(Schema.emptyVersion))
                {
                    logger.debug("got schema: {}", Schema.instance.getVersion());
                    break;
                }
                Uninterruptibles.sleepUninterruptibly(1, TimeUnit.SECONDS);
            }
            // if our schema hasn't matched yet, wait until it has
            // we do this by waiting for all in-flight migration requests and responses to complete
            // (post CASSANDRA-1391 we don't expect this to be necessary very often, but it doesn't hurt to be careful)
            if (!MigrationManager.isReadyForBootstrap())
            {
                setMode(Mode.JOINING, "waiting for schema information to complete", true);
                MigrationManager.waitUntilReadyForBootstrap();
            }
            setMode(Mode.JOINING, "schema complete, ready to bootstrap", true);
            setMode(Mode.JOINING, "waiting for pending range calculation", true);
            PendingRangeCalculatorService.instance.blockUntilFinished();
            setMode(Mode.JOINING, "calculation complete, ready to bootstrap", true);

            logger.debug("... got ring + schema info");

            if (useStrictConsistency && !allowSimultaneousMoves() &&
                    (
                        tokenMetadata.getBootstrapTokens().valueSet().size() > 0 ||
                        tokenMetadata.getLeavingEndpoints().size() > 0 ||
                        tokenMetadata.getMovingEndpoints().size() > 0
                    ))
            {
                throw new UnsupportedOperationException("Other bootstrapping/leaving/moving nodes detected, cannot bootstrap while cassandra.consistent.rangemovement is true");
            }

            // get bootstrap tokens
            if (!replacing)
            {
                if (tokenMetadata.isMember(FBUtilities.getBroadcastAddress()))
                {
                    String s = "This node is already a member of the token ring; bootstrap aborted. (If replacing a dead node, remove the old one from the ring first.)";
                    throw new UnsupportedOperationException(s);
                }
                setMode(Mode.JOINING, "getting bootstrap token", true);
                bootstrapTokens = BootStrapper.getBootstrapTokens(tokenMetadata, FBUtilities.getBroadcastAddress());
            }
            else
            {
                if (!isReplacingSameAddress())
                {
                    try
                    {
                        // Sleep additionally to make sure that the server actually is not alive
                        // and giving it more time to gossip if alive.
                        Thread.sleep(LoadBroadcaster.BROADCAST_INTERVAL);
                    }
                    catch (InterruptedException e)
                    {
                        throw new AssertionError(e);
                    }

                    // check for operator errors...
                    for (Token token : bootstrapTokens)
                    {
                        InetAddress existing = tokenMetadata.getEndpoint(token);
                        if (existing != null)
                        {
                            long nanoDelay = delay * 1000000L;
                            if (Gossiper.instance.getEndpointStateForEndpoint(existing).getUpdateTimestamp() > (System.nanoTime() - nanoDelay))
                                throw new UnsupportedOperationException("Cannot replace a live node... ");
                            current.add(existing);
                        }
                        else
                        {
                            throw new UnsupportedOperationException("Cannot replace token " + token + " which does not exist!");
                        }
                    }
                }
                else
                {
                    try
                    {
                        Thread.sleep(RING_DELAY);
                    }
                    catch (InterruptedException e)
                    {
                        throw new AssertionError(e);
                    }

                }
                setMode(Mode.JOINING, "Replacing a node with token(s): " + bootstrapTokens, true);
            }

            dataAvailable = bootstrap(bootstrapTokens);
        }
        else
        {
            bootstrapTokens = SystemKeyspace.getSavedTokens();
            if (bootstrapTokens.isEmpty())
            {
                Collection<String> initialTokens = DatabaseDescriptor.getInitialTokens();
                if (initialTokens.size() < 1)
                {
                    bootstrapTokens = BootStrapper.getRandomTokens(tokenMetadata, DatabaseDescriptor.getNumTokens());
                    if (DatabaseDescriptor.getNumTokens() == 1)
                        logger.warn("Generated random token {}. Random tokens will result in an unbalanced ring; see http://wiki.apache.org/cassandra/Operations", bootstrapTokens);
                    else
                        logger.info("Generated random tokens. tokens are {}", bootstrapTokens);
                }
                else
                {
                    bootstrapTokens = new ArrayList<>(initialTokens.size());
                    for (String token : initialTokens)
                        bootstrapTokens.add(getTokenFactory().fromString(token));
                    logger.info("Saved tokens not found. Using configuration value: {}", bootstrapTokens);
                }
            }
            else
            {
                if (bootstrapTokens.size() != DatabaseDescriptor.getNumTokens())
                    throw new ConfigurationException("Cannot change the number of tokens from " + bootstrapTokens.size() + " to " + DatabaseDescriptor.getNumTokens());
                else
                    logger.info("Using saved tokens {}", bootstrapTokens);
            }
        }

        // if we don't have system_traces keyspace at this point, then create it manually
<<<<<<< HEAD
        maybeAddOrUpdateKeyspace(TraceKeyspace.metadata());
        maybeAddOrUpdateKeyspace(SystemDistributedKeyspace.metadata());
=======
        ensureTraceKeyspace();
        maybeAddOrUpdateKeyspace(SystemDistributedKeyspace.definition());
>>>>>>> 58a5ce14

        if (!isSurveyMode)
        {
            if (dataAvailable)
            {
                finishJoiningRing(bootstrapTokens);

                // remove the existing info about the replaced node.
                if (!current.isEmpty())
                {
                    Gossiper.runInGossipStageBlocking(() -> {
                        for (InetAddress existing : current)
                            Gossiper.instance.replacedEndpoint(existing);
                    });
                }
            }
            else
            {
                logger.warn("Some data streaming failed. Use nodetool to check bootstrap state and resume. For more, see `nodetool help bootstrap`. {}", SystemKeyspace.getBootstrapState());
            }
        }
        else
        {
            if (dataAvailable)
                logger.info("Startup complete, but write survey mode is active, not becoming an active ring member. Use JMX (StorageService->joinRing()) to finalize ring joining.");
            else
                logger.warn("Some data streaming failed. Use nodetool to check bootstrap state and resume. For more, see `nodetool help bootstrap`. {}", SystemKeyspace.getBootstrapState());
        }
    }

    @VisibleForTesting
    public void ensureTraceKeyspace()
    {
        maybeAddOrUpdateKeyspace(TraceKeyspace.definition());
    }

    public static boolean isReplacingSameAddress()
    {
        return DatabaseDescriptor.getReplaceAddress().equals(FBUtilities.getBroadcastAddress());
    }

    public void gossipSnitchInfo()
    {
        IEndpointSnitch snitch = DatabaseDescriptor.getEndpointSnitch();
        String dc = snitch.getDatacenter(FBUtilities.getBroadcastAddress());
        String rack = snitch.getRack(FBUtilities.getBroadcastAddress());
        Gossiper.instance.addLocalApplicationState(ApplicationState.DC, StorageService.instance.valueFactory.datacenter(dc));
        Gossiper.instance.addLocalApplicationState(ApplicationState.RACK, StorageService.instance.valueFactory.rack(rack));
    }

    public synchronized void joinRing() throws IOException
    {
        if (!joined)
        {
            logger.info("Joining ring by operator request");
            try
            {
                joinTokenRing(0);
            }
            catch (ConfigurationException e)
            {
                throw new IOException(e.getMessage());
            }
        }
        else if (isSurveyMode)
        {
            // if isSurveyMode is on then verify isBootstrapMode
            // node can join the ring even if isBootstrapMode is true which should not happen
            if (!isBootstrapMode())
            {
                isSurveyMode = false;
                logger.info("Leaving write survey mode and joining ring at operator request");
                finishJoiningRing(SystemKeyspace.getSavedTokens());
                daemon.start();
            }
            else
            {
                logger.warn("Can't join the ring because in write_survey mode and bootstrap hasn't completed");
            }
        }
        else if (isBootstrapMode())
        {
            // bootstrap is not complete hence node cannot join the ring
            logger.warn("Can't join the ring because bootstrap hasn't completed.");
        }
    }

    private void finishJoiningRing(Collection<Token> tokens)
    {
        // start participating in the ring.
        SystemKeyspace.setBootstrapState(SystemKeyspace.BootstrapState.COMPLETED);
        setTokens(tokens);

        assert tokenMetadata.sortedTokens().size() > 0;
        doAuthSetup();
    }

    private void doAuthSetup()
    {
        if (!authSetupCalled.getAndSet(true))
        {
            maybeAddOrUpdateKeyspace(AuthKeyspace.metadata());

            DatabaseDescriptor.getRoleManager().setup();
            DatabaseDescriptor.getAuthenticator().setup();
            DatabaseDescriptor.getAuthorizer().setup();

            MigrationManager.instance.register(new AuthMigrationListener());
        }
    }

    private void maybeAddKeyspace(KeyspaceMetadata ksm)
    {
        try
        {
            /*
             * We use timestamp of 0, intentionally, so that varying timestamps wouldn't cause schema mismatches on
             * newly added nodes.
             *
             * Having the initial/default timestamp as 0 also allows users to make and persist changes to replication
             * of our replicated system keyspaces.
             *
             * In case that we need to make incompatible changes to those kesypaces/tables, we'd need to bump the timestamp
             * on per-keyspace/per-table basis. So far we've never needed to.
             */
            MigrationManager.announceNewKeyspace(ksm, 0, false);
        }
        catch (AlreadyExistsException e)
        {
            logger.debug("Attempted to create new keyspace {}, but it already exists", ksm.name);
        }
    }

    /**
     * Ensure the schema of a pseudo-system keyspace (a distributed system keyspace: traces, auth and the so-called distributedKeyspace),
     * is up to date with what we expected (creating it if it doesn't exist and updating tables that may have been upgraded).
     */
    private void maybeAddOrUpdateKeyspace(KeyspaceMetadata expected)
    {
        // Note that want to deal with the keyspace and its table a bit differently: for the keyspace definition
        // itself, we want to create it if it doesn't exist yet, but if it does exist, we don't want to modify it,
        // because user can modify the definition to change the replication factor (#6016) and we don't want to
        // override it. For the tables however, we have to deal with the fact that new version can add new columns
        // (#8162 being an example), so even if the table definition exists, we still need to force the "current"
        // version of the schema, the one the node will be expecting.

        KeyspaceMetadata defined = Schema.instance.getKSMetaData(expected.name);
        // If the keyspace doesn't exist, create it
        if (defined == null)
        {
            maybeAddKeyspace(expected);
            defined = Schema.instance.getKSMetaData(expected.name);
        }

        // While the keyspace exists, it might miss table or have outdated one
        // There is also the potential for a race, as schema migrations add the bare
        // keyspace into Schema.instance before adding its tables, so double check that
        // all the expected tables are present
        for (CFMetaData expectedTable : expected.tables)
        {
            CFMetaData definedTable = defined.tables.get(expectedTable.cfName).orElse(null);
            if (definedTable == null || !definedTable.equals(expectedTable))
                MigrationManager.forceAnnounceNewColumnFamily(expectedTable);
        }
    }

    public boolean isJoined()
    {
        return tokenMetadata.isMember(FBUtilities.getBroadcastAddress()) && !isSurveyMode;
    }

    public void rebuild(String sourceDc)
    {
        // check ongoing rebuild
        if (!isRebuilding.compareAndSet(false, true))
        {
            throw new IllegalStateException("Node is still rebuilding. Check nodetool netstats.");
        }

        logger.info("rebuild from dc: {}", sourceDc == null ? "(any dc)" : sourceDc);

        try
        {
            RangeStreamer streamer = new RangeStreamer(tokenMetadata,
                                                       null,
                                                       FBUtilities.getBroadcastAddress(),
                                                       "Rebuild",
                                                       !replacing && useStrictConsistency,
                                                       DatabaseDescriptor.getEndpointSnitch(),
                                                       streamStateStore);
            streamer.addSourceFilter(new RangeStreamer.FailureDetectorSourceFilter(FailureDetector.instance));
            if (sourceDc != null)
                streamer.addSourceFilter(new RangeStreamer.SingleDatacenterFilter(DatabaseDescriptor.getEndpointSnitch(), sourceDc));

            for (String keyspaceName : Schema.instance.getNonLocalStrategyKeyspaces())
                streamer.addRanges(keyspaceName, getLocalRanges(keyspaceName));

            StreamResultFuture resultFuture = streamer.fetchAsync();
            // wait for result
            resultFuture.get();
        }
        catch (InterruptedException e)
        {
            throw new RuntimeException("Interrupted while waiting on rebuild streaming");
        }
        catch (ExecutionException e)
        {
            // This is used exclusively through JMX, so log the full trace but only throw a simple RTE
            logger.error("Error while rebuilding node", e.getCause());
            throw new RuntimeException("Error while rebuilding node: " + e.getCause().getMessage());
        }
        finally
        {
            // rebuild is done (successfully or not)
            isRebuilding.set(false);
        }
    }

    public void setStreamThroughputMbPerSec(int value)
    {
        DatabaseDescriptor.setStreamThroughputOutboundMegabitsPerSec(value);
        logger.info("setstreamthroughput: throttle set to {}", value);
    }

    public int getStreamThroughputMbPerSec()
    {
        return DatabaseDescriptor.getStreamThroughputOutboundMegabitsPerSec();
    }

    public void setInterDCStreamThroughputMbPerSec(int value)
    {
        DatabaseDescriptor.setInterDCStreamThroughputOutboundMegabitsPerSec(value);
        logger.info("setinterdcstreamthroughput: throttle set to {}", value);
    }

    public int getInterDCStreamThroughputMbPerSec()
    {
        return DatabaseDescriptor.getInterDCStreamThroughputOutboundMegabitsPerSec();
    }


    public int getCompactionThroughputMbPerSec()
    {
        return DatabaseDescriptor.getCompactionThroughputMbPerSec();
    }

    public void setCompactionThroughputMbPerSec(int value)
    {
        DatabaseDescriptor.setCompactionThroughputMbPerSec(value);
        CompactionManager.instance.setRate(value);
    }

    public boolean isIncrementalBackupsEnabled()
    {
        return DatabaseDescriptor.isIncrementalBackupsEnabled();
    }

    public void setIncrementalBackupsEnabled(boolean value)
    {
        DatabaseDescriptor.setIncrementalBackupsEnabled(value);
    }

    private void setMode(Mode m, boolean log)
    {
        setMode(m, null, log);
    }

    private void setMode(Mode m, String msg, boolean log)
    {
        operationMode = m;
        String logMsg = msg == null ? m.toString() : String.format("%s: %s", m, msg);
        if (log)
            logger.info(logMsg);
        else
            logger.debug(logMsg);
    }

    /**
     * Bootstrap node by fetching data from other nodes.
     * If node is bootstrapping as a new node, then this also announces bootstrapping to the cluster.
     *
     * This blocks until streaming is done.
     *
     * @param tokens bootstrapping tokens
     * @return true if bootstrap succeeds.
     */
    private boolean bootstrap(final Collection<Token> tokens)
    {
        isBootstrapMode = true;
        SystemKeyspace.updateTokens(tokens); // DON'T use setToken, that makes us part of the ring locally which is incorrect until we are done bootstrapping

        if (!replacing || !isReplacingSameAddress())
        {
            // if not an existing token then bootstrap
            List<Pair<ApplicationState, VersionedValue>> states = new ArrayList<>();
            states.add(Pair.create(ApplicationState.TOKENS, valueFactory.tokens(tokens)));
            states.add(Pair.create(ApplicationState.STATUS, replacing?
                                                            valueFactory.bootReplacing(DatabaseDescriptor.getReplaceAddress()) :
                                                            valueFactory.bootstrapping(tokens)));
            Gossiper.instance.addLocalApplicationStates(states);
            setMode(Mode.JOINING, "sleeping " + RING_DELAY + " ms for pending range setup", true);
            Uninterruptibles.sleepUninterruptibly(RING_DELAY, TimeUnit.MILLISECONDS);
        }
        else
        {
            // Dont set any state for the node which is bootstrapping the existing token...
            tokenMetadata.updateNormalTokens(tokens, FBUtilities.getBroadcastAddress());
            SystemKeyspace.removeEndpoint(DatabaseDescriptor.getReplaceAddress());
        }
        if (!Gossiper.instance.seenAnySeed())
            throw new IllegalStateException("Unable to contact any seeds!");

        if (Boolean.getBoolean("cassandra.reset_bootstrap_progress"))
        {
            logger.info("Resetting bootstrap progress to start fresh");
            SystemKeyspace.resetAvailableRanges();
        }

        setMode(Mode.JOINING, "Starting to bootstrap...", true);
        BootStrapper bootstrapper = new BootStrapper(FBUtilities.getBroadcastAddress(), tokens, tokenMetadata);
        bootstrapper.addProgressListener(progressSupport);
        ListenableFuture<StreamState> bootstrapStream = bootstrapper.bootstrap(streamStateStore, !replacing && useStrictConsistency); // handles token update
        Futures.addCallback(bootstrapStream, new FutureCallback<StreamState>()
        {
            @Override
            public void onSuccess(StreamState streamState)
            {
                bootstrapFinished();
                logger.info("Bootstrap completed! for the tokens {}", tokens);
            }

            @Override
            public void onFailure(Throwable e)
            {
                logger.warn("Error during bootstrap.", e);
            }
        });
        try
        {
            bootstrapStream.get();
            return true;
        }
        catch (Throwable e)
        {
            logger.error("Error while waiting on bootstrap to complete. Bootstrap will have to be restarted.", e);
            return false;
        }
    }

    /**
     * All MVs have been created during bootstrap, so mark them as built
     */
    private void markViewsAsBuilt() {
        for (String keyspace : Schema.instance.getUserKeyspaces())
        {
            for (ViewDefinition view: Schema.instance.getKSMetaData(keyspace).views)
                SystemKeyspace.finishViewBuildStatus(view.ksName, view.viewName);
        }
    }

    /**
     * Called when bootstrap did finish successfully
     */
    private void bootstrapFinished() {
        markViewsAsBuilt();
        isBootstrapMode = false;
    }

    public boolean resumeBootstrap()
    {
        if (isBootstrapMode && SystemKeyspace.bootstrapInProgress())
        {
            logger.info("Resuming bootstrap...");

            // get bootstrap tokens saved in system keyspace
            final Collection<Token> tokens = SystemKeyspace.getSavedTokens();
            // already bootstrapped ranges are filtered during bootstrap
            BootStrapper bootstrapper = new BootStrapper(FBUtilities.getBroadcastAddress(), tokens, tokenMetadata);
            bootstrapper.addProgressListener(progressSupport);
            ListenableFuture<StreamState> bootstrapStream = bootstrapper.bootstrap(streamStateStore, !replacing && useStrictConsistency); // handles token update
            Futures.addCallback(bootstrapStream, new FutureCallback<StreamState>()
            {
                @Override
                public void onSuccess(StreamState streamState)
                {
                    bootstrapFinished();
                    if (isSurveyMode)
                    {
                        logger.info("Startup complete, but write survey mode is active, not becoming an active ring member. Use JMX (StorageService->joinRing()) to finalize ring joining.");
                    }
                    else
                    {
                        isSurveyMode = false;
                        progressSupport.progress("bootstrap", ProgressEvent.createNotification("Joining ring..."));
                        finishJoiningRing(bootstrapTokens);
                    }
                    progressSupport.progress("bootstrap", new ProgressEvent(ProgressEventType.COMPLETE, 1, 1, "Resume bootstrap complete"));
                    daemon.start();
                    logger.info("Resume complete");
                }

                @Override
                public void onFailure(Throwable e)
                {
                    String message = "Error during bootstrap: ";
                    if (e instanceof ExecutionException && e.getCause() != null)
                    {
                        message += e.getCause().getMessage();
                    }
                    else
                    {
                        message += e.getMessage();
                    }
                    logger.error(message, e);
                    progressSupport.progress("bootstrap", new ProgressEvent(ProgressEventType.ERROR, 1, 1, message));
                    progressSupport.progress("bootstrap", new ProgressEvent(ProgressEventType.COMPLETE, 1, 1, "Resume bootstrap complete"));
                }
            });
            return true;
        }
        else
        {
            logger.info("Resuming bootstrap is requested, but the node is already bootstrapped.");
            return false;
        }
    }

    public boolean isBootstrapMode()
    {
        return isBootstrapMode;
    }

    public TokenMetadata getTokenMetadata()
    {
        return tokenMetadata;
    }

    /**
     * Increment about the known Compaction severity of the events in this node
     */
    public void reportSeverity(double incr)
    {
        bgMonitor.incrCompactionSeverity(incr);
    }

    public void reportManualSeverity(double incr)
    {
        bgMonitor.incrManualSeverity(incr);
    }

    public double getSeverity(InetAddress endpoint)
    {
        return bgMonitor.getSeverity(endpoint);
    }

    public void shutdownBGMonitorAndWait(long timeout, TimeUnit unit) throws TimeoutException, InterruptedException
    {
        bgMonitor.shutdownAndWait(timeout, unit);
    }

    /**
     * for a keyspace, return the ranges and corresponding listen addresses.
     * @param keyspace
     * @return the endpoint map
     */
    public Map<List<String>, List<String>> getRangeToEndpointMap(String keyspace)
    {
        /* All the ranges for the tokens */
        Map<List<String>, List<String>> map = new HashMap<>();
        for (Map.Entry<Range<Token>,List<InetAddress>> entry : getRangeToAddressMap(keyspace).entrySet())
        {
            map.put(entry.getKey().asList(), stringify(entry.getValue()));
        }
        return map;
    }

    /**
     * Return the rpc address associated with an endpoint as a string.
     * @param endpoint The endpoint to get rpc address for
     * @return the rpc address
     */
    public String getRpcaddress(InetAddress endpoint)
    {
        if (endpoint.equals(FBUtilities.getBroadcastAddress()))
            return FBUtilities.getBroadcastRpcAddress().getHostAddress();
        else if (Gossiper.instance.getEndpointStateForEndpoint(endpoint).getApplicationState(ApplicationState.RPC_ADDRESS) == null)
            return endpoint.getHostAddress();
        else
            return Gossiper.instance.getEndpointStateForEndpoint(endpoint).getApplicationState(ApplicationState.RPC_ADDRESS).value;
    }

    /**
     * for a keyspace, return the ranges and corresponding RPC addresses for a given keyspace.
     * @param keyspace
     * @return the endpoint map
     */
    public Map<List<String>, List<String>> getRangeToRpcaddressMap(String keyspace)
    {
        /* All the ranges for the tokens */
        Map<List<String>, List<String>> map = new HashMap<>();
        for (Map.Entry<Range<Token>, List<InetAddress>> entry : getRangeToAddressMap(keyspace).entrySet())
        {
            List<String> rpcaddrs = new ArrayList<>(entry.getValue().size());
            for (InetAddress endpoint: entry.getValue())
            {
                rpcaddrs.add(getRpcaddress(endpoint));
            }
            map.put(entry.getKey().asList(), rpcaddrs);
        }
        return map;
    }

    public Map<List<String>, List<String>> getPendingRangeToEndpointMap(String keyspace)
    {
        // some people just want to get a visual representation of things. Allow null and set it to the first
        // non-system keyspace.
        if (keyspace == null)
            keyspace = Schema.instance.getNonLocalStrategyKeyspaces().get(0);

        Map<List<String>, List<String>> map = new HashMap<>();
        for (Map.Entry<Range<Token>, Collection<InetAddress>> entry : tokenMetadata.getPendingRangesMM(keyspace).asMap().entrySet())
        {
            List<InetAddress> l = new ArrayList<>(entry.getValue());
            map.put(entry.getKey().asList(), stringify(l));
        }
        return map;
    }

    public Map<Range<Token>, List<InetAddress>> getRangeToAddressMap(String keyspace)
    {
        return getRangeToAddressMap(keyspace, tokenMetadata.sortedTokens());
    }

    public Map<Range<Token>, List<InetAddress>> getRangeToAddressMapInLocalDC(String keyspace)
    {
        Predicate<InetAddress> isLocalDC = new Predicate<InetAddress>()
        {
            public boolean apply(InetAddress address)
            {
                return isLocalDC(address);
            }
        };

        Map<Range<Token>, List<InetAddress>> origMap = getRangeToAddressMap(keyspace, getTokensInLocalDC());
        Map<Range<Token>, List<InetAddress>> filteredMap = Maps.newHashMap();
        for (Map.Entry<Range<Token>, List<InetAddress>> entry : origMap.entrySet())
        {
            List<InetAddress> endpointsInLocalDC = Lists.newArrayList(Collections2.filter(entry.getValue(), isLocalDC));
            filteredMap.put(entry.getKey(), endpointsInLocalDC);
        }

        return filteredMap;
    }

    private List<Token> getTokensInLocalDC()
    {
        List<Token> filteredTokens = Lists.newArrayList();
        for (Token token : tokenMetadata.sortedTokens())
        {
            InetAddress endpoint = tokenMetadata.getEndpoint(token);
            if (isLocalDC(endpoint))
                filteredTokens.add(token);
        }
        return filteredTokens;
    }

    private boolean isLocalDC(InetAddress targetHost)
    {
        String remoteDC = DatabaseDescriptor.getEndpointSnitch().getDatacenter(targetHost);
        String localDC = DatabaseDescriptor.getEndpointSnitch().getDatacenter(FBUtilities.getBroadcastAddress());
        return remoteDC.equals(localDC);
    }

    private Map<Range<Token>, List<InetAddress>> getRangeToAddressMap(String keyspace, List<Token> sortedTokens)
    {
        // some people just want to get a visual representation of things. Allow null and set it to the first
        // non-system keyspace.
        if (keyspace == null)
            keyspace = Schema.instance.getNonLocalStrategyKeyspaces().get(0);

        List<Range<Token>> ranges = getAllRanges(sortedTokens);
        return constructRangeToEndpointMap(keyspace, ranges);
    }


    /**
     * The same as {@code describeRing(String)} but converts TokenRange to the String for JMX compatibility
     *
     * @param keyspace The keyspace to fetch information about
     *
     * @return a List of TokenRange(s) converted to String for the given keyspace
     */
    public List<String> describeRingJMX(String keyspace) throws IOException
    {
        List<TokenRange> tokenRanges;
        try
        {
            tokenRanges = describeRing(keyspace);
        }
        catch (InvalidRequestException e)
        {
            throw new IOException(e.getMessage());
        }
        List<String> result = new ArrayList<>(tokenRanges.size());

        for (TokenRange tokenRange : tokenRanges)
            result.add(tokenRange.toString());

        return result;
    }

    /**
     * The TokenRange for a given keyspace.
     *
     * @param keyspace The keyspace to fetch information about
     *
     * @return a List of TokenRange(s) for the given keyspace
     *
     * @throws InvalidRequestException if there is no ring information available about keyspace
     */
    public List<TokenRange> describeRing(String keyspace) throws InvalidRequestException
    {
        return describeRing(keyspace, false);
    }

    /**
     * The same as {@code describeRing(String)} but considers only the part of the ring formed by nodes in the local DC.
     */
    public List<TokenRange> describeLocalRing(String keyspace) throws InvalidRequestException
    {
        return describeRing(keyspace, true);
    }

    private List<TokenRange> describeRing(String keyspace, boolean includeOnlyLocalDC) throws InvalidRequestException
    {
        if (!Schema.instance.getKeyspaces().contains(keyspace))
            throw new InvalidRequestException("No such keyspace: " + keyspace);

        if (keyspace == null || Keyspace.open(keyspace).getReplicationStrategy() instanceof LocalStrategy)
            throw new InvalidRequestException("There is no ring for the keyspace: " + keyspace);

        List<TokenRange> ranges = new ArrayList<>();
        Token.TokenFactory tf = getTokenFactory();

        Map<Range<Token>, List<InetAddress>> rangeToAddressMap =
                includeOnlyLocalDC
                        ? getRangeToAddressMapInLocalDC(keyspace)
                        : getRangeToAddressMap(keyspace);

        for (Map.Entry<Range<Token>, List<InetAddress>> entry : rangeToAddressMap.entrySet())
        {
            Range<Token> range = entry.getKey();
            List<InetAddress> addresses = entry.getValue();
            List<String> endpoints = new ArrayList<>(addresses.size());
            List<String> rpc_endpoints = new ArrayList<>(addresses.size());
            List<EndpointDetails> epDetails = new ArrayList<>(addresses.size());

            for (InetAddress endpoint : addresses)
            {
                EndpointDetails details = new EndpointDetails();
                details.host = endpoint.getHostAddress();
                details.datacenter = DatabaseDescriptor.getEndpointSnitch().getDatacenter(endpoint);
                details.rack = DatabaseDescriptor.getEndpointSnitch().getRack(endpoint);

                endpoints.add(details.host);
                rpc_endpoints.add(getRpcaddress(endpoint));

                epDetails.add(details);
            }

            TokenRange tr = new TokenRange(tf.toString(range.left.getToken()), tf.toString(range.right.getToken()), endpoints)
                                    .setEndpoint_details(epDetails)
                                    .setRpc_endpoints(rpc_endpoints);

            ranges.add(tr);
        }

        return ranges;
    }

    public Map<String, String> getTokenToEndpointMap()
    {
        Map<Token, InetAddress> mapInetAddress = tokenMetadata.getNormalAndBootstrappingTokenToEndpointMap();
        // in order to preserve tokens in ascending order, we use LinkedHashMap here
        Map<String, String> mapString = new LinkedHashMap<>(mapInetAddress.size());
        List<Token> tokens = new ArrayList<>(mapInetAddress.keySet());
        Collections.sort(tokens);
        for (Token token : tokens)
        {
            mapString.put(token.toString(), mapInetAddress.get(token).getHostAddress());
        }
        return mapString;
    }

    public String getLocalHostId()
    {
        return getTokenMetadata().getHostId(FBUtilities.getBroadcastAddress()).toString();
    }

    public UUID getLocalHostUUID()
    {
        return getTokenMetadata().getHostId(FBUtilities.getBroadcastAddress());
    }

    public Map<String, String> getHostIdMap()
    {
        return getEndpointToHostId();
    }

    public Map<String, String> getEndpointToHostId()
    {
        Map<String, String> mapOut = new HashMap<>();
        for (Map.Entry<InetAddress, UUID> entry : getTokenMetadata().getEndpointToHostIdMapForReading().entrySet())
            mapOut.put(entry.getKey().getHostAddress(), entry.getValue().toString());
        return mapOut;
    }

    public Map<String, String> getHostIdToEndpoint()
    {
        Map<String, String> mapOut = new HashMap<>();
        for (Map.Entry<InetAddress, UUID> entry : getTokenMetadata().getEndpointToHostIdMapForReading().entrySet())
            mapOut.put(entry.getValue().toString(), entry.getKey().getHostAddress());
        return mapOut;
    }

    /**
     * Construct the range to endpoint mapping based on the true view
     * of the world.
     * @param ranges
     * @return mapping of ranges to the replicas responsible for them.
    */
    private Map<Range<Token>, List<InetAddress>> constructRangeToEndpointMap(String keyspace, List<Range<Token>> ranges)
    {
        Map<Range<Token>, List<InetAddress>> rangeToEndpointMap = new HashMap<>(ranges.size());
        for (Range<Token> range : ranges)
        {
            rangeToEndpointMap.put(range, Keyspace.open(keyspace).getReplicationStrategy().getNaturalEndpoints(range.right));
        }
        return rangeToEndpointMap;
    }

    public void beforeChange(InetAddress endpoint, EndpointState currentState, ApplicationState newStateKey, VersionedValue newValue)
    {
        // no-op
    }

    /*
     * Handle the reception of a new particular ApplicationState for a particular endpoint. Note that the value of the
     * ApplicationState has not necessarily "changed" since the last known value, if we already received the same update
     * from somewhere else.
     *
     * onChange only ever sees one ApplicationState piece change at a time (even if many ApplicationState updates were
     * received at the same time), so we perform a kind of state machine here. We are concerned with two events: knowing
     * the token associated with an endpoint, and knowing its operation mode. Nodes can start in either bootstrap or
     * normal mode, and from bootstrap mode can change mode to normal. A node in bootstrap mode needs to have
     * pendingranges set in TokenMetadata; a node in normal mode should instead be part of the token ring.
     *
     * Normal progression of ApplicationState.STATUS values for a node should be like this:
     * STATUS_BOOTSTRAPPING,token
     *   if bootstrapping. stays this way until all files are received.
     * STATUS_NORMAL,token
     *   ready to serve reads and writes.
     * STATUS_LEAVING,token
     *   get ready to leave the cluster as part of a decommission
     * STATUS_LEFT,token
     *   set after decommission is completed.
     *
     * Other STATUS values that may be seen (possibly anywhere in the normal progression):
     * STATUS_MOVING,newtoken
     *   set if node is currently moving to a new token in the ring
     * REMOVING_TOKEN,deadtoken
     *   set if the node is dead and is being removed by its REMOVAL_COORDINATOR
     * REMOVED_TOKEN,deadtoken
     *   set if the node is dead and has been removed by its REMOVAL_COORDINATOR
     *
     * Note: Any time a node state changes from STATUS_NORMAL, it will not be visible to new nodes. So it follows that
     * you should never bootstrap a new node during a removenode, decommission or move.
     */
    public void onChange(InetAddress endpoint, ApplicationState state, VersionedValue value)
    {
        if (state == ApplicationState.STATUS)
        {
            String[] pieces = splitValue(value);
            assert (pieces.length > 0);

            String moveName = pieces[0];

            switch (moveName)
            {
                case VersionedValue.STATUS_BOOTSTRAPPING_REPLACE:
                    handleStateBootreplacing(endpoint, pieces);
                    break;
                case VersionedValue.STATUS_BOOTSTRAPPING:
                    handleStateBootstrap(endpoint);
                    break;
                case VersionedValue.STATUS_NORMAL:
                    handleStateNormal(endpoint, VersionedValue.STATUS_NORMAL);
                    break;
                case VersionedValue.SHUTDOWN:
                    handleStateNormal(endpoint, VersionedValue.SHUTDOWN);
                    break;
                case VersionedValue.REMOVING_TOKEN:
                case VersionedValue.REMOVED_TOKEN:
                    handleStateRemoving(endpoint, pieces);
                    break;
                case VersionedValue.STATUS_LEAVING:
                    handleStateLeaving(endpoint);
                    break;
                case VersionedValue.STATUS_LEFT:
                    handleStateLeft(endpoint, pieces);
                    break;
                case VersionedValue.STATUS_MOVING:
                    handleStateMoving(endpoint, pieces);
                    break;
            }
        }
        else
        {
            EndpointState epState = Gossiper.instance.getEndpointStateForEndpoint(endpoint);
            if (epState == null || Gossiper.instance.isDeadState(epState))
            {
                logger.debug("Ignoring state change for dead or unknown endpoint: {}", endpoint);
                return;
            }

            if (getTokenMetadata().isMember(endpoint))
            {
                final ExecutorService executor = StageManager.getStage(Stage.MUTATION);
                switch (state)
                {
                    case RELEASE_VERSION:
                        SystemKeyspace.updatePeerReleaseVersion(endpoint, value.value, this::refreshMaxNativeProtocolVersion, executor);
                        break;
                    case DC:
                        updateTopology(endpoint);
                        SystemKeyspace.updatePeerInfo(endpoint, "data_center", value.value, executor);
                        break;
                    case RACK:
                        updateTopology(endpoint);
                        SystemKeyspace.updatePeerInfo(endpoint, "rack", value.value, executor);
                        break;
                    case RPC_ADDRESS:
                        try
                        {
                            SystemKeyspace.updatePeerInfo(endpoint, "rpc_address", InetAddress.getByName(value.value), executor);
                        }
                        catch (UnknownHostException e)
                        {
                            throw new RuntimeException(e);
                        }
                        break;
                    case SCHEMA:
                        SystemKeyspace.updatePeerInfo(endpoint, "schema_version", UUID.fromString(value.value), executor);
                        MigrationManager.instance.scheduleSchemaPull(endpoint, epState);
                        break;
                    case HOST_ID:
                        SystemKeyspace.updatePeerInfo(endpoint, "host_id", UUID.fromString(value.value), executor);
                        break;
                    case RPC_READY:
                        notifyRpcChange(endpoint, epState.isRpcReady());
                        break;
                    case NET_VERSION:
                        updateNetVersion(endpoint, value);
                        break;
                }
            }
        }
    }

    private static String[] splitValue(VersionedValue value)
    {
        return value.value.split(VersionedValue.DELIMITER_STR, -1);
    }

    private void updateNetVersion(InetAddress endpoint, VersionedValue value)
    {
        try
        {
            MessagingService.instance().setVersion(endpoint, Integer.valueOf(value.value));
        }
        catch (NumberFormatException e)
        {
            throw new AssertionError("Got invalid value for NET_VERSION application state: " + value.value);
        }
    }

    public void updateTopology(InetAddress endpoint)
    {
        if (getTokenMetadata().isMember(endpoint))
        {
            getTokenMetadata().updateTopology(endpoint);
        }
    }

    public void updateTopology()
    {
        getTokenMetadata().updateTopology();
    }

    private void updatePeerInfo(InetAddress endpoint)
    {
        EndpointState epState = Gossiper.instance.getEndpointStateForEndpoint(endpoint);
        final ExecutorService executor = StageManager.getStage(Stage.MUTATION);
        for (Map.Entry<ApplicationState, VersionedValue> entry : epState.states())
        {
            switch (entry.getKey())
            {
                case RELEASE_VERSION:
                    SystemKeyspace.updatePeerReleaseVersion(endpoint, entry.getValue().value, this::refreshMaxNativeProtocolVersion, executor);
                    break;
                case DC:
                    SystemKeyspace.updatePeerInfo(endpoint, "data_center", entry.getValue().value, executor);
                    break;
                case RACK:
                    SystemKeyspace.updatePeerInfo(endpoint, "rack", entry.getValue().value, executor);
                    break;
                case RPC_ADDRESS:
                    try
                    {
                        SystemKeyspace.updatePeerInfo(endpoint, "rpc_address", InetAddress.getByName(entry.getValue().value), executor);
                    }
                    catch (UnknownHostException e)
                    {
                        throw new RuntimeException(e);
                    }
                    break;
                case SCHEMA:
                    SystemKeyspace.updatePeerInfo(endpoint, "schema_version", UUID.fromString(entry.getValue().value), executor);
                    break;
                case HOST_ID:
                    SystemKeyspace.updatePeerInfo(endpoint, "host_id", UUID.fromString(entry.getValue().value), executor);
                    break;
            }
        }
    }

    private void notifyRpcChange(InetAddress endpoint, boolean ready)
    {
        if (ready)
            notifyUp(endpoint);
        else
            notifyDown(endpoint);
    }

    private void notifyUp(InetAddress endpoint)
    {
        if (!isRpcReady(endpoint) || !Gossiper.instance.isAlive(endpoint))
            return;

        for (IEndpointLifecycleSubscriber subscriber : lifecycleSubscribers)
            subscriber.onUp(endpoint);
    }

    private void notifyDown(InetAddress endpoint)
    {
        for (IEndpointLifecycleSubscriber subscriber : lifecycleSubscribers)
            subscriber.onDown(endpoint);
    }

    private void notifyJoined(InetAddress endpoint)
    {
        if (!isStatus(endpoint, VersionedValue.STATUS_NORMAL))
            return;

        for (IEndpointLifecycleSubscriber subscriber : lifecycleSubscribers)
            subscriber.onJoinCluster(endpoint);
    }

    private void notifyMoved(InetAddress endpoint)
    {
        for (IEndpointLifecycleSubscriber subscriber : lifecycleSubscribers)
            subscriber.onMove(endpoint);
    }

    private void notifyLeft(InetAddress endpoint)
    {
        for (IEndpointLifecycleSubscriber subscriber : lifecycleSubscribers)
            subscriber.onLeaveCluster(endpoint);
    }

    private boolean isStatus(InetAddress endpoint, String status)
    {
        EndpointState state = Gossiper.instance.getEndpointStateForEndpoint(endpoint);
        return state != null && state.getStatus().equals(status);
    }

    public boolean isRpcReady(InetAddress endpoint)
    {
        if (MessagingService.instance().getVersion(endpoint) < MessagingService.VERSION_22)
            return true;
        EndpointState state = Gossiper.instance.getEndpointStateForEndpoint(endpoint);
        return state != null && state.isRpcReady();
    }

    /**
     * Set the RPC status. Because when draining a node we need to set the RPC
     * status to not ready, and drain is called by the shutdown hook, it may be that value is false
     * and there is no local endpoint state. In this case it's OK to just do nothing. Therefore,
     * we assert that the local endpoint state is not null only when value is true.
     *
     * @param value - true indicates that RPC is ready, false indicates the opposite.
     */
    public void setRpcReady(boolean value)
    {
        EndpointState state = Gossiper.instance.getEndpointStateForEndpoint(FBUtilities.getBroadcastAddress());
        // if value is false we're OK with a null state, if it is true we are not.
        assert !value || state != null;

        if (state != null)
            Gossiper.instance.addLocalApplicationState(ApplicationState.RPC_READY, valueFactory.rpcReady(value));
    }

    private Collection<Token> getTokensFor(InetAddress endpoint)
    {
        try
        {
            EndpointState state = Gossiper.instance.getEndpointStateForEndpoint(endpoint);
            if (state == null)
                return Collections.emptyList();

            VersionedValue versionedValue = state.getApplicationState(ApplicationState.TOKENS);
            if (versionedValue == null)
                return Collections.emptyList();

            return TokenSerializer.deserialize(tokenMetadata.partitioner, new DataInputStream(new ByteArrayInputStream(versionedValue.toBytes())));
        }
        catch (IOException e)
        {
            throw new RuntimeException(e);
        }
    }

    /**
     * Handle node bootstrap
     *
     * @param endpoint bootstrapping node
     */
    private void handleStateBootstrap(InetAddress endpoint)
    {
        Collection<Token> tokens;
        // explicitly check for TOKENS, because a bootstrapping node might be bootstrapping in legacy mode; that is, not using vnodes and no token specified
        tokens = getTokensFor(endpoint);

        if (logger.isDebugEnabled())
            logger.debug("Node {} state bootstrapping, token {}", endpoint, tokens);

        // if this node is present in token metadata, either we have missed intermediate states
        // or the node had crashed. Print warning if needed, clear obsolete stuff and
        // continue.
        if (tokenMetadata.isMember(endpoint))
        {
            // If isLeaving is false, we have missed both LEAVING and LEFT. However, if
            // isLeaving is true, we have only missed LEFT. Waiting time between completing
            // leave operation and rebootstrapping is relatively short, so the latter is quite
            // common (not enough time for gossip to spread). Therefore we report only the
            // former in the log.
            if (!tokenMetadata.isLeaving(endpoint))
                logger.info("Node {} state jump to bootstrap", endpoint);
            tokenMetadata.removeEndpoint(endpoint);
        }

        tokenMetadata.addBootstrapTokens(tokens, endpoint);
        PendingRangeCalculatorService.instance.update();

        tokenMetadata.updateHostId(Gossiper.instance.getHostId(endpoint), endpoint);
    }

    private void handleStateBootreplacing(InetAddress newNode, String[] pieces)
    {
        InetAddress oldNode;
        try
        {
            oldNode = InetAddress.getByName(pieces[1]);
        }
        catch (Exception e)
        {
            logger.error("Node {} tried to replace malformed endpoint {}.", newNode, pieces[1], e);
            return;
        }

        if (FailureDetector.instance.isAlive(oldNode))
        {
            throw new RuntimeException(String.format("Node %s is trying to replace alive node %s.", newNode, oldNode));
        }

        Optional<InetAddress> replacingNode = tokenMetadata.getReplacingNode(newNode);
        if (replacingNode.isPresent() && !replacingNode.get().equals(oldNode))
        {
            throw new RuntimeException(String.format("Node %s is already replacing %s but is trying to replace %s.",
                                                     newNode, replacingNode.get(), oldNode));
        }

        Collection<Token> tokens = getTokensFor(newNode);

        if (logger.isDebugEnabled())
            logger.debug("Node {} is replacing {}, tokens {}", newNode, oldNode, tokens);

        tokenMetadata.addReplaceTokens(tokens, newNode, oldNode);
        PendingRangeCalculatorService.instance.update();

        tokenMetadata.updateHostId(Gossiper.instance.getHostId(newNode), newNode);
    }

    private void ensureUpToDateTokenMetadata(String status, InetAddress endpoint)
    {
        Set<Token> tokens = new TreeSet<>(getTokensFor(endpoint));

        if (logger.isDebugEnabled())
            logger.debug("Node {} state {}, tokens {}", endpoint, status, tokens);

        // If the node is previously unknown or tokens do not match, update tokenmetadata to
        // have this node as 'normal' (it must have been using this token before the
        // leave). This way we'll get pending ranges right.
        if (!tokenMetadata.isMember(endpoint))
        {
            logger.info("Node {} state jump to {}", endpoint, status);
            updateTokenMetadata(endpoint, tokens);
        }
        else if (!tokens.equals(new TreeSet<>(tokenMetadata.getTokens(endpoint))))
        {
            logger.warn("Node {} '{}' token mismatch. Long network partition?", endpoint, status);
            updateTokenMetadata(endpoint, tokens);
        }
    }

    private void updateTokenMetadata(InetAddress endpoint, Iterable<Token> tokens)
    {
        updateTokenMetadata(endpoint, tokens, new HashSet<>());
    }

    private void updateTokenMetadata(InetAddress endpoint, Iterable<Token> tokens, Set<InetAddress> endpointsToRemove)
    {
        Set<Token> tokensToUpdateInMetadata = new HashSet<>();
        Set<Token> tokensToUpdateInSystemKeyspace = new HashSet<>();

        for (final Token token : tokens)
        {
            // we don't want to update if this node is responsible for the token and it has a later startup time than endpoint.
            InetAddress currentOwner = tokenMetadata.getEndpoint(token);
            if (currentOwner == null)
            {
                logger.debug("New node {} at token {}", endpoint, token);
                tokensToUpdateInMetadata.add(token);
                tokensToUpdateInSystemKeyspace.add(token);
            }
            else if (endpoint.equals(currentOwner))
            {
                // set state back to normal, since the node may have tried to leave, but failed and is now back up
                tokensToUpdateInMetadata.add(token);
                tokensToUpdateInSystemKeyspace.add(token);
            }
            else if (Gossiper.instance.compareEndpointStartup(endpoint, currentOwner) > 0)
            {
                tokensToUpdateInMetadata.add(token);
                tokensToUpdateInSystemKeyspace.add(token);

                // currentOwner is no longer current, endpoint is.  Keep track of these moves, because when
                // a host no longer has any tokens, we'll want to remove it.
                Multimap<InetAddress, Token> epToTokenCopy = getTokenMetadata().getEndpointToTokenMapForReading();
                epToTokenCopy.get(currentOwner).remove(token);
                if (epToTokenCopy.get(currentOwner).isEmpty())
                    endpointsToRemove.add(currentOwner);

                logger.info("Nodes {} and {} have the same token {}. {} is the new owner", endpoint, currentOwner, token, endpoint);
            }
            else
            {
                logger.info("Nodes () and {} have the same token {}.  Ignoring {}", endpoint, currentOwner, token, endpoint);
            }
        }

        tokenMetadata.updateNormalTokens(tokensToUpdateInMetadata, endpoint);
        for (InetAddress ep : endpointsToRemove)
        {
            removeEndpoint(ep);
            if (replacing && ep.equals(DatabaseDescriptor.getReplaceAddress()))
                Gossiper.instance.replacementQuarantine(ep); // quarantine locally longer than normally; see CASSANDRA-8260
        }
        if (!tokensToUpdateInSystemKeyspace.isEmpty())
            SystemKeyspace.updateTokens(endpoint, tokensToUpdateInSystemKeyspace, StageManager.getStage(Stage.MUTATION));
    }

    /**
     * Handle node move to normal state. That is, node is entering token ring and participating
     * in reads.
     *
     * @param endpoint node
     */
    private void handleStateNormal(final InetAddress endpoint, final String status)
    {
        Collection<Token> tokens = getTokensFor(endpoint);
        Set<InetAddress> endpointsToRemove = new HashSet<>();

        if (logger.isDebugEnabled())
            logger.debug("Node {} state {}, token {}", endpoint, status, tokens);

        if (tokenMetadata.isMember(endpoint))
            logger.info("Node {} state jump to {}", endpoint, status);

        if (tokens.isEmpty() && status.equals(VersionedValue.STATUS_NORMAL))
            logger.error("Node {} is in state normal but it has no tokens, state: {}",
                         endpoint,
                         Gossiper.instance.getEndpointStateForEndpoint(endpoint));

        Optional<InetAddress> replacingNode = tokenMetadata.getReplacingNode(endpoint);
        if (replacingNode.isPresent())
        {
            assert !endpoint.equals(replacingNode.get()) : "Pending replacement endpoint with same address is not supported";
            logger.info("Node {} will complete replacement of {} for tokens {}", endpoint, replacingNode.get(), tokens);
            if (FailureDetector.instance.isAlive(replacingNode.get()))
            {
                logger.error("Node {} cannot complete replacement of alive node {}.", endpoint, replacingNode.get());
                return;
            }
            endpointsToRemove.add(replacingNode.get());
        }

        Optional<InetAddress> replacementNode = tokenMetadata.getReplacementNode(endpoint);
        if (replacementNode.isPresent())
        {
            logger.warn("Node {} is currently being replaced by node {}.", endpoint, replacementNode.get());
        }

        updatePeerInfo(endpoint);
        // Order Matters, TM.updateHostID() should be called before TM.updateNormalToken(), (see CASSANDRA-4300).
        UUID hostId = Gossiper.instance.getHostId(endpoint);
        InetAddress existing = tokenMetadata.getEndpointForHostId(hostId);
        if (replacing && isReplacingSameAddress() && Gossiper.instance.getEndpointStateForEndpoint(DatabaseDescriptor.getReplaceAddress()) != null
            && (hostId.equals(Gossiper.instance.getHostId(DatabaseDescriptor.getReplaceAddress()))))
            logger.warn("Not updating token metadata for {} because I am replacing it", endpoint);
        else
        {
            if (existing != null && !existing.equals(endpoint))
            {
                if (existing.equals(FBUtilities.getBroadcastAddress()))
                {
                    logger.warn("Not updating host ID {} for {} because it's mine", hostId, endpoint);
                    tokenMetadata.removeEndpoint(endpoint);
                    endpointsToRemove.add(endpoint);
                }
                else if (Gossiper.instance.compareEndpointStartup(endpoint, existing) > 0)
                {
                    logger.warn("Host ID collision for {} between {} and {}; {} is the new owner", hostId, existing, endpoint, endpoint);
                    tokenMetadata.removeEndpoint(existing);
                    endpointsToRemove.add(existing);
                    tokenMetadata.updateHostId(hostId, endpoint);
                }
                else
                {
                    logger.warn("Host ID collision for {} between {} and {}; ignored {}", hostId, existing, endpoint, endpoint);
                    tokenMetadata.removeEndpoint(endpoint);
                    endpointsToRemove.add(endpoint);
                }
            }
            else
                tokenMetadata.updateHostId(hostId, endpoint);
        }

        // capture because updateNormalTokens clears moving and member status
        boolean isMember = tokenMetadata.isMember(endpoint);
        boolean isMoving = tokenMetadata.isMoving(endpoint);

        updateTokenMetadata(endpoint, tokens, endpointsToRemove);

        if (isMoving || operationMode == Mode.MOVING)
        {
            tokenMetadata.removeFromMoving(endpoint);
            notifyMoved(endpoint);
        }
        else if (!isMember) // prior to this, the node was not a member
        {
            notifyJoined(endpoint);
        }

        PendingRangeCalculatorService.instance.update();
    }

    /**
     * Handle node preparing to leave the ring
     *
     * @param endpoint node
     */
    private void handleStateLeaving(InetAddress endpoint)
    {
        // If the node is previously unknown or tokens do not match, update tokenmetadata to
        // have this node as 'normal' (it must have been using this token before the
        // leave). This way we'll get pending ranges right.

        ensureUpToDateTokenMetadata(VersionedValue.STATUS_LEAVING, endpoint);

        // at this point the endpoint is certainly a member with this token, so let's proceed
        // normally
        tokenMetadata.addLeavingEndpoint(endpoint);
        PendingRangeCalculatorService.instance.update();
    }

    /**
     * Handle node leaving the ring. This will happen when a node is decommissioned
     *
     * @param endpoint If reason for leaving is decommission, endpoint is the leaving node.
     * @param pieces STATE_LEFT,token
     */
    private void handleStateLeft(InetAddress endpoint, String[] pieces)
    {
        assert pieces.length >= 2;
        Collection<Token> tokens = getTokensFor(endpoint);

        if (logger.isDebugEnabled())
            logger.debug("Node {} state left, tokens {}", endpoint, tokens);

        excise(tokens, endpoint, extractExpireTime(pieces));
    }

    /**
     * Handle node moving inside the ring.
     *
     * @param endpoint moving endpoint address
     * @param pieces STATE_MOVING, token
     */
    private void handleStateMoving(InetAddress endpoint, String[] pieces)
    {
        ensureUpToDateTokenMetadata(VersionedValue.STATUS_MOVING, endpoint);

        assert pieces.length >= 2;
        Token token = getTokenFactory().fromString(pieces[1]);

        if (logger.isDebugEnabled())
            logger.debug("Node {} state moving, new token {}", endpoint, token);

        tokenMetadata.addMovingEndpoint(token, endpoint);

        PendingRangeCalculatorService.instance.update();
    }

    /**
     * Handle notification that a node being actively removed from the ring via 'removenode'
     *
     * @param endpoint node
     * @param pieces either REMOVED_TOKEN (node is gone) or REMOVING_TOKEN (replicas need to be restored)
     */
    private void handleStateRemoving(InetAddress endpoint, String[] pieces)
    {
        assert (pieces.length > 0);

        if (endpoint.equals(FBUtilities.getBroadcastAddress()))
        {
            logger.info("Received removenode gossip about myself. Is this node rejoining after an explicit removenode?");
            try
            {
                drain();
            }
            catch (Exception e)
            {
                throw new RuntimeException(e);
            }
            return;
        }
        if (tokenMetadata.isMember(endpoint))
        {
            String state = pieces[0];
            Collection<Token> removeTokens = tokenMetadata.getTokens(endpoint);

            if (VersionedValue.REMOVED_TOKEN.equals(state))
            {
                excise(removeTokens, endpoint, extractExpireTime(pieces));
            }
            else if (VersionedValue.REMOVING_TOKEN.equals(state))
            {
                ensureUpToDateTokenMetadata(state, endpoint);

                if (logger.isDebugEnabled())
                    logger.debug("Tokens {} removed manually (endpoint was {})", removeTokens, endpoint);

                // Note that the endpoint is being removed
                tokenMetadata.addLeavingEndpoint(endpoint);
                PendingRangeCalculatorService.instance.update();

                // find the endpoint coordinating this removal that we need to notify when we're done
                String[] coordinator = splitValue(Gossiper.instance.getEndpointStateForEndpoint(endpoint).getApplicationState(ApplicationState.REMOVAL_COORDINATOR));
                UUID hostId = UUID.fromString(coordinator[1]);
                // grab any data we are now responsible for and notify responsible node
                restoreReplicaCount(endpoint, tokenMetadata.getEndpointForHostId(hostId));
            }
        }
        else // now that the gossiper has told us about this nonexistent member, notify the gossiper to remove it
        {
            if (VersionedValue.REMOVED_TOKEN.equals(pieces[0]))
                addExpireTimeIfFound(endpoint, extractExpireTime(pieces));
            removeEndpoint(endpoint);
        }
    }

    private void excise(Collection<Token> tokens, InetAddress endpoint)
    {
        logger.info("Removing tokens {} for {}", tokens, endpoint);

        UUID hostId = tokenMetadata.getHostId(endpoint);
        if (hostId != null && tokenMetadata.isMember(endpoint))
        {
            // enough time for writes to expire and MessagingService timeout reporter callback to fire, which is where
            // hints are mostly written from - using getMinRpcTimeout() / 2 for the interval.
            long delay = DatabaseDescriptor.getMinRpcTimeout() + DatabaseDescriptor.getWriteRpcTimeout();
            ScheduledExecutors.optionalTasks.schedule(() -> HintsService.instance.excise(hostId), delay, TimeUnit.MILLISECONDS);
        }

        removeEndpoint(endpoint);
        tokenMetadata.removeEndpoint(endpoint);
        if (!tokens.isEmpty())
            tokenMetadata.removeBootstrapTokens(tokens);
        notifyLeft(endpoint);
        PendingRangeCalculatorService.instance.update();
    }

    private void excise(Collection<Token> tokens, InetAddress endpoint, long expireTime)
    {
        addExpireTimeIfFound(endpoint, expireTime);
        excise(tokens, endpoint);
    }

    /** unlike excise we just need this endpoint gone without going through any notifications **/
    private void removeEndpoint(InetAddress endpoint)
    {
        Gossiper.runInGossipStageBlocking(() -> Gossiper.instance.removeEndpoint(endpoint));
        SystemKeyspace.removeEndpoint(endpoint);
    }

    protected void addExpireTimeIfFound(InetAddress endpoint, long expireTime)
    {
        if (expireTime != 0L)
        {
            Gossiper.instance.addExpireTimeForEndpoint(endpoint, expireTime);
        }
    }

    protected long extractExpireTime(String[] pieces)
    {
        return Long.parseLong(pieces[2]);
    }

    /**
     * Finds living endpoints responsible for the given ranges
     *
     * @param keyspaceName the keyspace ranges belong to
     * @param ranges the ranges to find sources for
     * @return multimap of addresses to ranges the address is responsible for
     */
    private Multimap<InetAddress, Range<Token>> getNewSourceRanges(String keyspaceName, Set<Range<Token>> ranges)
    {
        InetAddress myAddress = FBUtilities.getBroadcastAddress();
        Multimap<Range<Token>, InetAddress> rangeAddresses = Keyspace.open(keyspaceName).getReplicationStrategy().getRangeAddresses(tokenMetadata.cloneOnlyTokenMap());
        Multimap<InetAddress, Range<Token>> sourceRanges = HashMultimap.create();
        IFailureDetector failureDetector = FailureDetector.instance;

        // find alive sources for our new ranges
        for (Range<Token> range : ranges)
        {
            Collection<InetAddress> possibleRanges = rangeAddresses.get(range);
            IEndpointSnitch snitch = DatabaseDescriptor.getEndpointSnitch();
            List<InetAddress> sources = snitch.getSortedListByProximity(myAddress, possibleRanges);

            assert (!sources.contains(myAddress));

            for (InetAddress source : sources)
            {
                if (failureDetector.isAlive(source))
                {
                    sourceRanges.put(source, range);
                    break;
                }
            }
        }
        return sourceRanges;
    }

    /**
     * Sends a notification to a node indicating we have finished replicating data.
     *
     * @param remote node to send notification to
     */
    private void sendReplicationNotification(InetAddress remote)
    {
        // notify the remote token
        MessageOut msg = new MessageOut(MessagingService.Verb.REPLICATION_FINISHED);
        IFailureDetector failureDetector = FailureDetector.instance;
        if (logger.isDebugEnabled())
            logger.debug("Notifying {} of replication completion\n", remote);
        while (failureDetector.isAlive(remote))
        {
            AsyncOneResponse iar = MessagingService.instance().sendRR(msg, remote);
            try
            {
                iar.get(DatabaseDescriptor.getRpcTimeout(), TimeUnit.MILLISECONDS);
                return; // done
            }
            catch(TimeoutException e)
            {
                // try again
            }
        }
    }

    /**
     * Called when an endpoint is removed from the ring. This function checks
     * whether this node becomes responsible for new ranges as a
     * consequence and streams data if needed.
     *
     * This is rather ineffective, but it does not matter so much
     * since this is called very seldom
     *
     * @param endpoint the node that left
     */
    private void restoreReplicaCount(InetAddress endpoint, final InetAddress notifyEndpoint)
    {
        Multimap<String, Map.Entry<InetAddress, Collection<Range<Token>>>> rangesToFetch = HashMultimap.create();

        InetAddress myAddress = FBUtilities.getBroadcastAddress();

        for (String keyspaceName : Schema.instance.getNonLocalStrategyKeyspaces())
        {
            Multimap<Range<Token>, InetAddress> changedRanges = getChangedRangesForLeaving(keyspaceName, endpoint);
            Set<Range<Token>> myNewRanges = new HashSet<>();
            for (Map.Entry<Range<Token>, InetAddress> entry : changedRanges.entries())
            {
                if (entry.getValue().equals(myAddress))
                    myNewRanges.add(entry.getKey());
            }
            Multimap<InetAddress, Range<Token>> sourceRanges = getNewSourceRanges(keyspaceName, myNewRanges);
            for (Map.Entry<InetAddress, Collection<Range<Token>>> entry : sourceRanges.asMap().entrySet())
            {
                rangesToFetch.put(keyspaceName, entry);
            }
        }

        StreamPlan stream = new StreamPlan("Restore replica count");
        for (String keyspaceName : rangesToFetch.keySet())
        {
            for (Map.Entry<InetAddress, Collection<Range<Token>>> entry : rangesToFetch.get(keyspaceName))
            {
                InetAddress source = entry.getKey();
                InetAddress preferred = SystemKeyspace.getPreferredIP(source);
                Collection<Range<Token>> ranges = entry.getValue();
                if (logger.isDebugEnabled())
                    logger.debug("Requesting from {} ranges {}", source, StringUtils.join(ranges, ", "));
                stream.requestRanges(source, preferred, keyspaceName, ranges);
            }
        }
        StreamResultFuture future = stream.execute();
        Futures.addCallback(future, new FutureCallback<StreamState>()
        {
            public void onSuccess(StreamState finalState)
            {
                sendReplicationNotification(notifyEndpoint);
            }

            public void onFailure(Throwable t)
            {
                logger.warn("Streaming to restore replica count failed", t);
                // We still want to send the notification
                sendReplicationNotification(notifyEndpoint);
            }
        });
    }

    // needs to be modified to accept either a keyspace or ARS.
    private Multimap<Range<Token>, InetAddress> getChangedRangesForLeaving(String keyspaceName, InetAddress endpoint)
    {
        // First get all ranges the leaving endpoint is responsible for
        Collection<Range<Token>> ranges = getRangesForEndpoint(keyspaceName, endpoint);

        if (logger.isDebugEnabled())
            logger.debug("Node {} ranges [{}]", endpoint, StringUtils.join(ranges, ", "));

        Map<Range<Token>, List<InetAddress>> currentReplicaEndpoints = new HashMap<>(ranges.size());

        // Find (for each range) all nodes that store replicas for these ranges as well
        TokenMetadata metadata = tokenMetadata.cloneOnlyTokenMap(); // don't do this in the loop! #7758
        for (Range<Token> range : ranges)
            currentReplicaEndpoints.put(range, Keyspace.open(keyspaceName).getReplicationStrategy().calculateNaturalEndpoints(range.right, metadata));

        TokenMetadata temp = tokenMetadata.cloneAfterAllLeft();

        // endpoint might or might not be 'leaving'. If it was not leaving (that is, removenode
        // command was used), it is still present in temp and must be removed.
        if (temp.isMember(endpoint))
            temp.removeEndpoint(endpoint);

        Multimap<Range<Token>, InetAddress> changedRanges = HashMultimap.create();

        // Go through the ranges and for each range check who will be
        // storing replicas for these ranges when the leaving endpoint
        // is gone. Whoever is present in newReplicaEndpoints list, but
        // not in the currentReplicaEndpoints list, will be needing the
        // range.
        for (Range<Token> range : ranges)
        {
            Collection<InetAddress> newReplicaEndpoints = Keyspace.open(keyspaceName).getReplicationStrategy().calculateNaturalEndpoints(range.right, temp);
            newReplicaEndpoints.removeAll(currentReplicaEndpoints.get(range));
            if (logger.isDebugEnabled())
                if (newReplicaEndpoints.isEmpty())
                    logger.debug("Range {} already in all replicas", range);
                else
                    logger.debug("Range {} will be responsibility of {}", range, StringUtils.join(newReplicaEndpoints, ", "));
            changedRanges.putAll(range, newReplicaEndpoints);
        }

        return changedRanges;
    }

    public void onJoin(InetAddress endpoint, EndpointState epState)
    {
        for (Map.Entry<ApplicationState, VersionedValue> entry : epState.states())
        {
            onChange(endpoint, entry.getKey(), entry.getValue());
        }
        MigrationManager.instance.scheduleSchemaPull(endpoint, epState);
    }

    public void onAlive(InetAddress endpoint, EndpointState state)
    {
        MigrationManager.instance.scheduleSchemaPull(endpoint, state);

        if (tokenMetadata.isMember(endpoint))
            notifyUp(endpoint);
    }

    public void onRemove(InetAddress endpoint)
    {
        tokenMetadata.removeEndpoint(endpoint);
        PendingRangeCalculatorService.instance.update();
    }

    public void onDead(InetAddress endpoint, EndpointState state)
    {
        MessagingService.instance().convict(endpoint);
        notifyDown(endpoint);
    }

    public void onRestart(InetAddress endpoint, EndpointState state)
    {
        // If we have restarted before the node was even marked down, we need to reset the connection pool
        if (state.isAlive())
            onDead(endpoint, state);

        // Then, the node may have been upgraded and changed its messaging protocol version. If so, we
        // want to update that before we mark the node live again to avoid problems like CASSANDRA-11128.
        VersionedValue netVersion = state.getApplicationState(ApplicationState.NET_VERSION);
        if (netVersion != null)
            updateNetVersion(endpoint, netVersion);
    }


    public String getLoadString()
    {
        return FileUtils.stringifyFileSize(StorageMetrics.load.getCount());
    }

    public Map<String, String> getLoadMap()
    {
        Map<String, String> map = new HashMap<>();
        for (Map.Entry<InetAddress,Double> entry : LoadBroadcaster.instance.getLoadInfo().entrySet())
        {
            map.put(entry.getKey().getHostAddress(), FileUtils.stringifyFileSize(entry.getValue()));
        }
        // gossiper doesn't see its own updates, so we need to special-case the local node
        map.put(FBUtilities.getBroadcastAddress().getHostAddress(), getLoadString());
        return map;
    }

    // TODO
    public final void deliverHints(String host) throws UnknownHostException
    {
        throw new UnsupportedOperationException();
    }

    public Collection<Token> getLocalTokens()
    {
        Collection<Token> tokens = SystemKeyspace.getSavedTokens();
        assert tokens != null && !tokens.isEmpty(); // should not be called before initServer sets this
        return tokens;
    }

    @Nullable
    public InetAddress getEndpointForHostId(UUID hostId)
    {
        return tokenMetadata.getEndpointForHostId(hostId);
    }

    @Nullable
    public UUID getHostIdForEndpoint(InetAddress address)
    {
        return tokenMetadata.getHostId(address);
    }

    /* These methods belong to the MBean interface */

    public List<String> getTokens()
    {
        return getTokens(FBUtilities.getBroadcastAddress());
    }

    public List<String> getTokens(String endpoint) throws UnknownHostException
    {
        return getTokens(InetAddress.getByName(endpoint));
    }

    private List<String> getTokens(InetAddress endpoint)
    {
        List<String> strTokens = new ArrayList<>();
        for (Token tok : getTokenMetadata().getTokens(endpoint))
            strTokens.add(tok.toString());
        return strTokens;
    }

    public String getReleaseVersion()
    {
        return FBUtilities.getReleaseVersionString();
    }

    public String getSchemaVersion()
    {
        return Schema.instance.getVersion().toString();
    }

    public List<String> getLeavingNodes()
    {
        return stringify(tokenMetadata.getLeavingEndpoints());
    }

    public List<String> getMovingNodes()
    {
        List<String> endpoints = new ArrayList<>();

        for (Pair<Token, InetAddress> node : tokenMetadata.getMovingEndpoints())
        {
            endpoints.add(node.right.getHostAddress());
        }

        return endpoints;
    }

    public List<String> getJoiningNodes()
    {
        return stringify(tokenMetadata.getBootstrapTokens().valueSet());
    }

    public List<String> getLiveNodes()
    {
        return stringify(Gossiper.instance.getLiveMembers());
    }

    public Set<InetAddress> getLiveRingMembers()
    {
        return getLiveRingMembers(false);
    }

    public Set<InetAddress> getLiveRingMembers(boolean excludeDeadStates)
    {
        Set<InetAddress> ret = new HashSet<>();
        for (InetAddress ep : Gossiper.instance.getLiveMembers())
        {
            if (excludeDeadStates)
            {
                EndpointState epState = Gossiper.instance.getEndpointStateForEndpoint(ep);
                if (epState == null || Gossiper.instance.isDeadState(epState))
                    continue;
            }

            if (tokenMetadata.isMember(ep))
                ret.add(ep);
        }
        return ret;
    }


    public List<String> getUnreachableNodes()
    {
        return stringify(Gossiper.instance.getUnreachableMembers());
    }

    public String[] getAllDataFileLocations()
    {
        String[] locations = DatabaseDescriptor.getAllDataFileLocations();
        for (int i = 0; i < locations.length; i++)
            locations[i] = FileUtils.getCanonicalPath(locations[i]);
        return locations;
    }

    public String getCommitLogLocation()
    {
        return FileUtils.getCanonicalPath(DatabaseDescriptor.getCommitLogLocation());
    }

    public String getSavedCachesLocation()
    {
        return FileUtils.getCanonicalPath(DatabaseDescriptor.getSavedCachesLocation());
    }

    private List<String> stringify(Iterable<InetAddress> endpoints)
    {
        List<String> stringEndpoints = new ArrayList<>();
        for (InetAddress ep : endpoints)
        {
            stringEndpoints.add(ep.getHostAddress());
        }
        return stringEndpoints;
    }

    public int getCurrentGenerationNumber()
    {
        return Gossiper.instance.getCurrentGenerationNumber(FBUtilities.getBroadcastAddress());
    }

    public int forceKeyspaceCleanup(String keyspaceName, String... tables) throws IOException, ExecutionException, InterruptedException
    {
        return forceKeyspaceCleanup(0, keyspaceName, tables);
    }

    public int forceKeyspaceCleanup(int jobs, String keyspaceName, String... tables) throws IOException, ExecutionException, InterruptedException
    {
        if (Schema.isLocalSystemKeyspace(keyspaceName))
            throw new RuntimeException("Cleanup of the system keyspace is neither necessary nor wise");

        CompactionManager.AllSSTableOpStatus status = CompactionManager.AllSSTableOpStatus.SUCCESSFUL;
        for (ColumnFamilyStore cfStore : getValidColumnFamilies(false, false, keyspaceName, tables))
        {
            CompactionManager.AllSSTableOpStatus oneStatus = cfStore.forceCleanup(jobs);
            if (oneStatus != CompactionManager.AllSSTableOpStatus.SUCCESSFUL)
                status = oneStatus;
        }
        return status.statusCode;
    }

    public int scrub(boolean disableSnapshot, boolean skipCorrupted, String keyspaceName, String... tables) throws IOException, ExecutionException, InterruptedException
    {
        return scrub(disableSnapshot, skipCorrupted, true, 0, keyspaceName, tables);
    }

    public int scrub(boolean disableSnapshot, boolean skipCorrupted, boolean checkData, String keyspaceName, String... tables) throws IOException, ExecutionException, InterruptedException
    {
        return scrub(disableSnapshot, skipCorrupted, checkData, 0, keyspaceName, tables);
    }

    public int scrub(boolean disableSnapshot, boolean skipCorrupted, boolean checkData, int jobs, String keyspaceName, String... tables) throws IOException, ExecutionException, InterruptedException
    {
        return scrub(disableSnapshot, skipCorrupted, checkData, false, jobs, keyspaceName, tables);
    }

    public int scrub(boolean disableSnapshot, boolean skipCorrupted, boolean checkData, boolean reinsertOverflowedTTL, int jobs, String keyspaceName, String... tables) throws IOException, ExecutionException, InterruptedException
    {
        CompactionManager.AllSSTableOpStatus status = CompactionManager.AllSSTableOpStatus.SUCCESSFUL;
        for (ColumnFamilyStore cfStore : getValidColumnFamilies(true, false, keyspaceName, tables))
        {
            CompactionManager.AllSSTableOpStatus oneStatus = cfStore.scrub(disableSnapshot, skipCorrupted, reinsertOverflowedTTL, checkData, jobs);
            if (oneStatus != CompactionManager.AllSSTableOpStatus.SUCCESSFUL)
                status = oneStatus;
        }
        return status.statusCode;
    }

    public int verify(boolean extendedVerify, String keyspaceName, String... tableNames) throws IOException, ExecutionException, InterruptedException
    {
        CompactionManager.AllSSTableOpStatus status = CompactionManager.AllSSTableOpStatus.SUCCESSFUL;
        for (ColumnFamilyStore cfStore : getValidColumnFamilies(false, false, keyspaceName, tableNames))
        {
            CompactionManager.AllSSTableOpStatus oneStatus = cfStore.verify(extendedVerify);
            if (oneStatus != CompactionManager.AllSSTableOpStatus.SUCCESSFUL)
                status = oneStatus;
        }
        return status.statusCode;
    }

    public int upgradeSSTables(String keyspaceName, boolean excludeCurrentVersion, String... tableNames) throws IOException, ExecutionException, InterruptedException
    {
        return upgradeSSTables(keyspaceName, excludeCurrentVersion, 0, tableNames);
    }

    public int upgradeSSTables(String keyspaceName, boolean excludeCurrentVersion, int jobs, String... tableNames) throws IOException, ExecutionException, InterruptedException
    {
        CompactionManager.AllSSTableOpStatus status = CompactionManager.AllSSTableOpStatus.SUCCESSFUL;
        for (ColumnFamilyStore cfStore : getValidColumnFamilies(true, true, keyspaceName, tableNames))
        {
            CompactionManager.AllSSTableOpStatus oneStatus = cfStore.sstablesRewrite(excludeCurrentVersion, jobs);
            if (oneStatus != CompactionManager.AllSSTableOpStatus.SUCCESSFUL)
                status = oneStatus;
        }
        return status.statusCode;
    }

    public void forceKeyspaceCompaction(boolean splitOutput, String keyspaceName, String... tableNames) throws IOException, ExecutionException, InterruptedException
    {
        for (ColumnFamilyStore cfStore : getValidColumnFamilies(true, false, keyspaceName, tableNames))
        {
            cfStore.forceMajorCompaction(splitOutput);
        }
    }

    /**
     * Takes the snapshot for the given keyspaces. A snapshot name must be specified.
     *
     * @param tag the tag given to the snapshot; may not be null or empty
     * @param keyspaceNames the names of the keyspaces to snapshot; empty means "all."
     */
    public void takeSnapshot(String tag, String... keyspaceNames) throws IOException
    {
        if (operationMode == Mode.JOINING)
            throw new IOException("Cannot snapshot until bootstrap completes");
        if (tag == null || tag.equals(""))
            throw new IOException("You must supply a snapshot name.");

        Iterable<Keyspace> keyspaces;
        if (keyspaceNames.length == 0)
        {
            keyspaces = Keyspace.all();
        }
        else
        {
            ArrayList<Keyspace> t = new ArrayList<>(keyspaceNames.length);
            for (String keyspaceName : keyspaceNames)
                t.add(getValidKeyspace(keyspaceName));
            keyspaces = t;
        }

        // Do a check to see if this snapshot exists before we actually snapshot
        for (Keyspace keyspace : keyspaces)
            if (keyspace.snapshotExists(tag))
                throw new IOException("Snapshot " + tag + " already exists.");


        for (Keyspace keyspace : keyspaces)
            keyspace.snapshot(tag, null);
    }

    /**
     * Takes the snapshot of a specific table. A snapshot name must be specified.
     *
     * @param keyspaceName the keyspace which holds the specified table
     * @param tableName the table to snapshot
     * @param tag the tag given to the snapshot; may not be null or empty
     */
    public void takeTableSnapshot(String keyspaceName, String tableName, String tag) throws IOException
    {
        if (keyspaceName == null)
            throw new IOException("You must supply a keyspace name");
        if (operationMode == Mode.JOINING)
            throw new IOException("Cannot snapshot until bootstrap completes");

        if (tableName == null)
            throw new IOException("You must supply a table name");
        if (tableName.contains("."))
            throw new IllegalArgumentException("Cannot take a snapshot of a secondary index by itself. Run snapshot on the table that owns the index.");

        if (tag == null || tag.equals(""))
            throw new IOException("You must supply a snapshot name.");

        Keyspace keyspace = getValidKeyspace(keyspaceName);
        ColumnFamilyStore columnFamilyStore = keyspace.getColumnFamilyStore(tableName);
        if (columnFamilyStore.snapshotExists(tag))
            throw new IOException("Snapshot " + tag + " already exists.");

        columnFamilyStore.snapshot(tag);
    }

    /**
     * Takes the snapshot of a multiple column family from different keyspaces. A snapshot name must be specified.
     *
     *
     * @param tag
     *            the tag given to the snapshot; may not be null or empty
     * @param tableList
     *            list of tables from different keyspace in the form of ks1.cf1 ks2.cf2
     */
    @Override
    public void takeMultipleTableSnapshot(String tag, String... tableList)
            throws IOException
    {
        Map<Keyspace, List<String>> keyspaceColumnfamily = new HashMap<Keyspace, List<String>>();
        for (String table : tableList)
        {
            String splittedString[] = table.split("\\.");
            if (splittedString.length == 2)
            {
                String keyspaceName = splittedString[0];
                String tableName = splittedString[1];

                if (keyspaceName == null)
                    throw new IOException("You must supply a keyspace name");
                if (operationMode.equals(Mode.JOINING))
                    throw new IOException("Cannot snapshot until bootstrap completes");

                if (tableName == null)
                    throw new IOException("You must supply a table name");
                if (tag == null || tag.equals(""))
                    throw new IOException("You must supply a snapshot name.");

                Keyspace keyspace = getValidKeyspace(keyspaceName);
                ColumnFamilyStore columnFamilyStore = keyspace.getColumnFamilyStore(tableName);
                // As there can be multiple column family from same keyspace check if snapshot exist for that specific
                // columnfamily and not for whole keyspace

                if (columnFamilyStore.snapshotExists(tag))
                    throw new IOException("Snapshot " + tag + " already exists.");
                if (!keyspaceColumnfamily.containsKey(keyspace))
                {
                    keyspaceColumnfamily.put(keyspace, new ArrayList<String>());
                }

                // Add Keyspace columnfamily to map in order to support atomicity for snapshot process.
                // So no snapshot should happen if any one of the above conditions fail for any keyspace or columnfamily
                keyspaceColumnfamily.get(keyspace).add(tableName);

            }
            else
            {
                throw new IllegalArgumentException(
                        "Cannot take a snapshot on secondary index or invalid column family name. You must supply a column family name in the form of keyspace.columnfamily");
            }
        }

        for (Entry<Keyspace, List<String>> entry : keyspaceColumnfamily.entrySet())
        {
            for (String table : entry.getValue())
                entry.getKey().snapshot(tag, table);
        }

    }

    private Keyspace getValidKeyspace(String keyspaceName) throws IOException
    {
        if (!Schema.instance.getKeyspaces().contains(keyspaceName))
        {
            throw new IOException("Keyspace " + keyspaceName + " does not exist");
        }
        return Keyspace.open(keyspaceName);
    }

    /**
     * Remove the snapshot with the given name from the given keyspaces.
     * If no tag is specified we will remove all snapshots.
     */
    public void clearSnapshot(String tag, String... keyspaceNames) throws IOException
    {
        if(tag == null)
            tag = "";

        Set<String> keyspaces = new HashSet<>();
        for (String dataDir : DatabaseDescriptor.getAllDataFileLocations())
        {
            for(String keyspaceDir : new File(dataDir).list())
            {
                // Only add a ks if it has been specified as a param, assuming params were actually provided.
                if (keyspaceNames.length > 0 && !Arrays.asList(keyspaceNames).contains(keyspaceDir))
                    continue;
                keyspaces.add(keyspaceDir);
            }
        }

        for (String keyspace : keyspaces)
            Keyspace.clearSnapshot(tag, keyspace);

        if (logger.isDebugEnabled())
            logger.debug("Cleared out snapshot directories");
    }

    public Map<String, TabularData> getSnapshotDetails()
    {
        Map<String, TabularData> snapshotMap = new HashMap<>();
        for (Keyspace keyspace : Keyspace.all())
        {
            if (Schema.isLocalSystemKeyspace(keyspace.getName()))
                continue;

            for (ColumnFamilyStore cfStore : keyspace.getColumnFamilyStores())
            {
                for (Map.Entry<String, Pair<Long,Long>> snapshotDetail : cfStore.getSnapshotDetails().entrySet())
                {
                    TabularDataSupport data = (TabularDataSupport)snapshotMap.get(snapshotDetail.getKey());
                    if (data == null)
                    {
                        data = new TabularDataSupport(SnapshotDetailsTabularData.TABULAR_TYPE);
                        snapshotMap.put(snapshotDetail.getKey(), data);
                    }

                    SnapshotDetailsTabularData.from(snapshotDetail.getKey(), keyspace.getName(), cfStore.getColumnFamilyName(), snapshotDetail, data);
                }
            }
        }
        return snapshotMap;
    }

    public long trueSnapshotsSize()
    {
        long total = 0;
        for (Keyspace keyspace : Keyspace.all())
        {
            if (Schema.isLocalSystemKeyspace(keyspace.getName()))
                continue;

            for (ColumnFamilyStore cfStore : keyspace.getColumnFamilyStores())
            {
                total += cfStore.trueSnapshotsSize();
            }
        }

        return total;
    }

    public void refreshSizeEstimates() throws ExecutionException
    {
        cleanupSizeEstimates();
        FBUtilities.waitOnFuture(ScheduledExecutors.optionalTasks.submit(SizeEstimatesRecorder.instance));
    }

    public void cleanupSizeEstimates()
    {
        SetMultimap<String, String> sizeEstimates = SystemKeyspace.getTablesWithSizeEstimates();

        for (Entry<String, Collection<String>> tablesByKeyspace : sizeEstimates.asMap().entrySet())
        {
            String keyspace = tablesByKeyspace.getKey();
            if (!Schema.instance.getKeyspaces().contains(keyspace))
            {
                SystemKeyspace.clearSizeEstimates(keyspace);
            }
            else
            {
                for (String table : tablesByKeyspace.getValue())
                {
                    if (!Schema.instance.hasCF(Pair.create(keyspace, table)))
                        SystemKeyspace.clearSizeEstimates(keyspace, table);
                }
            }
        }
    }

    /**
     * @param allowIndexes Allow index CF names to be passed in
     * @param autoAddIndexes Automatically add secondary indexes if a CF has them
     * @param keyspaceName keyspace
     * @param cfNames CFs
     * @throws java.lang.IllegalArgumentException when given CF name does not exist
     */
    public Iterable<ColumnFamilyStore> getValidColumnFamilies(boolean allowIndexes, boolean autoAddIndexes, String keyspaceName, String... cfNames) throws IOException
    {
        Keyspace keyspace = getValidKeyspace(keyspaceName);
        return keyspace.getValidColumnFamilies(allowIndexes, autoAddIndexes, cfNames);
    }

    /**
     * Flush all memtables for a keyspace and column families.
     * @param keyspaceName
     * @param tableNames
     * @throws IOException
     */
    public void forceKeyspaceFlush(String keyspaceName, String... tableNames) throws IOException
    {
        for (ColumnFamilyStore cfStore : getValidColumnFamilies(true, false, keyspaceName, tableNames))
        {
            logger.debug("Forcing flush on keyspace {}, CF {}", keyspaceName, cfStore.name);
            cfStore.forceBlockingFlush();
        }
    }

    public int repairAsync(String keyspace, Map<String, String> repairSpec)
    {
        RepairOption option = RepairOption.parse(repairSpec, tokenMetadata.partitioner);
        // if ranges are not specified
        if (option.getRanges().isEmpty())
        {
            if (option.isPrimaryRange())
            {
                // when repairing only primary range, neither dataCenters nor hosts can be set
                if (option.getDataCenters().isEmpty() && option.getHosts().isEmpty())
                    option.getRanges().addAll(getPrimaryRanges(keyspace));
                    // except dataCenters only contain local DC (i.e. -local)
                else if (option.isInLocalDCOnly())
                    option.getRanges().addAll(getPrimaryRangesWithinDC(keyspace));
                else
                    throw new IllegalArgumentException("You need to run primary range repair on all nodes in the cluster.");
            }
            else
            {
                option.getRanges().addAll(getLocalRanges(keyspace));
            }
        }
        return forceRepairAsync(keyspace, option, false);
    }

    @Deprecated
    public int forceRepairAsync(String keyspace,
                                boolean isSequential,
                                Collection<String> dataCenters,
                                Collection<String> hosts,
                                boolean primaryRange,
                                boolean fullRepair,
                                String... tableNames)
    {
        return forceRepairAsync(keyspace, isSequential ? RepairParallelism.SEQUENTIAL.ordinal() : RepairParallelism.PARALLEL.ordinal(), dataCenters, hosts, primaryRange, fullRepair, tableNames);
    }

    @Deprecated
    public int forceRepairAsync(String keyspace,
                                int parallelismDegree,
                                Collection<String> dataCenters,
                                Collection<String> hosts,
                                boolean primaryRange,
                                boolean fullRepair,
                                String... tableNames)
    {
        if (parallelismDegree < 0 || parallelismDegree > RepairParallelism.values().length - 1)
        {
            throw new IllegalArgumentException("Invalid parallelism degree specified: " + parallelismDegree);
        }
        RepairParallelism parallelism = RepairParallelism.values()[parallelismDegree];
        if (FBUtilities.isWindows() && parallelism != RepairParallelism.PARALLEL)
        {
            logger.warn("Snapshot-based repair is not yet supported on Windows.  Reverting to parallel repair.");
            parallelism = RepairParallelism.PARALLEL;
        }

        RepairOption options = new RepairOption(parallelism, primaryRange, !fullRepair, false, 1, Collections.<Range<Token>>emptyList(), false);
        if (dataCenters != null)
        {
            options.getDataCenters().addAll(dataCenters);
        }
        if (hosts != null)
        {
            options.getHosts().addAll(hosts);
        }
        if (primaryRange)
        {
            // when repairing only primary range, neither dataCenters nor hosts can be set
            if (options.getDataCenters().isEmpty() && options.getHosts().isEmpty())
                options.getRanges().addAll(getPrimaryRanges(keyspace));
                // except dataCenters only contain local DC (i.e. -local)
            else if (options.getDataCenters().size() == 1 && options.getDataCenters().contains(DatabaseDescriptor.getLocalDataCenter()))
                options.getRanges().addAll(getPrimaryRangesWithinDC(keyspace));
            else
                throw new IllegalArgumentException("You need to run primary range repair on all nodes in the cluster.");
        }
        else
        {
            options.getRanges().addAll(getLocalRanges(keyspace));
        }
        if (tableNames != null)
        {
            for (String table : tableNames)
            {
                options.getColumnFamilies().add(table);
            }
        }
        return forceRepairAsync(keyspace, options, true);
    }

    @Deprecated
    public int forceRepairAsync(String keyspace,
                                boolean isSequential,
                                boolean isLocal,
                                boolean primaryRange,
                                boolean fullRepair,
                                String... tableNames)
    {
        Set<String> dataCenters = null;
        if (isLocal)
        {
            dataCenters = Sets.newHashSet(DatabaseDescriptor.getLocalDataCenter());
        }
        return forceRepairAsync(keyspace, isSequential, dataCenters, null, primaryRange, fullRepair, tableNames);
    }

    @Deprecated
    public int forceRepairRangeAsync(String beginToken,
                                     String endToken,
                                     String keyspaceName,
                                     boolean isSequential,
                                     Collection<String> dataCenters,
                                     Collection<String> hosts,
                                     boolean fullRepair,
                                     String... tableNames)
    {
        return forceRepairRangeAsync(beginToken, endToken, keyspaceName,
                                     isSequential ? RepairParallelism.SEQUENTIAL.ordinal() : RepairParallelism.PARALLEL.ordinal(),
                                     dataCenters, hosts, fullRepair, tableNames);
    }

    @Deprecated
    public int forceRepairRangeAsync(String beginToken,
                                     String endToken,
                                     String keyspaceName,
                                     int parallelismDegree,
                                     Collection<String> dataCenters,
                                     Collection<String> hosts,
                                     boolean fullRepair,
                                     String... tableNames)
    {
        if (parallelismDegree < 0 || parallelismDegree > RepairParallelism.values().length - 1)
        {
            throw new IllegalArgumentException("Invalid parallelism degree specified: " + parallelismDegree);
        }
        RepairParallelism parallelism = RepairParallelism.values()[parallelismDegree];
        if (FBUtilities.isWindows() && parallelism != RepairParallelism.PARALLEL)
        {
            logger.warn("Snapshot-based repair is not yet supported on Windows.  Reverting to parallel repair.");
            parallelism = RepairParallelism.PARALLEL;
        }

        if (!fullRepair)
            logger.warn("Incremental repair can't be requested with subrange repair " +
                        "because each subrange repair would generate an anti-compacted table. " +
                        "The repair will occur but without anti-compaction.");
        Collection<Range<Token>> repairingRange = createRepairRangeFrom(beginToken, endToken);

        RepairOption options = new RepairOption(parallelism, false, !fullRepair, false, 1, repairingRange, true);
        if (dataCenters != null)
        {
            options.getDataCenters().addAll(dataCenters);
        }
        if (hosts != null)
        {
            options.getHosts().addAll(hosts);
        }
        if (tableNames != null)
        {
            for (String table : tableNames)
            {
                options.getColumnFamilies().add(table);
            }
        }

        logger.info("starting user-requested repair of range {} for keyspace {} and column families {}",
                    repairingRange, keyspaceName, tableNames);
        return forceRepairAsync(keyspaceName, options, true);
    }

    @Deprecated
    public int forceRepairRangeAsync(String beginToken,
                                     String endToken,
                                     String keyspaceName,
                                     boolean isSequential,
                                     boolean isLocal,
                                     boolean fullRepair,
                                     String... tableNames)
    {
        Set<String> dataCenters = null;
        if (isLocal)
        {
            dataCenters = Sets.newHashSet(DatabaseDescriptor.getLocalDataCenter());
        }
        return forceRepairRangeAsync(beginToken, endToken, keyspaceName, isSequential, dataCenters, null, fullRepair, tableNames);
    }

    /**
     * Create collection of ranges that match ring layout from given tokens.
     *
     * @param beginToken beginning token of the range
     * @param endToken end token of the range
     * @return collection of ranges that match ring layout in TokenMetadata
     */
    @VisibleForTesting
    Collection<Range<Token>> createRepairRangeFrom(String beginToken, String endToken)
    {
        Token parsedBeginToken = getTokenFactory().fromString(beginToken);
        Token parsedEndToken = getTokenFactory().fromString(endToken);

        // Break up given range to match ring layout in TokenMetadata
        ArrayList<Range<Token>> repairingRange = new ArrayList<>();

        ArrayList<Token> tokens = new ArrayList<>(tokenMetadata.sortedTokens());
        if (!tokens.contains(parsedBeginToken))
        {
            tokens.add(parsedBeginToken);
        }
        if (!tokens.contains(parsedEndToken))
        {
            tokens.add(parsedEndToken);
        }
        // tokens now contain all tokens including our endpoints
        Collections.sort(tokens);

        int start = tokens.indexOf(parsedBeginToken), end = tokens.indexOf(parsedEndToken);
        for (int i = start; i != end; i = (i+1) % tokens.size())
        {
            Range<Token> range = new Range<>(tokens.get(i), tokens.get((i+1) % tokens.size()));
            repairingRange.add(range);
        }

        return repairingRange;
    }

    public TokenFactory getTokenFactory()
    {
        return tokenMetadata.partitioner.getTokenFactory();
    }

    public int forceRepairAsync(String keyspace, RepairOption options, boolean legacy)
    {
        if (options.getRanges().isEmpty() || Keyspace.open(keyspace).getReplicationStrategy().getReplicationFactor() < 2)
            return 0;

        int cmd = nextRepairCommand.incrementAndGet();
        new Thread(NamedThreadFactory.threadLocalDeallocator(createRepairTask(cmd, keyspace, options, legacy))).start();
        return cmd;
    }

    private FutureTask<Object> createRepairTask(final int cmd, final String keyspace, final RepairOption options, boolean legacy)
    {
        if (!options.getDataCenters().isEmpty() && !options.getDataCenters().contains(DatabaseDescriptor.getLocalDataCenter()))
        {
            throw new IllegalArgumentException("the local data center must be part of the repair");
        }

        RepairRunnable task = new RepairRunnable(this, cmd, options, keyspace);
        task.addProgressListener(progressSupport);
        if (legacy)
            task.addProgressListener(legacyProgressSupport);
        return new FutureTask<>(task, null);
    }

    public void forceTerminateAllRepairSessions() {
        ActiveRepairService.instance.terminateSessions();
    }

    public void setRepairSessionMaxTreeDepth(int depth)
    {
        DatabaseDescriptor.setRepairSessionMaxTreeDepth(depth);
    }

    public int getRepairSessionMaxTreeDepth()
    {
        return DatabaseDescriptor.getRepairSessionMaxTreeDepth();
    }

    /* End of MBean interface methods */

    /**
     * Get the "primary ranges" for the specified keyspace and endpoint.
     * "Primary ranges" are the ranges that the node is responsible for storing replica primarily.
     * The node that stores replica primarily is defined as the first node returned
     * by {@link AbstractReplicationStrategy#calculateNaturalEndpoints}.
     *
     * @param keyspace Keyspace name to check primary ranges
     * @param ep endpoint we are interested in.
     * @return primary ranges for the specified endpoint.
     */
    public Collection<Range<Token>> getPrimaryRangesForEndpoint(String keyspace, InetAddress ep)
    {
        AbstractReplicationStrategy strategy = Keyspace.open(keyspace).getReplicationStrategy();
        Collection<Range<Token>> primaryRanges = new HashSet<>();
        TokenMetadata metadata = tokenMetadata.cloneOnlyTokenMap();
        for (Token token : metadata.sortedTokens())
        {
            List<InetAddress> endpoints = strategy.calculateNaturalEndpoints(token, metadata);
            if (endpoints.size() > 0 && endpoints.get(0).equals(ep))
                primaryRanges.add(new Range<>(metadata.getPredecessor(token), token));
        }
        return primaryRanges;
    }

    /**
     * Get the "primary ranges" within local DC for the specified keyspace and endpoint.
     *
     * @see #getPrimaryRangesForEndpoint(String, java.net.InetAddress)
     * @param keyspace Keyspace name to check primary ranges
     * @param referenceEndpoint endpoint we are interested in.
     * @return primary ranges within local DC for the specified endpoint.
     */
    public Collection<Range<Token>> getPrimaryRangeForEndpointWithinDC(String keyspace, InetAddress referenceEndpoint)
    {
        TokenMetadata metadata = tokenMetadata.cloneOnlyTokenMap();
        String localDC = DatabaseDescriptor.getEndpointSnitch().getDatacenter(referenceEndpoint);
        Collection<InetAddress> localDcNodes = metadata.getTopology().getDatacenterEndpoints().get(localDC);
        AbstractReplicationStrategy strategy = Keyspace.open(keyspace).getReplicationStrategy();

        Collection<Range<Token>> localDCPrimaryRanges = new HashSet<>();
        for (Token token : metadata.sortedTokens())
        {
            List<InetAddress> endpoints = strategy.calculateNaturalEndpoints(token, metadata);
            for (InetAddress endpoint : endpoints)
            {
                if (localDcNodes.contains(endpoint))
                {
                    if (endpoint.equals(referenceEndpoint))
                    {
                        localDCPrimaryRanges.add(new Range<>(metadata.getPredecessor(token), token));
                    }
                    break;
                }
            }
        }

        return localDCPrimaryRanges;
    }

    /**
     * Get all ranges an endpoint is responsible for (by keyspace)
     * @param ep endpoint we are interested in.
     * @return ranges for the specified endpoint.
     */
    Collection<Range<Token>> getRangesForEndpoint(String keyspaceName, InetAddress ep)
    {
        return Keyspace.open(keyspaceName).getReplicationStrategy().getAddressRanges().get(ep);
    }

    /**
     * Get all ranges that span the ring given a set
     * of tokens. All ranges are in sorted order of
     * ranges.
     * @return ranges in sorted order
    */
    public List<Range<Token>> getAllRanges(List<Token> sortedTokens)
    {
        if (logger.isTraceEnabled())
            logger.trace("computing ranges for {}", StringUtils.join(sortedTokens, ", "));

        if (sortedTokens.isEmpty())
            return Collections.emptyList();
        int size = sortedTokens.size();
        List<Range<Token>> ranges = new ArrayList<>(size + 1);
        for (int i = 1; i < size; ++i)
        {
            Range<Token> range = new Range<>(sortedTokens.get(i - 1), sortedTokens.get(i));
            ranges.add(range);
        }
        Range<Token> range = new Range<>(sortedTokens.get(size - 1), sortedTokens.get(0));
        ranges.add(range);

        return ranges;
    }

    /**
     * This method returns the N endpoints that are responsible for storing the
     * specified key i.e for replication.
     *
     * @param keyspaceName keyspace name also known as keyspace
     * @param cf Column family name
     * @param key key for which we need to find the endpoint
     * @return the endpoint responsible for this key
     */
    public List<InetAddress> getNaturalEndpoints(String keyspaceName, String cf, String key)
    {
        KeyspaceMetadata ksMetaData = Schema.instance.getKSMetaData(keyspaceName);
        if (ksMetaData == null)
            throw new IllegalArgumentException("Unknown keyspace '" + keyspaceName + "'");

        CFMetaData cfMetaData = ksMetaData.getTableOrViewNullable(cf);
        if (cfMetaData == null)
            throw new IllegalArgumentException("Unknown table '" + cf + "' in keyspace '" + keyspaceName + "'");

        return getNaturalEndpoints(keyspaceName, tokenMetadata.partitioner.getToken(cfMetaData.getKeyValidator().fromString(key)));
    }

    public List<InetAddress> getNaturalEndpoints(String keyspaceName, ByteBuffer key)
    {
        return getNaturalEndpoints(keyspaceName, tokenMetadata.partitioner.getToken(key));
    }

    /**
     * This method returns the N endpoints that are responsible for storing the
     * specified key i.e for replication.
     *
     * @param keyspaceName keyspace name also known as keyspace
     * @param pos position for which we need to find the endpoint
     * @return the endpoint responsible for this token
     */
    public List<InetAddress> getNaturalEndpoints(String keyspaceName, RingPosition pos)
    {
        return Keyspace.open(keyspaceName).getReplicationStrategy().getNaturalEndpoints(pos);
    }

    /**
     * Returns the endpoints currently responsible for storing the token plus pending ones
     */
    public Iterable<InetAddress> getNaturalAndPendingEndpoints(String keyspaceName, Token token)
    {
        return Iterables.concat(getNaturalEndpoints(keyspaceName, token), tokenMetadata.pendingEndpointsFor(token, keyspaceName));
    }

    /**
     * This method attempts to return N endpoints that are responsible for storing the
     * specified key i.e for replication.
     *
     * @param keyspace keyspace name also known as keyspace
     * @param key key for which we need to find the endpoint
     * @return the endpoint responsible for this key
     */
    public List<InetAddress> getLiveNaturalEndpoints(Keyspace keyspace, ByteBuffer key)
    {
        return getLiveNaturalEndpoints(keyspace, tokenMetadata.decorateKey(key));
    }

    public List<InetAddress> getLiveNaturalEndpoints(Keyspace keyspace, RingPosition pos)
    {
        List<InetAddress> liveEps = new ArrayList<>();
        getLiveNaturalEndpoints(keyspace, pos, liveEps);
        return liveEps;
    }

    /**
     * This method attempts to return N endpoints that are responsible for storing the
     * specified key i.e for replication.
     *
     * @param keyspace keyspace name also known as keyspace
     * @param pos position for which we need to find the endpoint
     * @param liveEps the list of endpoints to mutate
     */
    public void getLiveNaturalEndpoints(Keyspace keyspace, RingPosition pos, List<InetAddress> liveEps)
    {
        List<InetAddress> endpoints = keyspace.getReplicationStrategy().getNaturalEndpoints(pos);

        for (InetAddress endpoint : endpoints)
        {
            if (FailureDetector.instance.isAlive(endpoint))
                liveEps.add(endpoint);
        }
    }

    public void setLoggingLevel(String classQualifier, String rawLevel) throws Exception
    {
        ch.qos.logback.classic.Logger logBackLogger = (ch.qos.logback.classic.Logger) LoggerFactory.getLogger(classQualifier);

        // if both classQualifer and rawLevel are empty, reload from configuration
        if (StringUtils.isBlank(classQualifier) && StringUtils.isBlank(rawLevel) )
        {
            JMXConfiguratorMBean jmxConfiguratorMBean = JMX.newMBeanProxy(ManagementFactory.getPlatformMBeanServer(),
                    new ObjectName("ch.qos.logback.classic:Name=default,Type=ch.qos.logback.classic.jmx.JMXConfigurator"),
                    JMXConfiguratorMBean.class);
            jmxConfiguratorMBean.reloadDefaultConfiguration();
            return;
        }
        // classQualifer is set, but blank level given
        else if (StringUtils.isNotBlank(classQualifier) && StringUtils.isBlank(rawLevel) )
        {
            if (logBackLogger.getLevel() != null || hasAppenders(logBackLogger))
                logBackLogger.setLevel(null);
            return;
        }

        ch.qos.logback.classic.Level level = ch.qos.logback.classic.Level.toLevel(rawLevel);
        logBackLogger.setLevel(level);
        logger.info("set log level to {} for classes under '{}' (if the level doesn't look like '{}' then the logger couldn't parse '{}')", level, classQualifier, rawLevel, rawLevel);
    }

    /**
     * @return the runtime logging levels for all the configured loggers
     */
    @Override
    public Map<String,String>getLoggingLevels() {
        Map<String, String> logLevelMaps = Maps.newLinkedHashMap();
        LoggerContext lc = (LoggerContext) LoggerFactory.getILoggerFactory();
        for (ch.qos.logback.classic.Logger logger : lc.getLoggerList())
        {
            if(logger.getLevel() != null || hasAppenders(logger))
                logLevelMaps.put(logger.getName(), logger.getLevel().toString());
        }
        return logLevelMaps;
    }

    private boolean hasAppenders(ch.qos.logback.classic.Logger logger) {
        Iterator<Appender<ILoggingEvent>> it = logger.iteratorForAppenders();
        return it.hasNext();
    }

    /**
     * @return list of Token ranges (_not_ keys!) together with estimated key count,
     *      breaking up the data this node is responsible for into pieces of roughly keysPerSplit
     */
    public List<Pair<Range<Token>, Long>> getSplits(String keyspaceName, String cfName, Range<Token> range, int keysPerSplit)
    {
        Keyspace t = Keyspace.open(keyspaceName);
        ColumnFamilyStore cfs = t.getColumnFamilyStore(cfName);
        List<DecoratedKey> keys = keySamples(Collections.singleton(cfs), range);

        long totalRowCountEstimate = cfs.estimatedKeysForRange(range);

        // splitCount should be much smaller than number of key samples, to avoid huge sampling error
        int minSamplesPerSplit = 4;
        int maxSplitCount = keys.size() / minSamplesPerSplit + 1;
        int splitCount = Math.max(1, Math.min(maxSplitCount, (int)(totalRowCountEstimate / keysPerSplit)));

        List<Token> tokens = keysToTokens(range, keys);
        return getSplits(tokens, splitCount, cfs);
    }

    private List<Pair<Range<Token>, Long>> getSplits(List<Token> tokens, int splitCount, ColumnFamilyStore cfs)
    {
        double step = (double) (tokens.size() - 1) / splitCount;
        Token prevToken = tokens.get(0);
        List<Pair<Range<Token>, Long>> splits = Lists.newArrayListWithExpectedSize(splitCount);
        for (int i = 1; i <= splitCount; i++)
        {
            int index = (int) Math.round(i * step);
            Token token = tokens.get(index);
            Range<Token> range = new Range<>(prevToken, token);
            // always return an estimate > 0 (see CASSANDRA-7322)
            splits.add(Pair.create(range, Math.max(cfs.metadata.params.minIndexInterval, cfs.estimatedKeysForRange(range))));
            prevToken = token;
        }
        return splits;
    }

    private List<Token> keysToTokens(Range<Token> range, List<DecoratedKey> keys)
    {
        List<Token> tokens = Lists.newArrayListWithExpectedSize(keys.size() + 2);
        tokens.add(range.left);
        for (DecoratedKey key : keys)
            tokens.add(key.getToken());
        tokens.add(range.right);
        return tokens;
    }

    private List<DecoratedKey> keySamples(Iterable<ColumnFamilyStore> cfses, Range<Token> range)
    {
        List<DecoratedKey> keys = new ArrayList<>();
        for (ColumnFamilyStore cfs : cfses)
            Iterables.addAll(keys, cfs.keySamples(range));
        FBUtilities.sortSampledKeys(keys, range);
        return keys;
    }

    /**
     * Broadcast leaving status and update local tokenMetadata accordingly
     */
    private void startLeaving()
    {
        Gossiper.instance.addLocalApplicationState(ApplicationState.STATUS, valueFactory.leaving(getLocalTokens()));
        tokenMetadata.addLeavingEndpoint(FBUtilities.getBroadcastAddress());
        PendingRangeCalculatorService.instance.update();
    }

    public void decommission() throws InterruptedException
    {
        if (!tokenMetadata.isMember(FBUtilities.getBroadcastAddress()))
            throw new UnsupportedOperationException("local node is not a member of the token ring yet");
        if (tokenMetadata.cloneAfterAllLeft().sortedTokens().size() < 2)
            throw new UnsupportedOperationException("no other normal nodes in the ring; decommission would be pointless");
        if (operationMode != Mode.NORMAL)
            throw new UnsupportedOperationException("Node in " + operationMode + " state; wait for status to become normal or restart");

        PendingRangeCalculatorService.instance.blockUntilFinished();
        for (String keyspaceName : Schema.instance.getNonLocalStrategyKeyspaces())
        {
            if (tokenMetadata.getPendingRanges(keyspaceName, FBUtilities.getBroadcastAddress()).size() > 0)
                throw new UnsupportedOperationException("data is currently moving to this node; unable to leave the ring");
        }

        if (logger.isDebugEnabled())
            logger.debug("DECOMMISSIONING");
        startLeaving();
        long timeout = Math.max(RING_DELAY, BatchlogManager.instance.getBatchlogTimeout());
        setMode(Mode.LEAVING, "sleeping " + timeout + " ms for batch processing and pending range setup", true);
        Thread.sleep(timeout);

        Runnable finishLeaving = new Runnable()
        {
            public void run()
            {
                shutdownClientServers();
                Gossiper.instance.stop();
                try {
                    MessagingService.instance().shutdown();
                } catch (IOError ioe) {
                    logger.info("failed to shutdown message service: {}", ioe);
                }
                StageManager.shutdownNow();
                SystemKeyspace.setBootstrapState(SystemKeyspace.BootstrapState.DECOMMISSIONED);
                setMode(Mode.DECOMMISSIONED, true);
                // let op be responsible for killing the process
            }
        };
        unbootstrap(finishLeaving);
    }

    private void leaveRing()
    {
        SystemKeyspace.setBootstrapState(SystemKeyspace.BootstrapState.NEEDS_BOOTSTRAP);
        tokenMetadata.removeEndpoint(FBUtilities.getBroadcastAddress());
        PendingRangeCalculatorService.instance.update();

        Gossiper.instance.addLocalApplicationState(ApplicationState.STATUS, valueFactory.left(getLocalTokens(),Gossiper.computeExpireTime()));
        int delay = Math.max(RING_DELAY, Gossiper.intervalInMillis * 2);
        logger.info("Announcing that I have left the ring for {}ms", delay);
        Uninterruptibles.sleepUninterruptibly(delay, TimeUnit.MILLISECONDS);
    }

    private void unbootstrap(Runnable onFinish)
    {
        Map<String, Multimap<Range<Token>, InetAddress>> rangesToStream = new HashMap<>();

        for (String keyspaceName : Schema.instance.getNonLocalStrategyKeyspaces())
        {
            Multimap<Range<Token>, InetAddress> rangesMM = getChangedRangesForLeaving(keyspaceName, FBUtilities.getBroadcastAddress());

            if (logger.isDebugEnabled())
                logger.debug("Ranges needing transfer are [{}]", StringUtils.join(rangesMM.keySet(), ","));

            rangesToStream.put(keyspaceName, rangesMM);
        }

        setMode(Mode.LEAVING, "replaying batch log and streaming data to other nodes", true);

        // Start with BatchLog replay, which may create hints but no writes since this is no longer a valid endpoint.
        Future<?> batchlogReplay = BatchlogManager.instance.startBatchlogReplay();
        Future<StreamState> streamSuccess = streamRanges(rangesToStream);

        // Wait for batch log to complete before streaming hints.
        logger.debug("waiting for batch log processing.");
        try
        {
            batchlogReplay.get();
        }
        catch (ExecutionException | InterruptedException e)
        {
            throw new RuntimeException(e);
        }

        setMode(Mode.LEAVING, "streaming hints to other nodes", true);

        Future hintsSuccess = streamHints();

        // wait for the transfer runnables to signal the latch.
        logger.debug("waiting for stream acks.");
        try
        {
            streamSuccess.get();
            hintsSuccess.get();
        }
        catch (ExecutionException | InterruptedException e)
        {
            throw new RuntimeException(e);
        }
        logger.debug("stream acks all received.");
        leaveRing();
        onFinish.run();
    }

    private Future streamHints()
    {
        return HintsService.instance.transferHints(this::getPreferredHintsStreamTarget);
    }

    /**
     * Find the best target to stream hints to. Currently the closest peer according to the snitch
     */
    private UUID getPreferredHintsStreamTarget()
    {
        List<InetAddress> candidates = new ArrayList<>(StorageService.instance.getTokenMetadata().cloneAfterAllLeft().getAllEndpoints());
        candidates.remove(FBUtilities.getBroadcastAddress());
        for (Iterator<InetAddress> iter = candidates.iterator(); iter.hasNext(); )
        {
            InetAddress address = iter.next();
            if (!FailureDetector.instance.isAlive(address))
                iter.remove();
        }

        if (candidates.isEmpty())
        {
            logger.warn("Unable to stream hints since no live endpoints seen");
            throw new RuntimeException("Unable to stream hints since no live endpoints seen");
        }
        else
        {
            // stream to the closest peer as chosen by the snitch
            DatabaseDescriptor.getEndpointSnitch().sortByProximity(FBUtilities.getBroadcastAddress(), candidates);
            InetAddress hintsDestinationHost = candidates.get(0);
            return tokenMetadata.getHostId(hintsDestinationHost);
        }
    }

    public void move(String newToken) throws IOException
    {
        try
        {
            getTokenFactory().validate(newToken);
        }
        catch (ConfigurationException e)
        {
            throw new IOException(e.getMessage());
        }
        move(getTokenFactory().fromString(newToken));
    }

    /**
     * move the node to new token or find a new token to boot to according to load
     *
     * @param newToken new token to boot to, or if null, find balanced token to boot to
     *
     * @throws IOException on any I/O operation error
     */
    private void move(Token newToken) throws IOException
    {
        if (newToken == null)
            throw new IOException("Can't move to the undefined (null) token.");

        if (tokenMetadata.sortedTokens().contains(newToken))
            throw new IOException("target token " + newToken + " is already owned by another node.");

        // address of the current node
        InetAddress localAddress = FBUtilities.getBroadcastAddress();

        // This doesn't make any sense in a vnodes environment.
        if (getTokenMetadata().getTokens(localAddress).size() > 1)
        {
            logger.error("Invalid request to move(Token); This node has more than one token and cannot be moved thusly.");
            throw new UnsupportedOperationException("This node has more than one token and cannot be moved thusly.");
        }

        List<String> keyspacesToProcess = Schema.instance.getNonLocalStrategyKeyspaces();

        PendingRangeCalculatorService.instance.blockUntilFinished();
        // checking if data is moving to this node
        for (String keyspaceName : keyspacesToProcess)
        {
            if (tokenMetadata.getPendingRanges(keyspaceName, localAddress).size() > 0)
                throw new UnsupportedOperationException("data is currently moving to this node; unable to leave the ring");
        }

        Gossiper.instance.addLocalApplicationState(ApplicationState.STATUS, valueFactory.moving(newToken));
        setMode(Mode.MOVING, String.format("Moving %s from %s to %s.", localAddress, getLocalTokens().iterator().next(), newToken), true);

        setMode(Mode.MOVING, String.format("Sleeping %s ms before start streaming/fetching ranges", RING_DELAY), true);
        Uninterruptibles.sleepUninterruptibly(RING_DELAY, TimeUnit.MILLISECONDS);

        RangeRelocator relocator = new RangeRelocator(Collections.singleton(newToken), keyspacesToProcess);

        if (relocator.streamsNeeded())
        {
            setMode(Mode.MOVING, "fetching new ranges and streaming old ranges", true);
            try
            {
                relocator.stream().get();
            }
            catch (ExecutionException | InterruptedException e)
            {
                throw new RuntimeException("Interrupted while waiting for stream/fetch ranges to finish: " + e.getMessage());
            }
        }
        else
        {
            setMode(Mode.MOVING, "No ranges to fetch/stream", true);
        }

        setTokens(Collections.singleton(newToken)); // setting new token as we have everything settled

        if (logger.isDebugEnabled())
            logger.debug("Successfully moved to new token {}", getLocalTokens().iterator().next());
    }

    private class RangeRelocator
    {
        private final StreamPlan streamPlan = new StreamPlan("Relocation");

        private RangeRelocator(Collection<Token> tokens, List<String> keyspaceNames)
        {
            calculateToFromStreams(tokens, keyspaceNames);
        }

        private void calculateToFromStreams(Collection<Token> newTokens, List<String> keyspaceNames)
        {
            InetAddress localAddress = FBUtilities.getBroadcastAddress();
            IEndpointSnitch snitch = DatabaseDescriptor.getEndpointSnitch();
            TokenMetadata tokenMetaCloneAllSettled = tokenMetadata.cloneAfterAllSettled();
            // clone to avoid concurrent modification in calculateNaturalEndpoints
            TokenMetadata tokenMetaClone = tokenMetadata.cloneOnlyTokenMap();

            for (String keyspace : keyspaceNames)
            {
                // replication strategy of the current keyspace
                AbstractReplicationStrategy strategy = Keyspace.open(keyspace).getReplicationStrategy();
                Multimap<InetAddress, Range<Token>> endpointToRanges = strategy.getAddressRanges();

                logger.debug("Calculating ranges to stream and request for keyspace {}", keyspace);
                for (Token newToken : newTokens)
                {
                    // getting collection of the currently used ranges by this keyspace
                    Collection<Range<Token>> currentRanges = endpointToRanges.get(localAddress);
                    // collection of ranges which this node will serve after move to the new token
                    Collection<Range<Token>> updatedRanges = strategy.getPendingAddressRanges(tokenMetaClone, newToken, localAddress);

                    // ring ranges and endpoints associated with them
                    // this used to determine what nodes should we ping about range data
                    Multimap<Range<Token>, InetAddress> rangeAddresses = strategy.getRangeAddresses(tokenMetaClone);

                    // calculated parts of the ranges to request/stream from/to nodes in the ring
                    Pair<Set<Range<Token>>, Set<Range<Token>>> rangesPerKeyspace = calculateStreamAndFetchRanges(currentRanges, updatedRanges);

                    /**
                     * In this loop we are going through all ranges "to fetch" and determining
                     * nodes in the ring responsible for data we are interested in
                     */
                    Multimap<Range<Token>, InetAddress> rangesToFetchWithPreferredEndpoints = ArrayListMultimap.create();
                    for (Range<Token> toFetch : rangesPerKeyspace.right)
                    {
                        for (Range<Token> range : rangeAddresses.keySet())
                        {
                            if (range.contains(toFetch))
                            {
                                List<InetAddress> endpoints = null;

                                if (useStrictConsistency)
                                {
                                    Set<InetAddress> oldEndpoints = Sets.newHashSet(rangeAddresses.get(range));
                                    Set<InetAddress> newEndpoints = Sets.newHashSet(strategy.calculateNaturalEndpoints(toFetch.right, tokenMetaCloneAllSettled));

                                    //Due to CASSANDRA-5953 we can have a higher RF then we have endpoints.
                                    //So we need to be careful to only be strict when endpoints == RF
                                    if (oldEndpoints.size() == strategy.getReplicationFactor())
                                    {
                                        oldEndpoints.removeAll(newEndpoints);

                                        //No relocation required
                                        if (oldEndpoints.isEmpty())
                                            continue;

                                        assert oldEndpoints.size() == 1 : "Expected 1 endpoint but found " + oldEndpoints.size();
                                    }

                                    endpoints = Lists.newArrayList(oldEndpoints.iterator().next());
                                }
                                else
                                {
                                    endpoints = snitch.getSortedListByProximity(localAddress, rangeAddresses.get(range));
                                }

                                // storing range and preferred endpoint set
                                rangesToFetchWithPreferredEndpoints.putAll(toFetch, endpoints);
                            }
                        }

                        Collection<InetAddress> addressList = rangesToFetchWithPreferredEndpoints.get(toFetch);
                        if (addressList == null || addressList.isEmpty())
                            continue;

                        if (useStrictConsistency)
                        {
                            if (addressList.size() > 1)
                                throw new IllegalStateException("Multiple strict sources found for " + toFetch);

                            InetAddress sourceIp = addressList.iterator().next();
                            if (Gossiper.instance.isEnabled() && !Gossiper.instance.getEndpointStateForEndpoint(sourceIp).isAlive())
                                throw new RuntimeException("A node required to move the data consistently is down ("+sourceIp+").  If you wish to move the data from a potentially inconsistent replica, restart the node with -Dcassandra.consistent.rangemovement=false");
                        }
                    }

                    // calculating endpoints to stream current ranges to if needed
                    // in some situations node will handle current ranges as part of the new ranges
                    Multimap<InetAddress, Range<Token>> endpointRanges = HashMultimap.create();
                    for (Range<Token> toStream : rangesPerKeyspace.left)
                    {
                        Set<InetAddress> currentEndpoints = ImmutableSet.copyOf(strategy.calculateNaturalEndpoints(toStream.right, tokenMetaClone));
                        Set<InetAddress> newEndpoints = ImmutableSet.copyOf(strategy.calculateNaturalEndpoints(toStream.right, tokenMetaCloneAllSettled));
                        logger.debug("Range: {} Current endpoints: {} New endpoints: {}", toStream, currentEndpoints, newEndpoints);
                        for (InetAddress address : Sets.difference(newEndpoints, currentEndpoints))
                        {
                            logger.debug("Range {} has new owner {}", toStream, address);
                            endpointRanges.put(address, toStream);
                        }
                    }

                    // stream ranges
                    for (InetAddress address : endpointRanges.keySet())
                    {
                        logger.debug("Will stream range {} of keyspace {} to endpoint {}", endpointRanges.get(address), keyspace, address);
                        InetAddress preferred = SystemKeyspace.getPreferredIP(address);
                        streamPlan.transferRanges(address, preferred, keyspace, endpointRanges.get(address));
                    }

                    // stream requests
                    Multimap<InetAddress, Range<Token>> workMap = RangeStreamer.getWorkMap(rangesToFetchWithPreferredEndpoints, keyspace, FailureDetector.instance, useStrictConsistency);
                    for (InetAddress address : workMap.keySet())
                    {
                        logger.debug("Will request range {} of keyspace {} from endpoint {}", workMap.get(address), keyspace, address);
                        InetAddress preferred = SystemKeyspace.getPreferredIP(address);
                        streamPlan.requestRanges(address, preferred, keyspace, workMap.get(address));
                    }

                    logger.debug("Keyspace {}: work map {}.", keyspace, workMap);
                }
            }
        }

        public Future<StreamState> stream()
        {
            return streamPlan.execute();
        }

        public boolean streamsNeeded()
        {
            return !streamPlan.isEmpty();
        }
    }

    /**
     * Get the status of a token removal.
     */
    public String getRemovalStatus()
    {
        if (removingNode == null) {
            return "No token removals in process.";
        }
        return String.format("Removing token (%s). Waiting for replication confirmation from [%s].",
                             tokenMetadata.getToken(removingNode),
                             StringUtils.join(replicatingNodes, ","));
    }

    /**
     * Force a remove operation to complete. This may be necessary if a remove operation
     * blocks forever due to node/stream failure. removeToken() must be called
     * first, this is a last resort measure.  No further attempt will be made to restore replicas.
     */
    public void forceRemoveCompletion()
    {
        if (!replicatingNodes.isEmpty()  || !tokenMetadata.getLeavingEndpoints().isEmpty())
        {
            logger.warn("Removal not confirmed for for {}", StringUtils.join(this.replicatingNodes, ","));
            for (InetAddress endpoint : tokenMetadata.getLeavingEndpoints())
            {
                UUID hostId = tokenMetadata.getHostId(endpoint);
                Gossiper.instance.advertiseTokenRemoved(endpoint, hostId);
                excise(tokenMetadata.getTokens(endpoint), endpoint);
            }
            replicatingNodes.clear();
            removingNode = null;
        }
        else
        {
            logger.warn("No tokens to force removal on, call 'removenode' first");
        }
    }

    /**
     * Remove a node that has died, attempting to restore the replica count.
     * If the node is alive, decommission should be attempted.  If decommission
     * fails, then removeToken should be called.  If we fail while trying to
     * restore the replica count, finally forceRemoveCompleteion should be
     * called to forcibly remove the node without regard to replica count.
     *
     * @param hostIdString token for the node
     */
    public void removeNode(String hostIdString)
    {
        InetAddress myAddress = FBUtilities.getBroadcastAddress();
        UUID localHostId = tokenMetadata.getHostId(myAddress);
        UUID hostId = UUID.fromString(hostIdString);
        InetAddress endpoint = tokenMetadata.getEndpointForHostId(hostId);

        if (endpoint == null)
            throw new UnsupportedOperationException("Host ID not found.");

        Collection<Token> tokens = tokenMetadata.getTokens(endpoint);

        if (endpoint.equals(myAddress))
             throw new UnsupportedOperationException("Cannot remove self");

        if (Gossiper.instance.getLiveMembers().contains(endpoint))
            throw new UnsupportedOperationException("Node " + endpoint + " is alive and owns this ID. Use decommission command to remove it from the ring");

        // A leaving endpoint that is dead is already being removed.
        if (tokenMetadata.isLeaving(endpoint))
            logger.warn("Node {} is already being removed, continuing removal anyway", endpoint);

        if (!replicatingNodes.isEmpty())
            throw new UnsupportedOperationException("This node is already processing a removal. Wait for it to complete, or use 'removenode force' if this has failed.");

        // Find the endpoints that are going to become responsible for data
        for (String keyspaceName : Schema.instance.getNonLocalStrategyKeyspaces())
        {
            // if the replication factor is 1 the data is lost so we shouldn't wait for confirmation
            if (Keyspace.open(keyspaceName).getReplicationStrategy().getReplicationFactor() == 1)
                continue;

            // get all ranges that change ownership (that is, a node needs
            // to take responsibility for new range)
            Multimap<Range<Token>, InetAddress> changedRanges = getChangedRangesForLeaving(keyspaceName, endpoint);
            IFailureDetector failureDetector = FailureDetector.instance;
            for (InetAddress ep : changedRanges.values())
            {
                if (failureDetector.isAlive(ep))
                    replicatingNodes.add(ep);
                else
                    logger.warn("Endpoint {} is down and will not receive data for re-replication of {}", ep, endpoint);
            }
        }
        removingNode = endpoint;

        tokenMetadata.addLeavingEndpoint(endpoint);
        PendingRangeCalculatorService.instance.update();

        // the gossiper will handle spoofing this node's state to REMOVING_TOKEN for us
        // we add our own token so other nodes to let us know when they're done
        Gossiper.instance.advertiseRemoving(endpoint, hostId, localHostId);

        // kick off streaming commands
        restoreReplicaCount(endpoint, myAddress);

        // wait for ReplicationFinishedVerbHandler to signal we're done
        while (!replicatingNodes.isEmpty())
        {
            Uninterruptibles.sleepUninterruptibly(100, TimeUnit.MILLISECONDS);
        }

        excise(tokens, endpoint);

        // gossiper will indicate the token has left
        Gossiper.instance.advertiseTokenRemoved(endpoint, hostId);

        replicatingNodes.clear();
        removingNode = null;
    }

    public void confirmReplication(InetAddress node)
    {
        // replicatingNodes can be empty in the case where this node used to be a removal coordinator,
        // but restarted before all 'replication finished' messages arrived. In that case, we'll
        // still go ahead and acknowledge it.
        if (!replicatingNodes.isEmpty())
        {
            replicatingNodes.remove(node);
        }
        else
        {
            logger.info("Received unexpected REPLICATION_FINISHED message from {}. Was this node recently a removal coordinator?", node);
        }
    }

    public String getOperationMode()
    {
        return operationMode.toString();
    }

    public boolean isStarting()
    {
        return operationMode == Mode.STARTING;
    }

    public boolean isMoving()
    {
        return operationMode == Mode.MOVING;
    }

    public boolean isJoining()
    {
        return operationMode == Mode.JOINING;
    }

    public boolean isDrained()
    {
        return operationMode == Mode.DRAINED;
    }

    public boolean isDraining()
    {
        return operationMode == Mode.DRAINING;
    }

    public String getDrainProgress()
    {
        return String.format("Drained %s/%s ColumnFamilies", remainingCFs, totalCFs);
    }

    /**
     * Shuts node off to writes, empties memtables and the commit log.
     */
    public synchronized void drain() throws IOException, InterruptedException, ExecutionException
    {
        drain(false);
    }

    protected synchronized void drain(boolean isFinalShutdown) throws IOException, InterruptedException, ExecutionException
    {
        ExecutorService counterMutationStage = StageManager.getStage(Stage.COUNTER_MUTATION);
        ExecutorService viewMutationStage = StageManager.getStage(Stage.VIEW_MUTATION);
        ExecutorService mutationStage = StageManager.getStage(Stage.MUTATION);

        if (mutationStage.isTerminated()
            && counterMutationStage.isTerminated()
            && viewMutationStage.isTerminated())
        {
            if (!isFinalShutdown)
                logger.warn("Cannot drain node (did it already happen?)");
            return;
        }

        assert !isShutdown;
        isShutdown = true;

        try
        {
            setMode(Mode.DRAINING, "starting drain process", !isFinalShutdown);

            try
            {
                /* not clear this is reasonable time, but propagated from prior embedded behaviour */
                BatchlogManager.instance.shutdownAndWait(1L, MINUTES);
            }
            catch (TimeoutException t)
            {
                logger.error("Batchlog manager timed out shutting down", t);
            }

            HintsService.instance.pauseDispatch();

            if (daemon != null)
                shutdownClientServers();
            ScheduledExecutors.optionalTasks.shutdown();
            Gossiper.instance.stop();

            if (!isFinalShutdown)
                setMode(Mode.DRAINING, "shutting down MessageService", false);

            // In-progress writes originating here could generate hints to be written, so shut down MessagingService
            // before mutation stage, so we can get all the hints saved before shutting down
            MessagingService.instance().shutdown();

            if (!isFinalShutdown)
                setMode(Mode.DRAINING, "clearing mutation stage", false);
            viewMutationStage.shutdown();
            counterMutationStage.shutdown();
            mutationStage.shutdown();
            viewMutationStage.awaitTermination(3600, TimeUnit.SECONDS);
            counterMutationStage.awaitTermination(3600, TimeUnit.SECONDS);
            mutationStage.awaitTermination(3600, TimeUnit.SECONDS);

            StorageProxy.instance.verifyNoHintsInProgress();

            if (!isFinalShutdown)
                setMode(Mode.DRAINING, "flushing column families", false);

            // disable autocompaction - we don't want to start any new compactions while we are draining
            for (Keyspace keyspace : Keyspace.all())
                for (ColumnFamilyStore cfs : keyspace.getColumnFamilyStores())
                    cfs.disableAutoCompaction();

            // count CFs first, since forceFlush could block for the flushWriter to get a queue slot empty
            totalCFs = 0;
            for (Keyspace keyspace : Keyspace.nonSystem())
                totalCFs += keyspace.getColumnFamilyStores().size();
            remainingCFs = totalCFs;
            // flush
            List<Future<?>> flushes = new ArrayList<>();
            for (Keyspace keyspace : Keyspace.nonSystem())
            {
                for (ColumnFamilyStore cfs : keyspace.getColumnFamilyStores())
                    flushes.add(cfs.forceFlush());
            }
            // wait for the flushes.
            // TODO this is a godawful way to track progress, since they flush in parallel.  a long one could
            // thus make several short ones "instant" if we wait for them later.
            for (Future f : flushes)
            {
                try
                {
                    FBUtilities.waitOnFuture(f);
                }
                catch (Throwable t)
                {
                    JVMStabilityInspector.inspectThrowable(t);
                    // don't let this stop us from shutting down the commitlog and other thread pools
                    logger.warn("Caught exception while waiting for memtable flushes during shutdown hook", t);
                }

                remainingCFs--;
            }

            // Interrupt ongoing compactions and shutdown CM to prevent further compactions.
            CompactionManager.instance.forceShutdown();
            // Flush the system tables after all other tables are flushed, just in case flushing modifies any system state
            // like CASSANDRA-5151. Don't bother with progress tracking since system data is tiny.
            // Flush system tables after stopping compactions since they modify
            // system tables (for example compactions can obsolete sstables and the tidiers in SSTableReader update
            // system tables, see SSTableReader.GlobalTidy)
            flushes.clear();
            for (Keyspace keyspace : Keyspace.system())
            {
                for (ColumnFamilyStore cfs : keyspace.getColumnFamilyStores())
                    flushes.add(cfs.forceFlush());
            }
            FBUtilities.waitOnFutures(flushes);

            HintsService.instance.shutdownBlocking();

            // Interrupt ongoing compactions and shutdown CM to prevent further compactions.
            CompactionManager.instance.forceShutdown();

            // whilst we've flushed all the CFs, which will have recycled all completed segments, we want to ensure
            // there are no segments to replay, so we force the recycling of any remaining (should be at most one)
            CommitLog.instance.forceRecycleAllSegments();

            CommitLog.instance.shutdownBlocking();

            // wait for miscellaneous tasks like sstable and commitlog segment deletion
            ScheduledExecutors.nonPeriodicTasks.shutdown();
            if (!ScheduledExecutors.nonPeriodicTasks.awaitTermination(1, MINUTES))
                logger.warn("Failed to wait for non periodic tasks to shutdown");

            ColumnFamilyStore.shutdownPostFlushExecutor();
            setMode(Mode.DRAINED, !isFinalShutdown);
        }
        catch (Throwable t)
        {
            logger.error("Caught an exception while draining ", t);
        }
    }

    /**
     * Some services are shutdown during draining and we should not attempt to start them again.
     *
     * @param service - the name of the service we are trying to start.
     * @throws IllegalStateException - an exception that nodetool is able to convert into a message to display to the user
     */
    synchronized void checkServiceAllowedToStart(String service)
    {
        if (isDraining()) // when draining isShutdown is also true, so we check first to return a more accurate message
            throw new IllegalStateException(String.format("Unable to start %s because the node is draining.", service));

        if (isShutdown()) // do not rely on operationMode in case it gets changed to decomissioned or other
            throw new IllegalStateException(String.format("Unable to start %s because the node was drained.", service));
    }

    // Never ever do this at home. Used by tests.
    @VisibleForTesting
    public IPartitioner setPartitionerUnsafe(IPartitioner newPartitioner)
    {
        IPartitioner oldPartitioner = DatabaseDescriptor.setPartitionerUnsafe(newPartitioner);
        tokenMetadata = tokenMetadata.cloneWithNewPartitioner(newPartitioner);
        valueFactory = new VersionedValue.VersionedValueFactory(newPartitioner);
        return oldPartitioner;
    }

    TokenMetadata setTokenMetadataUnsafe(TokenMetadata tmd)
    {
        TokenMetadata old = tokenMetadata;
        tokenMetadata = tmd;
        return old;
    }

    public void truncate(String keyspace, String table) throws TimeoutException, IOException
    {
        try
        {
            StorageProxy.truncateBlocking(keyspace, table);
        }
        catch (UnavailableException e)
        {
            throw new IOException(e.getMessage());
        }
    }

    public Map<InetAddress, Float> getOwnership()
    {
        List<Token> sortedTokens = tokenMetadata.sortedTokens();
        // describeOwnership returns tokens in an unspecified order, let's re-order them
        Map<Token, Float> tokenMap = new TreeMap<Token, Float>(tokenMetadata.partitioner.describeOwnership(sortedTokens));
        Map<InetAddress, Float> nodeMap = new LinkedHashMap<>();
        for (Map.Entry<Token, Float> entry : tokenMap.entrySet())
        {
            InetAddress endpoint = tokenMetadata.getEndpoint(entry.getKey());
            Float tokenOwnership = entry.getValue();
            if (nodeMap.containsKey(endpoint))
                nodeMap.put(endpoint, nodeMap.get(endpoint) + tokenOwnership);
            else
                nodeMap.put(endpoint, tokenOwnership);
        }
        return nodeMap;
    }

    /**
     * Calculates ownership. If there are multiple DC's and the replication strategy is DC aware then ownership will be
     * calculated per dc, i.e. each DC will have total ring ownership divided amongst its nodes. Without replication
     * total ownership will be a multiple of the number of DC's and this value will then go up within each DC depending
     * on the number of replicas within itself. For DC unaware replication strategies, ownership without replication
     * will be 100%.
     *
     * @throws IllegalStateException when node is not configured properly.
     */
    public LinkedHashMap<InetAddress, Float> effectiveOwnership(String keyspace) throws IllegalStateException
    {
        AbstractReplicationStrategy strategy;
        if (keyspace != null)
        {
            Keyspace keyspaceInstance = Schema.instance.getKeyspaceInstance(keyspace);
            if (keyspaceInstance == null)
                throw new IllegalArgumentException("The keyspace " + keyspace + ", does not exist");

            if (keyspaceInstance.getReplicationStrategy() instanceof LocalStrategy)
                throw new IllegalStateException("Ownership values for keyspaces with LocalStrategy are meaningless");
            strategy = keyspaceInstance.getReplicationStrategy();
        }
        else
        {
            List<String> userKeyspaces = Schema.instance.getUserKeyspaces();

            if (userKeyspaces.size() > 0)
            {
                keyspace = userKeyspaces.get(0);
                AbstractReplicationStrategy replicationStrategy = Schema.instance.getKeyspaceInstance(keyspace).getReplicationStrategy();
                for (String keyspaceName : userKeyspaces)
                {
                    if (!Schema.instance.getKeyspaceInstance(keyspaceName).getReplicationStrategy().hasSameSettings(replicationStrategy))
                        throw new IllegalStateException("Non-system keyspaces don't have the same replication settings, effective ownership information is meaningless");
                }
            }
            else
            {
                keyspace = "system_traces";
            }

            Keyspace keyspaceInstance = Schema.instance.getKeyspaceInstance(keyspace);
            if (keyspaceInstance == null)
                throw new IllegalArgumentException("The node does not have " + keyspace + " yet, probably still bootstrapping");
            strategy = keyspaceInstance.getReplicationStrategy();
        }

        TokenMetadata metadata = tokenMetadata.cloneOnlyTokenMap();

        Collection<Collection<InetAddress>> endpointsGroupedByDc = new ArrayList<>();
        // mapping of dc's to nodes, use sorted map so that we get dcs sorted
        SortedMap<String, Collection<InetAddress>> sortedDcsToEndpoints = new TreeMap<>();
        sortedDcsToEndpoints.putAll(metadata.getTopology().getDatacenterEndpoints().asMap());
        for (Collection<InetAddress> endpoints : sortedDcsToEndpoints.values())
            endpointsGroupedByDc.add(endpoints);

        Map<Token, Float> tokenOwnership = tokenMetadata.partitioner.describeOwnership(tokenMetadata.sortedTokens());
        LinkedHashMap<InetAddress, Float> finalOwnership = Maps.newLinkedHashMap();

        Multimap<InetAddress, Range<Token>> endpointToRanges = strategy.getAddressRanges();
        // calculate ownership per dc
        for (Collection<InetAddress> endpoints : endpointsGroupedByDc)
        {
            // calculate the ownership with replication and add the endpoint to the final ownership map
            for (InetAddress endpoint : endpoints)
            {
                float ownership = 0.0f;
                for (Range<Token> range : endpointToRanges.get(endpoint))
                {
                    if (tokenOwnership.containsKey(range.right))
                        ownership += tokenOwnership.get(range.right);
                }
                finalOwnership.put(endpoint, ownership);
            }
        }
        return finalOwnership;
    }

    public List<String> getKeyspaces()
    {
        List<String> keyspaceNamesList = new ArrayList<>(Schema.instance.getKeyspaces());
        return Collections.unmodifiableList(keyspaceNamesList);
    }

    public List<String> getNonSystemKeyspaces()
    {
        return Collections.unmodifiableList(Schema.instance.getNonSystemKeyspaces());
    }

    public List<String> getNonLocalStrategyKeyspaces()
    {
        return Collections.unmodifiableList(Schema.instance.getNonLocalStrategyKeyspaces());
    }

    public void updateSnitch(String epSnitchClassName, Boolean dynamic, Integer dynamicUpdateInterval, Integer dynamicResetInterval, Double dynamicBadnessThreshold) throws ClassNotFoundException
    {
        IEndpointSnitch oldSnitch = DatabaseDescriptor.getEndpointSnitch();

        // new snitch registers mbean during construction
        IEndpointSnitch newSnitch;
        try
        {
            newSnitch = FBUtilities.construct(epSnitchClassName, "snitch");
        }
        catch (ConfigurationException e)
        {
            throw new ClassNotFoundException(e.getMessage());
        }
        if (dynamic)
        {
            DatabaseDescriptor.setDynamicUpdateInterval(dynamicUpdateInterval);
            DatabaseDescriptor.setDynamicResetInterval(dynamicResetInterval);
            DatabaseDescriptor.setDynamicBadnessThreshold(dynamicBadnessThreshold);
            newSnitch = new DynamicEndpointSnitch(newSnitch);
        }

        // point snitch references to the new instance
        DatabaseDescriptor.setEndpointSnitch(newSnitch);
        for (String ks : Schema.instance.getKeyspaces())
        {
            Keyspace.open(ks).getReplicationStrategy().snitch = newSnitch;
        }

        if (oldSnitch instanceof DynamicEndpointSnitch)
            ((DynamicEndpointSnitch)oldSnitch).unregisterMBean();

        updateTopology();
    }

    /**
     * Seed data to the endpoints that will be responsible for it at the future
     *
     * @param rangesToStreamByKeyspace keyspaces and data ranges with endpoints included for each
     * @return async Future for whether stream was success
     */
    private Future<StreamState> streamRanges(Map<String, Multimap<Range<Token>, InetAddress>> rangesToStreamByKeyspace)
    {
        // First, we build a list of ranges to stream to each host, per table
        Map<String, Map<InetAddress, List<Range<Token>>>> sessionsToStreamByKeyspace = new HashMap<>();
        for (Map.Entry<String, Multimap<Range<Token>, InetAddress>> entry : rangesToStreamByKeyspace.entrySet())
        {
            String keyspace = entry.getKey();
            Multimap<Range<Token>, InetAddress> rangesWithEndpoints = entry.getValue();

            if (rangesWithEndpoints.isEmpty())
                continue;

            Map<InetAddress, List<Range<Token>>> rangesPerEndpoint = new HashMap<>();
            for (Map.Entry<Range<Token>, InetAddress> endPointEntry : rangesWithEndpoints.entries())
            {
                Range<Token> range = endPointEntry.getKey();
                InetAddress endpoint = endPointEntry.getValue();

                List<Range<Token>> curRanges = rangesPerEndpoint.get(endpoint);
                if (curRanges == null)
                {
                    curRanges = new LinkedList<>();
                    rangesPerEndpoint.put(endpoint, curRanges);
                }
                curRanges.add(range);
            }

            sessionsToStreamByKeyspace.put(keyspace, rangesPerEndpoint);
        }

        StreamPlan streamPlan = new StreamPlan("Unbootstrap");
        for (Map.Entry<String, Map<InetAddress, List<Range<Token>>>> entry : sessionsToStreamByKeyspace.entrySet())
        {
            String keyspaceName = entry.getKey();
            Map<InetAddress, List<Range<Token>>> rangesPerEndpoint = entry.getValue();

            for (Map.Entry<InetAddress, List<Range<Token>>> rangesEntry : rangesPerEndpoint.entrySet())
            {
                List<Range<Token>> ranges = rangesEntry.getValue();
                InetAddress newEndpoint = rangesEntry.getKey();
                InetAddress preferred = SystemKeyspace.getPreferredIP(newEndpoint);

                // TODO each call to transferRanges re-flushes, this is potentially a lot of waste
                streamPlan.transferRanges(newEndpoint, preferred, keyspaceName, ranges);
            }
        }
        return streamPlan.execute();
    }

    /**
     * Calculate pair of ranges to stream/fetch for given two range collections
     * (current ranges for keyspace and ranges after move to new token)
     *
     * @param current collection of the ranges by current token
     * @param updated collection of the ranges after token is changed
     * @return pair of ranges to stream/fetch for given current and updated range collections
     */
    public Pair<Set<Range<Token>>, Set<Range<Token>>> calculateStreamAndFetchRanges(Collection<Range<Token>> current, Collection<Range<Token>> updated)
    {
        Set<Range<Token>> toStream = new HashSet<>();
        Set<Range<Token>> toFetch  = new HashSet<>();


        for (Range<Token> r1 : current)
        {
            boolean intersect = false;
            for (Range<Token> r2 : updated)
            {
                if (r1.intersects(r2))
                {
                    // adding difference ranges to fetch from a ring
                    toStream.addAll(r1.subtract(r2));
                    intersect = true;
                }
            }
            if (!intersect)
            {
                toStream.add(r1); // should seed whole old range
            }
        }

        for (Range<Token> r2 : updated)
        {
            boolean intersect = false;
            for (Range<Token> r1 : current)
            {
                if (r2.intersects(r1))
                {
                    // adding difference ranges to fetch from a ring
                    toFetch.addAll(r2.subtract(r1));
                    intersect = true;
                }
            }
            if (!intersect)
            {
                toFetch.add(r2); // should fetch whole old range
            }
        }

        return Pair.create(toStream, toFetch);
    }

    public void bulkLoad(String directory)
    {
        try
        {
            bulkLoadInternal(directory).get();
        }
        catch (Exception e)
        {
            throw new RuntimeException(e);
        }
    }

    public String bulkLoadAsync(String directory)
    {
        return bulkLoadInternal(directory).planId.toString();
    }

    private StreamResultFuture bulkLoadInternal(String directory)
    {
        File dir = new File(directory);

        if (!dir.exists() || !dir.isDirectory())
            throw new IllegalArgumentException("Invalid directory " + directory);

        SSTableLoader.Client client = new SSTableLoader.Client()
        {
            private String keyspace;

            public void init(String keyspace)
            {
                this.keyspace = keyspace;
                try
                {
                    for (Map.Entry<Range<Token>, List<InetAddress>> entry : StorageService.instance.getRangeToAddressMap(keyspace).entrySet())
                    {
                        Range<Token> range = entry.getKey();
                        for (InetAddress endpoint : entry.getValue())
                            addRangeForEndpoint(range, endpoint);
                    }
                }
                catch (Exception e)
                {
                    throw new RuntimeException(e);
                }
            }

            public CFMetaData getTableMetadata(String tableName)
            {
                return Schema.instance.getCFMetaData(keyspace, tableName);
            }
        };

        return new SSTableLoader(dir, client, new OutputHandler.LogOutput()).stream();
    }

    public void rescheduleFailedDeletions()
    {
        LifecycleTransaction.rescheduleFailedDeletions();
    }

    /**
     * #{@inheritDoc}
     */
    public void loadNewSSTables(String ksName, String cfName)
    {
        if (!isInitialized())
            throw new RuntimeException("Not yet initialized, can't load new sstables");
        ColumnFamilyStore.loadNewSSTables(ksName, cfName);
    }

    /**
     * #{@inheritDoc}
     */
    public List<String> sampleKeyRange() // do not rename to getter - see CASSANDRA-4452 for details
    {
        List<DecoratedKey> keys = new ArrayList<>();
        for (Keyspace keyspace : Keyspace.nonLocalStrategy())
        {
            for (Range<Token> range : getPrimaryRangesForEndpoint(keyspace.getName(), FBUtilities.getBroadcastAddress()))
                keys.addAll(keySamples(keyspace.getColumnFamilyStores(), range));
        }

        List<String> sampledKeys = new ArrayList<>(keys.size());
        for (DecoratedKey key : keys)
            sampledKeys.add(key.getToken().toString());
        return sampledKeys;
    }

    public void rebuildSecondaryIndex(String ksName, String cfName, String... idxNames)
    {
        String[] indices = asList(idxNames).stream()
                                           .map(p -> isIndexColumnFamily(p) ? getIndexName(p) : p)
                                           .collect(toList())
                                           .toArray(new String[idxNames.length]);

        ColumnFamilyStore.rebuildSecondaryIndex(ksName, cfName, indices);
    }

    public void resetLocalSchema() throws IOException
    {
        MigrationManager.resetLocalSchema();
    }

    public void reloadLocalSchema()
    {
        SchemaKeyspace.reloadSchemaAndAnnounceVersion();
    }

    public void setTraceProbability(double probability)
    {
        this.traceProbability = probability;
    }

    public double getTraceProbability()
    {
        return traceProbability;
    }

    public void disableAutoCompaction(String ks, String... tables) throws IOException
    {
        for (ColumnFamilyStore cfs : getValidColumnFamilies(true, true, ks, tables))
        {
            cfs.disableAutoCompaction();
        }
    }

    public synchronized void enableAutoCompaction(String ks, String... tables) throws IOException
    {
        checkServiceAllowedToStart("auto compaction");

        for (ColumnFamilyStore cfs : getValidColumnFamilies(true, true, ks, tables))
        {
            cfs.enableAutoCompaction();
        }
    }

    /** Returns the name of the cluster */
    public String getClusterName()
    {
        return DatabaseDescriptor.getClusterName();
    }

    /** Returns the cluster partitioner */
    public String getPartitionerName()
    {
        return DatabaseDescriptor.getPartitionerName();
    }

    public int getTombstoneWarnThreshold()
    {
        return DatabaseDescriptor.getTombstoneWarnThreshold();
    }

    public void setTombstoneWarnThreshold(int threshold)
    {
        DatabaseDescriptor.setTombstoneWarnThreshold(threshold);
    }

    public int getTombstoneFailureThreshold()
    {
        return DatabaseDescriptor.getTombstoneFailureThreshold();
    }

    public void setTombstoneFailureThreshold(int threshold)
    {
        DatabaseDescriptor.setTombstoneFailureThreshold(threshold);
    }

    public int getBatchSizeFailureThreshold()
    {
        return DatabaseDescriptor.getBatchSizeFailThresholdInKB();
    }

    public void setBatchSizeFailureThreshold(int threshold)
    {
        DatabaseDescriptor.setBatchSizeFailThresholdInKB(threshold);
    }

    public void setHintedHandoffThrottleInKB(int throttleInKB)
    {
        DatabaseDescriptor.setHintedHandoffThrottleInKB(throttleInKB);
        logger.info(String.format("Updated hinted_handoff_throttle_in_kb to %d", throttleInKB));
    }

    @VisibleForTesting
    public void shutdownServer()
    {
        if (drainOnShutdown != null)
        {
            Runtime.getRuntime().removeShutdownHook(drainOnShutdown);
        }
    }
}<|MERGE_RESOLUTION|>--- conflicted
+++ resolved
@@ -987,13 +987,8 @@
         }
 
         // if we don't have system_traces keyspace at this point, then create it manually
-<<<<<<< HEAD
-        maybeAddOrUpdateKeyspace(TraceKeyspace.metadata());
+        ensureTraceKeyspace();
         maybeAddOrUpdateKeyspace(SystemDistributedKeyspace.metadata());
-=======
-        ensureTraceKeyspace();
-        maybeAddOrUpdateKeyspace(SystemDistributedKeyspace.definition());
->>>>>>> 58a5ce14
 
         if (!isSurveyMode)
         {
@@ -1027,7 +1022,7 @@
     @VisibleForTesting
     public void ensureTraceKeyspace()
     {
-        maybeAddOrUpdateKeyspace(TraceKeyspace.definition());
+        maybeAddOrUpdateKeyspace(TraceKeyspace.metadata());
     }
 
     public static boolean isReplacingSameAddress()
