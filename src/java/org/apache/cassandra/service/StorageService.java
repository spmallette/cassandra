--- conflicted
+++ resolved
@@ -1301,18 +1301,10 @@
             {
                 InetAddress endpoint = entry.getValue();
 
-<<<<<<< HEAD
-            allLeftMetadata.updateNormalToken(entry.getKey(), endpoint);
-            for (Range<Token> range : strategy.getAddressRanges(allLeftMetadata).get(endpoint))
-                pendingRanges.put(range, endpoint);
-            allLeftMetadata.removeEndpoint(endpoint);
-=======
                 allLeftMetadata.updateNormalToken(entry.getKey(), endpoint);
-                for (Range range : strategy.getAddressRanges(allLeftMetadata).get(endpoint))
+                for (Range<Token> range : strategy.getAddressRanges(allLeftMetadata).get(endpoint))
                     pendingRanges.put(range, endpoint);
                 allLeftMetadata.removeEndpoint(endpoint);
-            }
->>>>>>> b10d5bd7
         }
 
         // At this stage pendingRanges has been updated according to leaving and bootstrapping nodes.
