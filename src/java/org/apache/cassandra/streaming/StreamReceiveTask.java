--- conflicted
+++ resolved
@@ -20,35 +20,12 @@
 import java.util.concurrent.ExecutorService;
 import java.util.concurrent.Executors;
 
-<<<<<<< HEAD
 import com.google.common.base.Preconditions;
-=======
-import com.google.common.collect.Iterables;
-
-import org.apache.cassandra.db.lifecycle.LifecycleNewTracker;
->>>>>>> 732c43b0
 import org.slf4j.Logger;
 import org.slf4j.LoggerFactory;
 import org.apache.cassandra.concurrent.NamedThreadFactory;
 import org.apache.cassandra.db.ColumnFamilyStore;
-<<<<<<< HEAD
 import org.apache.cassandra.schema.TableId;
-=======
-import org.apache.cassandra.db.Keyspace;
-import org.apache.cassandra.db.Mutation;
-import org.apache.cassandra.db.compaction.OperationType;
-import org.apache.cassandra.db.filter.ColumnFilter;
-import org.apache.cassandra.db.lifecycle.LifecycleTransaction;
-import org.apache.cassandra.db.partitions.PartitionUpdate;
-import org.apache.cassandra.db.rows.UnfilteredRowIterator;
-import org.apache.cassandra.db.view.View;
-import org.apache.cassandra.dht.Bounds;
-import org.apache.cassandra.dht.Token;
-import org.apache.cassandra.io.sstable.ISSTableScanner;
-import org.apache.cassandra.io.sstable.SSTable;
-import org.apache.cassandra.io.sstable.SSTableMultiWriter;
-import org.apache.cassandra.io.sstable.format.SSTableReader;
->>>>>>> 732c43b0
 import org.apache.cassandra.utils.JVMStabilityInspector;
 
 /**
@@ -124,47 +101,11 @@
         return totalSize;
     }
 
-<<<<<<< HEAD
     public synchronized StreamReceiver getReceiver()
     {
         if (done)
             throw new RuntimeException(String.format("Stream receive task %s of cf %s already finished.", session.planId(), tableId));
         return receiver;
-=======
-    /**
-     * @return a LifecycleNewTracker whose operations are synchronised on this StreamReceiveTask.
-     */
-    public synchronized LifecycleNewTracker createLifecycleNewTracker()
-    {
-        if (done)
-            throw new RuntimeException(String.format("Stream receive task %s of cf %s already finished.", session.planId(), cfId));
-
-        return new LifecycleNewTracker()
-        {
-            @Override
-            public void trackNew(SSTable table)
-            {
-                synchronized (StreamReceiveTask.this)
-                {
-                    txn.trackNew(table);
-                }
-            }
-
-            @Override
-            public void untrackNew(SSTable table)
-            {
-                synchronized (StreamReceiveTask.this)
-                {
-                    txn.untrackNew(table);
-                }
-            }
-
-            public OperationType opType()
-            {
-                return txn.opType();
-            }
-        };
->>>>>>> 732c43b0
     }
 
     private static class OnCompletionRunnable implements Runnable
@@ -188,7 +129,7 @@
                     return;
                 }
 
-                task.receiver.finished();;
+                task.receiver.finished();
                 task.session.taskCompleted(task);
             }
             catch (Throwable t)
