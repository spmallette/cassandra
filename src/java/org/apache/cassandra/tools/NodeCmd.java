/*
 * Licensed to the Apache Software Foundation (ASF) under one
 * or more contributor license agreements.  See the NOTICE file
 * distributed with this work for additional information
 * regarding copyright ownership.  The ASF licenses this file
 * to you under the Apache License, Version 2.0 (the
 * "License"); you may not use this file except in compliance
 * with the License.  You may obtain a copy of the License at
 *
 *     http://www.apache.org/licenses/LICENSE-2.0
 *
 * Unless required by applicable law or agreed to in writing, software
 * distributed under the License is distributed on an "AS IS" BASIS,
 * WITHOUT WARRANTIES OR CONDITIONS OF ANY KIND, either express or implied.
 * See the License for the specific language governing permissions and
 * limitations under the License.
 */
package org.apache.cassandra.tools;

import java.io.IOException;
import java.io.PrintStream;
import java.lang.management.MemoryUsage;
import java.net.InetAddress;
import java.net.UnknownHostException;
import java.text.DecimalFormat;
import java.util.*;
import java.util.Map.Entry;
import java.util.concurrent.ExecutionException;

import org.apache.cassandra.service.CacheServiceMBean;
import org.apache.cassandra.service.StorageProxyMBean;
import org.apache.commons.cli.*;

import org.apache.cassandra.concurrent.JMXEnabledThreadPoolExecutorMBean;
import org.apache.cassandra.config.ConfigurationException;
import org.apache.cassandra.db.ColumnFamilyStoreMBean;
import org.apache.cassandra.db.compaction.CompactionManagerMBean;
import org.apache.cassandra.net.MessagingServiceMBean;
import org.apache.cassandra.thrift.InvalidRequestException;
import org.apache.cassandra.utils.EstimatedHistogram;
import org.apache.cassandra.utils.Pair;

public class NodeCmd
{
    private static final Pair<String, String> SNAPSHOT_COLUMNFAMILY_OPT = new Pair<String, String>("cf", "column-family");
    private static final Pair<String, String> HOST_OPT = new Pair<String, String>("h", "host");
    private static final Pair<String, String> PORT_OPT = new Pair<String, String>("p", "port");
    private static final Pair<String, String> USERNAME_OPT = new Pair<String, String>("u",  "username");
    private static final Pair<String, String> PASSWORD_OPT = new Pair<String, String>("pw", "password");
    private static final Pair<String, String> TAG_OPT = new Pair<String, String>("t", "tag");
    private static final Pair<String, String> PRIMARY_RANGE_OPT = new Pair<String, String>("pr", "partitioner-range");
    private static final Pair<String, String> SNAPSHOT_REPAIR_OPT = new Pair<String, String>("snapshot", "with-snapshot");

    private static final String DEFAULT_HOST = "127.0.0.1";
    private static final int DEFAULT_PORT = 7199;

    private static final ToolOptions options = new ToolOptions();

    private final NodeProbe probe;

    static
    {
<<<<<<< HEAD
=======
        options = new ToolOptions();

        options.addOption(SNAPSHOT_COLUMNFAMILY_OPT, true, "only take a snapshot of the specified column family");
>>>>>>> 4797b403
        options.addOption(HOST_OPT,     true, "node hostname or ip address");
        options.addOption(PORT_OPT,     true, "remote jmx agent port number");
        options.addOption(USERNAME_OPT, true, "remote jmx agent username");
        options.addOption(PASSWORD_OPT, true, "remote jmx agent password");
        options.addOption(TAG_OPT,      true, "optional name to give a snapshot");
        options.addOption(PRIMARY_RANGE_OPT, false, "only repair the first range returned by the partitioner for the node");
        options.addOption(SNAPSHOT_REPAIR_OPT, false, "repair one node at a time using snapshots");
    }

    public NodeCmd(NodeProbe probe)
    {
        this.probe = probe;
    }

    private enum NodeCommand
    {
        CFHISTOGRAMS,
        CFSTATS,
        CLEANUP,
        CLEARSNAPSHOT,
        COMPACT,
        COMPACTIONSTATS,
        DECOMMISSION,
        DISABLEGOSSIP,
        DISABLETHRIFT,
        DRAIN,
        ENABLEGOSSIP,
        ENABLETHRIFT,
        FLUSH,
        GETCOMPACTIONTHRESHOLD,
        GETENDPOINTS,
        GOSSIPINFO,
        INFO,
        INVALIDATEKEYCACHE,
        INVALIDATEROWCACHE,
        JOIN,
        MOVE,
        NETSTATS,
        PROXYHISTOGRAMS,
        REBUILD,
        REFRESH,
        REMOVETOKEN,
        REPAIR,
        RING,
        SCRUB,
        SETCACHECAPACITY,
        SETCOMPACTIONTHRESHOLD,
        SETCOMPACTIONTHROUGHPUT,
        SETSTREAMTHROUGHPUT,
        SNAPSHOT,
        STATUSTHRIFT,
        STOP,
        TPSTATS,
        UPGRADESSTABLES,
        VERSION,
        DESCRIBERING,
        RANGEKEYSAMPLE,
        REBUILD_INDEX,
        RESETLOCALSCHEMA
    }


    /**
     * Prints usage information to stdout.
     */
    private static void printUsage()
    {
        HelpFormatter hf = new HelpFormatter();
        StringBuilder header = new StringBuilder();
        header.append("\nAvailable commands:\n");
        // No args
        addCmdHelp(header, "ring", "Print informations on the token ring");
        addCmdHelp(header, "join", "Join the ring");
        addCmdHelp(header, "info", "Print node informations (uptime, load, ...)");
        addCmdHelp(header, "cfstats", "Print statistics on column families");
        addCmdHelp(header, "version", "Print cassandra version");
        addCmdHelp(header, "tpstats", "Print usage statistics of thread pools");
        addCmdHelp(header, "proxyhistograms", "Print statistic histograms for network operations");
        addCmdHelp(header, "drain", "Drain the node (stop accepting writes and flush all column families)");
        addCmdHelp(header, "decommission", "Decommission the node");
        addCmdHelp(header, "compactionstats", "Print statistics on compactions");
        addCmdHelp(header, "disablegossip", "Disable gossip (effectively marking the node dead)");
        addCmdHelp(header, "enablegossip", "Reenable gossip");
        addCmdHelp(header, "disablethrift", "Disable thrift server");
        addCmdHelp(header, "enablethrift", "Reenable thrift server");
        addCmdHelp(header, "statusthrift", "Status of thrift server");
        addCmdHelp(header, "gossipinfo", "Shows the gossip information for the cluster");
        addCmdHelp(header, "invalidatekeycache", "Invalidate the key cache");
        addCmdHelp(header, "invalidaterowcache", "Invalidate the row cache");
        addCmdHelp(header, "resetlocalschema", "Reset node's local schema and resync");

        // One arg
        addCmdHelp(header, "netstats [host]", "Print network information on provided host (connecting node by default)");
        addCmdHelp(header, "move <new token>", "Move node on the token ring to a new token");
        addCmdHelp(header, "removetoken status|force|<token>", "Show status of current token removal, force completion of pending removal or remove providen token");
        addCmdHelp(header, "setcompactionthroughput <value_in_mb>", "Set the MB/s throughput cap for compaction in the system, or 0 to disable throttling.");
        addCmdHelp(header, "setstreamthroughput <value_in_mb>", "Set the MB/s throughput cap for streaming in the system, or 0 to disable throttling.");
        addCmdHelp(header, "describering [keyspace]", "Shows the token ranges info of a given keyspace.");
        addCmdHelp(header, "rangekeysample", "Shows the sampled keys held across all keyspaces.");
        addCmdHelp(header, "rebuild [src-dc-name]", "Rebuild data by streaming from other nodes (similarly to bootstrap)");

        // Two args
        addCmdHelp(header, "snapshot [keyspaces...] -cf [columnfamilyName] -t [snapshotName]", "Take a snapshot of the optionally specified column family of the specified keyspaces using optional name snapshotName");
        addCmdHelp(header, "clearsnapshot [keyspaces...] -t [snapshotName]", "Remove snapshots for the specified keyspaces. Either remove all snapshots or remove the snapshots with the given name.");
        addCmdHelp(header, "flush [keyspace] [cfnames]", "Flush one or more column family");
        addCmdHelp(header, "repair [keyspace] [cfnames]", "Repair one or more column family (use -pr to repair only the first range returned by the partitioner)");
        addCmdHelp(header, "cleanup [keyspace] [cfnames]", "Run cleanup on one or more column family");
        addCmdHelp(header, "compact [keyspace] [cfnames]", "Force a (major) compaction on one or more column family");
        addCmdHelp(header, "scrub [keyspace] [cfnames]", "Scrub (rebuild sstables for) one or more column family");

        addCmdHelp(header, "upgradesstables [keyspace] [cfnames]", "Scrub (rebuild sstables for) one or more column family");
        addCmdHelp(header, "getcompactionthreshold <keyspace> <cfname>", "Print min and max compaction thresholds for a given column family");
        addCmdHelp(header, "cfhistograms <keyspace> <cfname>", "Print statistic histograms for a given column family");
        addCmdHelp(header, "refresh <keyspace> <cf-name>", "Load newly placed SSTables to the system without restart.");
        addCmdHelp(header, "rebuild_index <keyspace> <cf-name> <idx1,idx1>", "a full rebuilds of native secondry index for a given column family. IndexNameExample: Standard3.IdxName,Standard3.IdxName1");

        // Three args
        addCmdHelp(header, "getendpoints <keyspace> <cf> <key>", "Print the end points that owns the key");

        // Four args
        addCmdHelp(header, "setcachecapacity <keyspace> <cfname> <keycachecapacity> <rowcachecapacity>", "Set the key and row cache capacities of a given column family");
        addCmdHelp(header, "setcompactionthreshold <keyspace> <cfname> <minthreshold> <maxthreshold>", "Set the min and max compaction thresholds for a given column family");
        addCmdHelp(header, "stop <compaction_type>", "Supported types are COMPACTION, VALIDATION, CLEANUP, SCRUB, INDEX_BUILD");

        String usage = String.format("java %s --host <arg> <command>%n", NodeCmd.class.getName());
        hf.printHelp(usage, "", options, "");
        System.out.println(header.toString());
    }

    private static void addCmdHelp(StringBuilder sb, String cmd, String description)
    {
        sb.append("  ").append(cmd);
        // Ghetto indentation (trying, but not too hard, to not look too bad)
        if (cmd.length() <= 20)
            for (int i = cmd.length(); i < 22; ++i) sb.append(" ");
        sb.append(" - ").append(description).append("\n");
    }

    /**
     * Write a textual representation of the Cassandra ring.
     *
     * @param outs the stream to write to
     */
    public void printRing(PrintStream outs, String keyspace)
    {
        Map<String, String> tokenToEndpoint = probe.getTokenToEndpointMap();
        List<String> sortedTokens = new ArrayList<String>(tokenToEndpoint.keySet());

        Collection<String> liveNodes = probe.getLiveNodes();
        Collection<String> deadNodes = probe.getUnreachableNodes();
        Collection<String> joiningNodes = probe.getJoiningNodes();
        Collection<String> leavingNodes = probe.getLeavingNodes();
        Collection<String> movingNodes = probe.getMovingNodes();
        Map<String, String> loadMap = probe.getLoadMap();

        String format = "%-16s%-12s%-12s%-7s%-8s%-16s%-20s%-44s%n";

        // Calculate per-token ownership of the ring
        Map<String, Float> ownerships;
        try
        {
            ownerships = probe.effectiveOwnership(keyspace);
            outs.printf(format, "Address", "DC", "Rack", "Status", "State", "Load", "Effective-Owership", "Token");
        }
        catch (ConfigurationException ex)
        {
            ownerships = probe.getOwnership();
            outs.printf("Note: Ownership information does not include topology, please specify a keyspace. \n");
            outs.printf(format, "Address", "DC", "Rack", "Status", "State", "Load", "Owns", "Token");
        }

        // show pre-wrap token twice so you can always read a node's range as
        // (previous line token, current line token]
        if (sortedTokens.size() > 1)
            outs.printf(format, "", "", "", "", "", "", "", sortedTokens.get(sortedTokens.size() - 1));

        for (String token : sortedTokens)
        {
            String primaryEndpoint = tokenToEndpoint.get(token);
            String dataCenter;
            try
            {
                dataCenter = probe.getEndpointSnitchInfoProxy().getDatacenter(primaryEndpoint);
            }
            catch (UnknownHostException e)
            {
                dataCenter = "Unknown";
            }
            String rack;
            try
            {
                rack = probe.getEndpointSnitchInfoProxy().getRack(primaryEndpoint);
            }
            catch (UnknownHostException e)
            {
                rack = "Unknown";
            }
            String status = liveNodes.contains(primaryEndpoint)
                            ? "Up"
                            : deadNodes.contains(primaryEndpoint)
                              ? "Down"
                              : "?";

            String state = "Normal";

            if (joiningNodes.contains(primaryEndpoint))
                state = "Joining";
            else if (leavingNodes.contains(primaryEndpoint))
                state = "Leaving";
            else if (movingNodes.contains(primaryEndpoint))
                state = "Moving";

            String load = loadMap.containsKey(primaryEndpoint)
                          ? loadMap.get(primaryEndpoint)
                          : "?";
            String owns = new DecimalFormat("##0.00%").format(ownerships.get(token) == null ? 0.0F : ownerships.get(token));
            outs.printf(format, primaryEndpoint, dataCenter, rack, status, state, load, owns, token);
        }
    }

    public void printThreadPoolStats(PrintStream outs)
    {
        outs.printf("%-25s%10s%10s%15s%10s%18s%n", "Pool Name", "Active", "Pending", "Completed", "Blocked", "All time blocked");

        Iterator<Map.Entry<String, JMXEnabledThreadPoolExecutorMBean>> threads = probe.getThreadPoolMBeanProxies();
        while (threads.hasNext())
        {
            Entry<String, JMXEnabledThreadPoolExecutorMBean> thread = threads.next();
            String poolName = thread.getKey();
            JMXEnabledThreadPoolExecutorMBean threadPoolProxy = thread.getValue();
            outs.printf("%-25s%10s%10s%15s%10s%18s%n",
                        poolName,
                        threadPoolProxy.getActiveCount(),
                        threadPoolProxy.getPendingTasks(),
                        threadPoolProxy.getCompletedTasks(),
                        threadPoolProxy.getCurrentlyBlockedTasks(),
                        threadPoolProxy.getTotalBlockedTasks());
        }

        outs.printf("%n%-20s%10s%n", "Message type", "Dropped");
        for (Entry<String, Integer> entry : probe.getDroppedMessages().entrySet())
            outs.printf("%-20s%10s%n", entry.getKey(), entry.getValue());
    }

    /**
     * Write node information.
     *
     * @param outs the stream to write to
     */
    public void printInfo(PrintStream outs)
    {
        boolean gossipInitialized = probe.isInitialized();
        outs.printf("%-17s: %s%n", "Token", probe.getToken());
        outs.printf("%-17s: %s%n", "Gossip active", gossipInitialized);
        outs.printf("%-17s: %s%n", "Load", probe.getLoadString());
        if (gossipInitialized)
            outs.printf("%-17s: %s%n", "Generation No", probe.getCurrentGenerationNumber());
        else
            outs.printf("%-17s: %s%n", "Generation No", 0);

        // Uptime
        long secondsUp = probe.getUptime() / 1000;
        outs.printf("%-17s: %d%n", "Uptime (seconds)", secondsUp);

        // Memory usage
        MemoryUsage heapUsage = probe.getHeapMemoryUsage();
        double memUsed = (double)heapUsage.getUsed() / (1024 * 1024);
        double memMax = (double)heapUsage.getMax() / (1024 * 1024);
        outs.printf("%-17s: %.2f / %.2f%n", "Heap Memory (MB)", memUsed, memMax);

        // Data Center/Rack
        outs.printf("%-17s: %s%n", "Data Center", probe.getDataCenter());
        outs.printf("%-17s: %s%n", "Rack", probe.getRack());

        // Exceptions
        outs.printf("%-17s: %s%n", "Exceptions", probe.getExceptionCount());

        CacheServiceMBean cacheService = probe.getCacheServiceMBean();

        // Key Cache: Hits, Requests, RecentHitRate, SavePeriodInSeconds
        outs.printf("%-17s: size %d (bytes), capacity %d (bytes), %d hits, %d requests, %.3f recent hit rate, %d save period in seconds%n",
                    "Key Cache",
                    cacheService.getKeyCacheSize(),
                    cacheService.getKeyCacheCapacityInBytes(),
                    cacheService.getKeyCacheHits(),
                    cacheService.getKeyCacheRequests(),
                    cacheService.getKeyCacheRecentHitRate(),
                    cacheService.getKeyCacheSavePeriodInSeconds());

        // Row Cache: Hits, Requests, RecentHitRate, SavePeriodInSeconds
        outs.printf("%-17s: size %d (bytes), capacity %d (bytes), %d hits, %d requests, %.3f recent hit rate, %d save period in seconds%n",
                    "Row Cache",
                    cacheService.getRowCacheSize(),
                    cacheService.getRowCacheCapacityInBytes(),
                    cacheService.getRowCacheHits(),
                    cacheService.getRowCacheRequests(),
                    cacheService.getRowCacheRecentHitRate(),
                    cacheService.getRowCacheSavePeriodInSeconds());
    }

    public void printReleaseVersion(PrintStream outs)
    {
        outs.println("ReleaseVersion: " + probe.getReleaseVersion());
    }

    public void printNetworkStats(final InetAddress addr, PrintStream outs)
    {
        outs.printf("Mode: %s%n", probe.getOperationMode());
        Set<InetAddress> hosts = addr == null ? probe.getStreamDestinations() : new HashSet<InetAddress>(){{add(addr);}};
        if (hosts.size() == 0)
            outs.println("Not sending any streams.");
        for (InetAddress host : hosts)
        {
            try
            {
                List<String> files = probe.getFilesDestinedFor(host);
                if (files.size() > 0)
                {
                    outs.printf("Streaming to: %s%n", host);
                    for (String file : files)
                        outs.printf("   %s%n", file);
                }
                else
                {
                    outs.printf(" Nothing streaming to %s%n", host);
                }
            }
            catch (IOException ex)
            {
                outs.printf("   Error retrieving file data for %s%n", host);
            }
        }

        hosts = addr == null ? probe.getStreamSources() : new HashSet<InetAddress>(){{add(addr); }};
        if (hosts.size() == 0)
            outs.println("Not receiving any streams.");
        for (InetAddress host : hosts)
        {
            try
            {
                List<String> files = probe.getIncomingFiles(host);
                if (files.size() > 0)
                {
                    outs.printf("Streaming from: %s%n", host);
                    for (String file : files)
                        outs.printf("   %s%n", file);
                }
                else
                {
                    outs.printf(" Nothing streaming from %s%n", host);
                }
            }
            catch (IOException ex)
            {
                outs.printf("   Error retrieving file data for %s%n", host);
            }
        }

        MessagingServiceMBean ms = probe.msProxy;
        outs.printf("%-25s", "Pool Name");
        outs.printf("%10s", "Active");
        outs.printf("%10s", "Pending");
        outs.printf("%15s%n", "Completed");

        int pending;
        long completed;

        pending = 0;
        for (int n : ms.getCommandPendingTasks().values())
            pending += n;
        completed = 0;
        for (long n : ms.getCommandCompletedTasks().values())
            completed += n;
        outs.printf("%-25s%10s%10s%15s%n", "Commands", "n/a", pending, completed);

        pending = 0;
        for (int n : ms.getResponsePendingTasks().values())
            pending += n;
        completed = 0;
        for (long n : ms.getResponseCompletedTasks().values())
            completed += n;
        outs.printf("%-25s%10s%10s%15s%n", "Responses", "n/a", pending, completed);
    }

    public void printCompactionStats(PrintStream outs)
    {
        CompactionManagerMBean cm = probe.getCompactionManagerProxy();
        outs.println("pending tasks: " + cm.getPendingTasks());
        if (cm.getCompactions().size() > 0)
            outs.printf("%25s%16s%16s%16s%16s%10s%n", "compaction type", "keyspace", "column family", "bytes compacted", "bytes total", "progress");
        for (Map<String, String> c : cm.getCompactions())
        {
            String percentComplete = new Long(c.get("totalBytes")) == 0
                                   ? "n/a"
                                   : new DecimalFormat("0.00").format((double) new Long(c.get("bytesComplete")) / new Long(c.get("totalBytes")) * 100) + "%";
            outs.printf("%25s%16s%16s%16s%16s%10s%n", c.get("taskType"), c.get("keyspace"), c.get("columnfamily"), c.get("bytesComplete"), c.get("totalBytes"), percentComplete);
        }
    }

    public void printColumnFamilyStats(PrintStream outs)
    {
        Map <String, List <ColumnFamilyStoreMBean>> cfstoreMap = new HashMap <String, List <ColumnFamilyStoreMBean>>();

        // get a list of column family stores
        Iterator<Map.Entry<String, ColumnFamilyStoreMBean>> cfamilies = probe.getColumnFamilyStoreMBeanProxies();

        while (cfamilies.hasNext())
        {
            Entry<String, ColumnFamilyStoreMBean> entry = cfamilies.next();
            String tableName = entry.getKey();
            ColumnFamilyStoreMBean cfsProxy = entry.getValue();

            if (!cfstoreMap.containsKey(tableName))
            {
                List<ColumnFamilyStoreMBean> columnFamilies = new ArrayList<ColumnFamilyStoreMBean>();
                columnFamilies.add(cfsProxy);
                cfstoreMap.put(tableName, columnFamilies);
            }
            else
            {
                cfstoreMap.get(tableName).add(cfsProxy);
            }
        }

        // print out the table statistics
        for (Entry<String, List<ColumnFamilyStoreMBean>> entry : cfstoreMap.entrySet())
        {
            String tableName = entry.getKey();
            List<ColumnFamilyStoreMBean> columnFamilies = entry.getValue();
            long tableReadCount = 0;
            long tableWriteCount = 0;
            int tablePendingTasks = 0;
            double tableTotalReadTime = 0.0f;
            double tableTotalWriteTime = 0.0f;

            outs.println("Keyspace: " + tableName);
            for (ColumnFamilyStoreMBean cfstore : columnFamilies)
            {
                long writeCount = cfstore.getWriteCount();
                long readCount = cfstore.getReadCount();

                if (readCount > 0)
                {
                    tableReadCount += readCount;
                    tableTotalReadTime += cfstore.getTotalReadLatencyMicros();
                }
                if (writeCount > 0)
                {
                    tableWriteCount += writeCount;
                    tableTotalWriteTime += cfstore.getTotalWriteLatencyMicros();
                }
                tablePendingTasks += cfstore.getPendingTasks();
            }

            double tableReadLatency = tableReadCount > 0 ? tableTotalReadTime / tableReadCount / 1000 : Double.NaN;
            double tableWriteLatency = tableWriteCount > 0 ? tableTotalWriteTime / tableWriteCount / 1000 : Double.NaN;

            outs.println("\tRead Count: " + tableReadCount);
            outs.println("\tRead Latency: " + String.format("%s", tableReadLatency) + " ms.");
            outs.println("\tWrite Count: " + tableWriteCount);
            outs.println("\tWrite Latency: " + String.format("%s", tableWriteLatency) + " ms.");
            outs.println("\tPending Tasks: " + tablePendingTasks);

            // print out column family statistics for this table
            for (ColumnFamilyStoreMBean cfstore : columnFamilies)
            {
                outs.println("\t\tColumn Family: " + cfstore.getColumnFamilyName());
                outs.println("\t\tSSTable count: " + cfstore.getLiveSSTableCount());
                outs.println("\t\tSpace used (live): " + cfstore.getLiveDiskSpaceUsed());
                outs.println("\t\tSpace used (total): " + cfstore.getTotalDiskSpaceUsed());
                outs.println("\t\tNumber of Keys (estimate): " + cfstore.estimateKeys());
                outs.println("\t\tMemtable Columns Count: " + cfstore.getMemtableColumnsCount());
                outs.println("\t\tMemtable Data Size: " + cfstore.getMemtableDataSize());
                outs.println("\t\tMemtable Switch Count: " + cfstore.getMemtableSwitchCount());
                outs.println("\t\tRead Count: " + cfstore.getReadCount());
                outs.println("\t\tRead Latency: " + String.format("%01.3f", cfstore.getRecentReadLatencyMicros() / 1000) + " ms.");
                outs.println("\t\tWrite Count: " + cfstore.getWriteCount());
                outs.println("\t\tWrite Latency: " + String.format("%01.3f", cfstore.getRecentWriteLatencyMicros() / 1000) + " ms.");
                outs.println("\t\tPending Tasks: " + cfstore.getPendingTasks());
                outs.println("\t\tBloom Filter False Postives: " + cfstore.getBloomFilterFalsePositives());
                outs.println("\t\tBloom Filter False Ratio: " + String.format("%01.5f", cfstore.getRecentBloomFilterFalseRatio()));
                outs.println("\t\tBloom Filter Space Used: " + cfstore.getBloomFilterDiskSpaceUsed());
                outs.println("\t\tCompacted row minimum size: " + cfstore.getMinRowSize());
                outs.println("\t\tCompacted row maximum size: " + cfstore.getMaxRowSize());
                outs.println("\t\tCompacted row mean size: " + cfstore.getMeanRowSize());

                outs.println("");
            }
            outs.println("----------------");
        }
    }

    public void printRemovalStatus(PrintStream outs)
    {
        outs.println("RemovalStatus: " + probe.getRemovalStatus());
    }

    private void printCfHistograms(String keySpace, String columnFamily, PrintStream output)
    {
        ColumnFamilyStoreMBean store = this.probe.getCfsProxy(keySpace, columnFamily);

        // default is 90 offsets
        long[] offsets = new EstimatedHistogram().getBucketOffsets();

        long[] rrlh = store.getRecentReadLatencyHistogramMicros();
        long[] rwlh = store.getRecentWriteLatencyHistogramMicros();
        long[] sprh = store.getRecentSSTablesPerReadHistogram();
        long[] ersh = store.getEstimatedRowSizeHistogram();
        long[] ecch = store.getEstimatedColumnCountHistogram();

        output.println(String.format("%s/%s histograms", keySpace, columnFamily));

        output.println(String.format("%-10s%10s%18s%18s%18s%18s",
                                     "Offset", "SSTables", "Write Latency", "Read Latency", "Row Size", "Column Count"));

        for (int i = 0; i < offsets.length; i++)
        {
            output.println(String.format("%-10d%10s%18s%18s%18s%18s",
                                         offsets[i],
                                         (i < sprh.length ? sprh[i] : ""),
                                         (i < rwlh.length ? rwlh[i] : ""),
                                         (i < rrlh.length ? rrlh[i] : ""),
                                         (i < ersh.length ? ersh[i] : ""),
                                         (i < ecch.length ? ecch[i] : "")));
        }
    }
    
    private void printProxyHistograms(PrintStream output)
    {
        StorageProxyMBean sp = this.probe.getSpProxy();
        long[] offsets = new EstimatedHistogram().getBucketOffsets();
        long[] rrlh = sp.getRecentReadLatencyHistogramMicros();
        long[] rwlh = sp.getRecentWriteLatencyHistogramMicros();
        long[] rrnglh = sp.getRecentRangeLatencyHistogramMicros();

        output.println("proxy histograms");
        output.println(String.format("%-10s%18s%18s%18s",
                                    "Offset", "Read Latency", "Write Latency", "Range Latency"));
        for (int i = 0; i < offsets.length; i++)
        {
            output.println(String.format("%-10d%18s%18s%18s",
                                        offsets[i],
                                        (i < rrlh.length ? rrlh[i] : ""),
                                        (i < rwlh.length ? rwlh[i] : ""),
                                        (i < rrnglh.length ? rrnglh[i] : "")));
        }
    }

    private void printEndPoints(String keySpace, String cf, String key, PrintStream output)
    {
        List<InetAddress> endpoints = this.probe.getEndpoints(keySpace, cf, key);

        for (InetAddress anEndpoint : endpoints)
        {
           output.println(anEndpoint.getHostAddress());
        }
    }

    private void printIsThriftServerRunning(PrintStream outs)
    {
        outs.println(probe.isThriftServerRunning() ? "running" : "not running");
    }

    public static void main(String[] args) throws IOException, InterruptedException, ConfigurationException, ParseException
    {
        CommandLineParser parser = new PosixParser();
        ToolCommandLine cmd = null;

        try
        {
            cmd = new ToolCommandLine(parser.parse(options, args));
        }
        catch (ParseException p)
        {
            badUse(p.getMessage());
        }

        String host = cmd.hasOption(HOST_OPT.left) ? cmd.getOptionValue(HOST_OPT.left) : DEFAULT_HOST;

        int port = DEFAULT_PORT;

        String portNum = cmd.getOptionValue(PORT_OPT.left);
        if (portNum != null)
        {
            try
            {
                port = Integer.parseInt(portNum);
            }
            catch (NumberFormatException e)
            {
                throw new ParseException("Port must be a number");
            }
        }

        String username = cmd.getOptionValue(USERNAME_OPT.left);
        String password = cmd.getOptionValue(PASSWORD_OPT.left);

        NodeProbe probe = null;
        try
        {
            probe = username == null ? new NodeProbe(host, port) : new NodeProbe(host, port, username, password);
        }
        catch (IOException ioe)
        {
            err(ioe, "Error connection to remote JMX agent!");
        }
        try
        {
            NodeCommand command = null;

            try
            {
                command = cmd.getCommand();
            }
            catch (IllegalArgumentException e)
            {
                badUse(e.getMessage());
            }


            NodeCmd nodeCmd = new NodeCmd(probe);

            // Execute the requested command.
            String[] arguments = cmd.getCommandArguments();
            String tag;
            String columnFamilyName = null;

            switch (command)
            {
                case RING :
                    if (arguments.length > 0) { nodeCmd.printRing(System.out, arguments[0]); }
                    else                      { nodeCmd.printRing(System.out, null); };
                    break;

                case INFO            : nodeCmd.printInfo(System.out); break;
                case CFSTATS         : nodeCmd.printColumnFamilyStats(System.out); break;
                case DECOMMISSION    : probe.decommission(); break;
                case TPSTATS         : nodeCmd.printThreadPoolStats(System.out); break;
                case VERSION         : nodeCmd.printReleaseVersion(System.out); break;
                case COMPACTIONSTATS : nodeCmd.printCompactionStats(System.out); break;
                case DISABLEGOSSIP   : probe.stopGossiping(); break;
                case ENABLEGOSSIP    : probe.startGossiping(); break;
                case DISABLETHRIFT   : probe.stopThriftServer(); break;
                case ENABLETHRIFT    : probe.startThriftServer(); break;
                case STATUSTHRIFT    : nodeCmd.printIsThriftServerRunning(System.out); break;
                case RESETLOCALSCHEMA: probe.resetLocalSchema(); break;

                case DRAIN :
                    try { probe.drain(); }
                    catch (ExecutionException ee) { err(ee, "Error occured during flushing"); }
                    break;

                case NETSTATS :
                    if (arguments.length > 0) { nodeCmd.printNetworkStats(InetAddress.getByName(arguments[0]), System.out); }
                    else                      { nodeCmd.printNetworkStats(null, System.out); }
                    break;

                case SNAPSHOT :
                    columnFamilyName = cmd.getOptionValue(SNAPSHOT_COLUMNFAMILY_OPT.left);
                    /* FALL THRU */
                case CLEARSNAPSHOT :
                    tag = cmd.getOptionValue(TAG_OPT.left);
                    handleSnapshots(command, tag, arguments, columnFamilyName, probe);
                    break;

                case MOVE :
                    if (arguments.length != 1) { badUse("Missing token argument for move."); }
                    probe.move(arguments[0]);
                    break;

                case JOIN:
                    if (probe.isJoined())
                    {
                        System.err.println("This node has already joined the ring.");
                        System.exit(1);
                    }

                    probe.joinRing();
                    break;

                case SETCOMPACTIONTHROUGHPUT :
                    if (arguments.length != 1) { badUse("Missing value argument."); }
                    probe.setCompactionThroughput(Integer.valueOf(arguments[0]));
                    break;

                case SETSTREAMTHROUGHPUT :
                    if (arguments.length != 1) { badUse("Missing value argument."); }
                    probe.setStreamThroughput(Integer.valueOf(arguments[0]));
                    break;

                case REBUILD :
                    if (arguments.length > 1) { badUse("Too many arguments."); }
                    probe.rebuild(arguments.length == 1 ? arguments[0] : null);
                    break;

                case REMOVETOKEN :
                    if (arguments.length != 1) { badUse("Missing an argument for removetoken (either status, force, or a token)"); }
                    else if (arguments[0].equals("status")) { nodeCmd.printRemovalStatus(System.out); }
                    else if (arguments[0].equals("force"))  { nodeCmd.printRemovalStatus(System.out); probe.forceRemoveCompletion(); }
                    else                                    { probe.removeToken(arguments[0]); }
                    break;

                case INVALIDATEKEYCACHE :
                    probe.invalidateKeyCache();
                    break;

                case INVALIDATEROWCACHE :
                    probe.invalidateRowCache();
                    break;

                case CLEANUP :
                case COMPACT :
                case REPAIR  :
                case FLUSH   :
                case SCRUB   :
                case UPGRADESSTABLES   :
                    optionalKSandCFs(command, cmd, arguments, probe);
                    break;

                case GETCOMPACTIONTHRESHOLD :
                    if (arguments.length != 2) { badUse("getcompactionthreshold requires ks and cf args."); }
                    probe.getCompactionThreshold(System.out, arguments[0], arguments[1]);
                    break;

                case CFHISTOGRAMS :
                    if (arguments.length != 2) { badUse("cfhistograms requires ks and cf args"); }
                    nodeCmd.printCfHistograms(arguments[0], arguments[1], System.out);
                    break;

                case SETCACHECAPACITY :
                    if (arguments.length != 4) { badUse("setcachecapacity requires ks, cf, keycachecap, and rowcachecap args."); }
                    probe.setCacheCapacities(arguments[0], arguments[1], Integer.parseInt(arguments[2]), Integer.parseInt(arguments[3]));
                    break;

                case SETCOMPACTIONTHRESHOLD :
                    if (arguments.length != 4) { badUse("setcompactionthreshold requires ks, cf, min, and max threshold args."); }
                    int minthreshold = Integer.parseInt(arguments[2]);
                    int maxthreshold = Integer.parseInt(arguments[3]);
                    if ((minthreshold < 0) || (maxthreshold < 0)) { badUse("Thresholds must be positive integers"); }
                    if (minthreshold > maxthreshold)              { badUse("Min threshold cannot be greater than max."); }
                    if (minthreshold < 2 && maxthreshold != 0)    { badUse("Min threshold must be at least 2"); }
                    probe.setCompactionThreshold(arguments[0], arguments[1], minthreshold, maxthreshold);
                    break;

                case GETENDPOINTS :
                    if (arguments.length != 3) { badUse("getendpoints requires ks, cf and key args"); }
                    nodeCmd.printEndPoints(arguments[0], arguments[1], arguments[2], System.out);
                    break;

                case PROXYHISTOGRAMS :
                    if (arguments.length != 0) { badUse("proxyhistograms does not take arguments"); }
                    nodeCmd.printProxyHistograms(System.out);
                    break;

                case REFRESH:
                    if (arguments.length != 2) { badUse("load_new_sstables requires ks and cf args"); }
                    probe.loadNewSSTables(arguments[0], arguments[1]);
                    break;

                case REBUILD_INDEX:
                    if (arguments.length < 2) { badUse("rebuild_index requires ks and cf args"); }
                    if (arguments.length >= 3)
                        probe.rebuildIndex(arguments[0], arguments[1], arguments[2].split(","));
                    else
                        probe.rebuildIndex(arguments[0], arguments[1]);

                    break;

                case GOSSIPINFO : nodeCmd.printGossipInfo(System.out); break;

                case STOP:
                    if (arguments.length != 1) { badUse("stop requires a type."); }
                    probe.stop(arguments[0].toUpperCase());
                    break;

                case DESCRIBERING :
                    if (arguments.length != 1) { badUse("Missing keyspace argument for describering."); }
                    nodeCmd.printDescribeRing(arguments[0], System.out);
                    break;

                case RANGEKEYSAMPLE :
                    nodeCmd.printRangeKeySample(System.out);
                    break;

                default :
                    throw new RuntimeException("Unreachable code.");
            }
        }
        finally
        {
            if (probe != null)
            {
                try
                {
                    probe.close();
                }
                catch (IOException ex)
                {
                    // swallow the exception so the user will see the real one.
                }
            }
        }
        System.exit(0);
    }

    private void printDescribeRing(String keyspaceName, PrintStream out)
    {
        out.println("Schema Version:" + probe.getSchemaVersion());
        out.println("TokenRange: ");
        try
        {
            for (String tokenRangeString : probe.describeRing(keyspaceName))
            {
                out.println("\t" + tokenRangeString);
            }
        }
        catch (InvalidRequestException e)
        {
            err(e, e.getWhy());
        }
    }

    private void printRangeKeySample(PrintStream outs)
    {
        outs.println("RangeKeySample: ");
        List<String> tokenStrings = this.probe.getRangeKeySample();
        for (String tokenString : tokenStrings)
        {
            outs.println("\t" + tokenString);
        }
    }

    private void printGossipInfo(PrintStream out) {
        out.println(probe.getGossipInfo());
    }

    private static void badUse(String useStr)
    {
        System.err.println(useStr);
        printUsage();
        System.exit(1);
    }

    private static void err(Exception e, String errStr)
    {
        System.err.println(errStr);
        e.printStackTrace();
        System.exit(3);
    }

    private static void complainNonzeroArgs(String[] args, NodeCommand cmd)
    {
        if (args.length > 0) {
            System.err.println("Too many arguments for command '"+cmd.toString()+"'.");
            printUsage();
            System.exit(1);
        }
    }

    private static void handleSnapshots(NodeCommand nc, String tag, String[] cmdArgs, String columnFamily, NodeProbe probe) throws InterruptedException, IOException
    {
        String[] keyspaces = Arrays.copyOfRange(cmdArgs, 0, cmdArgs.length);
        System.out.print("Requested snapshot for: ");
        if ( keyspaces.length > 0 )
        {
          for (int i = 0; i < keyspaces.length; i++)
              System.out.print(keyspaces[i] + " ");
        }
        else
        {
            System.out.print("all keyspaces ");
        }

        if (columnFamily != null)
        {
            System.out.print("and column family: " + columnFamily);
        }
        System.out.println();

        switch (nc)
        {
            case SNAPSHOT :
                if (tag == null || tag.equals(""))
                    tag = new Long(System.currentTimeMillis()).toString();
                probe.takeSnapshot(tag, columnFamily, keyspaces);
                System.out.println("Snapshot directory: " + tag);
                break;
            case CLEARSNAPSHOT :
                probe.clearSnapshot(tag, keyspaces);
                break;
        }
    }

    private static void optionalKSandCFs(NodeCommand nc, ToolCommandLine cmd, String[] cmdArgs, NodeProbe probe) throws InterruptedException, IOException
    {
        // if there is one additional arg, it's the keyspace; more are columnfamilies
        List<String> keyspaces = cmdArgs.length == 0 ? probe.getKeyspaces() : Arrays.asList(cmdArgs[0]);
        for (String keyspace : keyspaces)
        {
            if (!probe.getKeyspaces().contains(keyspace))
            {
                System.err.println("Keyspace [" + keyspace + "] does not exist.");
                System.exit(1);
            }
        }

        // second loop so we're less likely to die halfway through due to invalid keyspace
        for (String keyspace : keyspaces)
        {
            String[] columnFamilies = cmdArgs.length <= 1 ? new String[0] : Arrays.copyOfRange(cmdArgs, 1, cmdArgs.length);
            switch (nc)
            {
                case REPAIR  :
                    boolean snapshot = cmd.hasOption(SNAPSHOT_REPAIR_OPT.left);
                    if (cmd.hasOption(PRIMARY_RANGE_OPT.left))
                        probe.forceTableRepairPrimaryRange(keyspace, snapshot, columnFamilies);
                    else
                        probe.forceTableRepair(keyspace, snapshot, columnFamilies);
                    break;
                case FLUSH   :
                    try { probe.forceTableFlush(keyspace, columnFamilies); }
                    catch (ExecutionException ee) { err(ee, "Error occured during flushing"); }
                    break;
                case COMPACT :
                    try { probe.forceTableCompaction(keyspace, columnFamilies); }
                    catch (ExecutionException ee) { err(ee, "Error occured during compaction"); }
                    break;
                case CLEANUP :
                    if (keyspace.equals("system")) { break; } // Skip cleanup on system cfs.
                    try { probe.forceTableCleanup(keyspace, columnFamilies); }
                    catch (ExecutionException ee) { err(ee, "Error occured during cleanup"); }
                    break;
                case SCRUB :
                    try { probe.scrub(keyspace, columnFamilies); }
                    catch (ExecutionException ee) { err(ee, "Error occured while scrubbing keyspace " + keyspace); }
                    break;
                case UPGRADESSTABLES :
                    try { probe.upgradeSSTables(keyspace, columnFamilies); }
                    catch (ExecutionException ee) { err(ee, "Error occured while upgrading the sstables for keyspace " + keyspace); }
                    break;
                default:
                    throw new RuntimeException("Unreachable code.");
            }
        }
    }


    private static class ToolOptions extends Options
    {
        public void addOption(Pair<String, String> opts, boolean hasArgument, String description)
        {
            addOption(opts, hasArgument, description, false);
        }

        public void addOption(Pair<String, String> opts, boolean hasArgument, String description, boolean required)
        {
            addOption(opts.left, opts.right, hasArgument, description, required);
        }

        public void addOption(String opt, String longOpt, boolean hasArgument, String description, boolean required)
        {
            Option option = new Option(opt, longOpt, hasArgument, description);
            option.setRequired(required);
            addOption(option);
        }
    }

    private static class ToolCommandLine
    {
        private final CommandLine commandLine;

        public ToolCommandLine(CommandLine commands)
        {
            commandLine = commands;
        }

        public Option[] getOptions()
        {
            return commandLine.getOptions();
        }

        public boolean hasOption(String opt)
        {
            return commandLine.hasOption(opt);
        }

        public String getOptionValue(String opt)
        {
            return commandLine.getOptionValue(opt);
        }

        public NodeCommand getCommand()
        {
            if (commandLine.getArgs().length == 0)
                throw new IllegalArgumentException("Command was not specified.");

            String command = commandLine.getArgs()[0];

            try
            {
                return NodeCommand.valueOf(command.toUpperCase());
            }
            catch (IllegalArgumentException e)
            {
                throw new IllegalArgumentException("Unrecognized command: " + command);
            }
        }

        public String[] getCommandArguments()
        {
            List params = commandLine.getArgList();

            if (params.size() < 2) // command parameters are empty
                return new String[0];

            String[] toReturn = new String[params.size() - 1];

            for (int i = 1; i < params.size(); i++)
                toReturn[i - 1] = (String) params.get(i);

            return toReturn;
        }
    }
}<|MERGE_RESOLUTION|>--- conflicted
+++ resolved
@@ -60,12 +60,7 @@
 
     static
     {
-<<<<<<< HEAD
-=======
-        options = new ToolOptions();
-
         options.addOption(SNAPSHOT_COLUMNFAMILY_OPT, true, "only take a snapshot of the specified column family");
->>>>>>> 4797b403
         options.addOption(HOST_OPT,     true, "node hostname or ip address");
         options.addOption(PORT_OPT,     true, "remote jmx agent port number");
         options.addOption(USERNAME_OPT, true, "remote jmx agent username");
