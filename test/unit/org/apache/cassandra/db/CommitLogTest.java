--- conflicted
+++ resolved
@@ -49,7 +49,6 @@
 
 public class CommitLogTest
 {
-<<<<<<< HEAD
     private static final String KEYSPACE1 = "CommitLogTest";
     private static final String CF1 = "Standard1";
     private static final String CF2 = "Standard2";
@@ -66,8 +65,6 @@
         System.setProperty("cassandra.commitlog.stop_on_errors", "true");
     }
 
-=======
->>>>>>> a5bc52ee
     @Test
     public void testRecoveryWithEmptyLog() throws Exception
     {
